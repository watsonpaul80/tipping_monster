#!/usr/bin/env python3
import argparse
import json
import os
import re

import pandas as pd
import requests

# === Telegram Config ===
TELEGRAM_TOKEN = os.getenv("TELEGRAM_BOT_TOKEN")
TELEGRAM_CHAT_ID = os.getenv("TELEGRAM_CHAT_ID")  # Tipping Monster channel


def send_telegram_message(message):
    url = f"https://api.telegram.org/bot{TELEGRAM_TOKEN}/sendMessage"
    payload = {
        "chat_id": TELEGRAM_CHAT_ID,
        "text": message,
        "parse_mode": "Markdown",
        "disable_web_page_preview": True,
    }
    requests.post(url, data=payload)


def get_place_terms(row):
    try:
        runners = int(row.get("Runners", 0))
        is_handicap = "hcp" in str(row.get("Race Name", "")).lower()
        if is_handicap:
            if runners >= 16:
                return (0.25, 4)
            elif 12 <= runners <= 15:
                return (0.25, 3)
        if runners >= 8:
            return (0.20, 3)
        elif 5 <= runners <= 7:
            return (0.25, 2)
    except Exception:
        pass
    return (0.0, 1)  # Win only fallback


def normalize_horse_name(name):
    return re.sub(r"\s*\(.*?\)", "", str(name)).strip().lower()


def calculate_profit(row):
    odds = row["Odds"]
    position = str(row["Position"]).lower()
    stake = row["Stake"]

    if odds >= 5.0:
        win_stake = 0.5
        place_stake = 0.5
        place_fraction, place_places = get_place_terms(row)

        win_profit = (odds - 1) * win_stake if position == "1" else 0.0
        place_profit = (
            ((odds * place_fraction) - 1) * place_stake
            if position.isdigit() and int(position) <= place_places and place_places > 1
            else 0.0
        )
        return round(win_profit + place_profit, 2)
    else:
        win_profit = (odds - 1) * stake if position == "1" else -stake
        return round(win_profit, 2)


<<<<<<< HEAD
def load_tips(date_str, min_conf, use_sent):
=======

from tippingmonster import tip_has_tag


def load_tips(date_str, min_conf, use_sent, tag=None):
>>>>>>> 66f88a4b
    if use_sent:
        input_file = f"logs/dispatch/sent_tips_{date_str}_realistic.jsonl"
        if not os.path.exists(input_file):
            input_file = f"logs/dispatch/sent_tips_{date_str}.jsonl"
    else:
        input_file = f"predictions/{date_str}/tips_with_odds.jsonl"

    if not os.path.exists(input_file):
        print(f"Missing tips file: {input_file}")
        return []

    tips = []
    with open(input_file, "r") as f:
        for line in f:
            tip = json.loads(line)
            if tip.get("confidence", 0.0) >= min_conf and (
                not tag or tip_has_tag(tip, tag)
            ):
                tip["Race Time"] = tip.get("race", "??:?? Unknown").split()[0]
                tip["Course"] = " ".join(tip.get("race", "??:?? Unknown").split()[1:])
                tip["Horse"] = normalize_horse_name(tip.get("name", "Unknown"))
                tip["Confidence"] = tip.get("confidence", 0.0)
                bf_sp = tip.get("bf_sp", tip.get("odds", 0.0))
                realistic = tip.get("realistic_odds", bf_sp)
                tip["Odds"] = realistic
                tip["odds_delta"] = round(realistic - bf_sp, 2)
                tip["Date"] = date_str
                tip["Stake"] = 1.0
                tips.append(tip)
    return tips


<<<<<<< HEAD
def main(date_str, mode, min_conf, send_to_telegram, show=False):
=======

def main(date_str, mode, min_conf, send_to_telegram, show=False, tag=None):
>>>>>>> 66f88a4b
    date_display = date_str
    results_path = f"rpscrape/data/dates/all/{date_str.replace('-', '_')}.csv"
    if not os.path.exists(results_path):
        print(f"Missing results file: {results_path}")
        return

    results_df = pd.read_csv(results_path)
    results_df.rename(
        columns={
            "off": "Race Time",
            "course": "Course",
            "horse": "Horse",
            "num": "Runners",
            "pos": "Position",
            "race_name": "Race Name",
            "type": "Race Type",
            "class": "Class",
            "rating_band": "Rating Band",
        },
        inplace=True,
    )

    results_df["Horse"] = results_df["Horse"].apply(normalize_horse_name)
    results_df["Course"] = (
        results_df["Course"]
        .astype(str)
        .str.strip()
        .str.lower()
        .str.replace(r"\s*\(ire\)", "", regex=True)
        .str.strip()
    )
    results_df["Race Time"] = (
        results_df["Race Time"].astype(str).str.strip().str.lower()
    )

    for source in ["sent", "all"]:
<<<<<<< HEAD
        use_sent = source == "sent"
        tips = load_tips(date_str, min_conf, use_sent)
=======
        use_sent = (source == "sent")
        tips = load_tips(date_str, min_conf, use_sent, tag)
>>>>>>> 66f88a4b
        if not tips:
            continue

        tips_df = pd.DataFrame(tips)
        tips_df["Horse"] = tips_df["Horse"].astype(str).str.strip().str.lower()
        tips_df["Course"] = tips_df["Course"].astype(str).str.strip().str.lower()
        tips_df["Race Time"] = tips_df["Race Time"].astype(str).str.strip().str.lower()

        merged_df = pd.merge(
            tips_df,
            results_df,
            how="left",
            left_on=["Horse", "Race Time", "Course"],
            right_on=["Horse", "Race Time", "Course"],
        )

        merged_df["Position"] = merged_df["Position"].fillna("NR")
        merged_df["Profit"] = merged_df.apply(
            lambda row: 0.0 if row["Position"] == "NR" else calculate_profit(row),
            axis=1,
        )

        num_nrs = (merged_df["Position"] == "NR").sum()
        wins = (merged_df["Position"] == "1").sum()
        places = (
            merged_df["Position"]
            .apply(lambda x: str(x).isdigit() and 2 <= int(x) <= 4)
            .sum()
        )
        places = (
            merged_df["Position"]
            .apply(lambda x: str(x).isdigit() and 2 <= int(x) <= 4)
            .sum()
        )
        losses = len(merged_df) - wins - places - num_nrs

        summary = {
            "Date": date_display,
            "Tips": len(merged_df),
            "Wins": wins,
            "Places": places,
            "NRs": num_nrs,
            "Stake": merged_df["Stake"].sum(),
            "Profit": round(merged_df["Profit"].sum(), 2),
        }

        roi = (
            summary["Profit"] / summary["Stake"] * 100 if summary["Stake"] > 0 else 0.0
        )
        strike_rate = wins / summary["Tips"] * 100 if summary["Tips"] > 0 else 0.0
        place_rate = places / summary["Tips"] * 100 if summary["Tips"] > 0 else 0.0

        output_path = f"logs/roi/tips_results_{date_str}_{mode}_{source}.csv"
        merged_df["Mode"] = mode
        merged_df.to_csv(output_path, index=False)
        print(f"✅ Saved: {output_path}")

        tag_output = f"logs/roi/tag_roi_summary_{source}.csv"
        if "tags" in merged_df.columns:
            merged_df["tags"] = merged_df["tags"].apply(
                lambda x: x if isinstance(x, list) else []
            )
            all_rows = []
            for _, row in merged_df.iterrows():
                for tag in row["tags"]:
                    all_rows.append(
                        {
                            "Tag": tag,
                            "Profit": row["Profit"],
                            "Position": row["Position"],
                        }
                    )
            tag_df = pd.DataFrame(all_rows)
            if not tag_df.empty:
                tag_summary = tag_df.groupby("Tag").agg(
                    Tips=("Profit", "count"),
                    Profit=("Profit", "sum"),
                    Wins=("Position", lambda x: (x == "1").sum()),
                )
                tag_summary["ROI %"] = (
                    tag_summary["Profit"] / tag_summary["Tips"]
                ) * 100
                tag_summary = tag_summary.reset_index()
                tag_summary.to_csv(tag_output, index=False)
                print(f"✅ Tag ROI saved to {tag_output}")

        if send_to_telegram:
            message = (
                f"📊 *Tipping Monster Daily ROI – {date_display} "
                f"({mode.capitalize()} – {source.upper()})*\n\n"
                f"🏇 Tips: {summary['Tips']}  |  🟢 {wins}W  |  🟡 {places}P  |  🔴 {losses}L\n"
                f"🎯 Strike Rate: {strike_rate:.2f}% | 🥈 Place Rate: {place_rate:.2f}%\n"
                f"💰 Profit: {summary['Profit']:+.2f} pts\n"
                f"📈 ROI: {roi:.2f}%\n"
                f"🪙 Staked: {summary['Stake']:.2f} pts"
            )
            send_telegram_message(message)


if __name__ == "__main__":
    parser = argparse.ArgumentParser()
    parser.add_argument("--date", required=True, help="Date in YYYY-MM-DD")
    parser.add_argument("--mode", choices=["advised", "level"], required=True)
    parser.add_argument("--min_conf", type=float, default=0.8)
    parser.add_argument("--telegram", action="store_true")
    parser.add_argument(
        "--show",
        action="store_true",
        help="Show summary in CLI only",
    )
    parser.add_argument(
<<<<<<< HEAD
        "--dev",
=======
        "--tag",
        help="Filter tips by tag (e.g. NAP)")
    parser.add_argument(
        "--show",
>>>>>>> 66f88a4b
        action="store_true",
        help="Enable dev mode",
    )
    args = parser.parse_args()

    if args.dev:
        os.environ["TM_DEV_MODE"] = "1"
        os.environ["TM_LOG_DIR"] = "logs/dev"

    main(args.date, args.mode, args.min_conf, args.telegram, args.show, args.tag)<|MERGE_RESOLUTION|>--- conflicted
+++ resolved
@@ -6,6 +6,7 @@
 
 import pandas as pd
 import requests
+from tippingmonster import tip_has_tag
 
 # === Telegram Config ===
 TELEGRAM_TOKEN = os.getenv("TELEGRAM_BOT_TOKEN")
@@ -67,15 +68,7 @@
         return round(win_profit, 2)
 
 
-<<<<<<< HEAD
-def load_tips(date_str, min_conf, use_sent):
-=======
-
-from tippingmonster import tip_has_tag
-
-
 def load_tips(date_str, min_conf, use_sent, tag=None):
->>>>>>> 66f88a4b
     if use_sent:
         input_file = f"logs/dispatch/sent_tips_{date_str}_realistic.jsonl"
         if not os.path.exists(input_file):
@@ -91,9 +84,7 @@
     with open(input_file, "r") as f:
         for line in f:
             tip = json.loads(line)
-            if tip.get("confidence", 0.0) >= min_conf and (
-                not tag or tip_has_tag(tip, tag)
-            ):
+            if tip.get("confidence", 0.0) >= min_conf and (not tag or tip_has_tag(tip, tag)):
                 tip["Race Time"] = tip.get("race", "??:?? Unknown").split()[0]
                 tip["Course"] = " ".join(tip.get("race", "??:?? Unknown").split()[1:])
                 tip["Horse"] = normalize_horse_name(tip.get("name", "Unknown"))
@@ -108,12 +99,7 @@
     return tips
 
 
-<<<<<<< HEAD
-def main(date_str, mode, min_conf, send_to_telegram, show=False):
-=======
-
 def main(date_str, mode, min_conf, send_to_telegram, show=False, tag=None):
->>>>>>> 66f88a4b
     date_display = date_str
     results_path = f"rpscrape/data/dates/all/{date_str.replace('-', '_')}.csv"
     if not os.path.exists(results_path):
@@ -145,18 +131,11 @@
         .str.replace(r"\s*\(ire\)", "", regex=True)
         .str.strip()
     )
-    results_df["Race Time"] = (
-        results_df["Race Time"].astype(str).str.strip().str.lower()
-    )
+    results_df["Race Time"] = results_df["Race Time"].astype(str).str.strip().str.lower()
 
     for source in ["sent", "all"]:
-<<<<<<< HEAD
         use_sent = source == "sent"
-        tips = load_tips(date_str, min_conf, use_sent)
-=======
-        use_sent = (source == "sent")
         tips = load_tips(date_str, min_conf, use_sent, tag)
->>>>>>> 66f88a4b
         if not tips:
             continue
 
@@ -175,21 +154,13 @@
 
         merged_df["Position"] = merged_df["Position"].fillna("NR")
         merged_df["Profit"] = merged_df.apply(
-            lambda row: 0.0 if row["Position"] == "NR" else calculate_profit(row),
-            axis=1,
+            lambda row: 0.0 if row["Position"] == "NR" else calculate_profit(row), axis=1
         )
 
         num_nrs = (merged_df["Position"] == "NR").sum()
         wins = (merged_df["Position"] == "1").sum()
         places = (
-            merged_df["Position"]
-            .apply(lambda x: str(x).isdigit() and 2 <= int(x) <= 4)
-            .sum()
-        )
-        places = (
-            merged_df["Position"]
-            .apply(lambda x: str(x).isdigit() and 2 <= int(x) <= 4)
-            .sum()
+            merged_df["Position"].apply(lambda x: str(x).isdigit() and 2 <= int(x) <= 4).sum()
         )
         losses = len(merged_df) - wins - places - num_nrs
 
@@ -203,9 +174,7 @@
             "Profit": round(merged_df["Profit"].sum(), 2),
         }
 
-        roi = (
-            summary["Profit"] / summary["Stake"] * 100 if summary["Stake"] > 0 else 0.0
-        )
+        roi = summary["Profit"] / summary["Stake"] * 100 if summary["Stake"] > 0 else 0.0
         strike_rate = wins / summary["Tips"] * 100 if summary["Tips"] > 0 else 0.0
         place_rate = places / summary["Tips"] * 100 if summary["Tips"] > 0 else 0.0
 
@@ -236,17 +205,13 @@
                     Profit=("Profit", "sum"),
                     Wins=("Position", lambda x: (x == "1").sum()),
                 )
-                tag_summary["ROI %"] = (
-                    tag_summary["Profit"] / tag_summary["Tips"]
-                ) * 100
-                tag_summary = tag_summary.reset_index()
-                tag_summary.to_csv(tag_output, index=False)
+                tag_summary["ROI %"] = tag_summary["Profit"] / tag_summary["Tips"] * 100
+                tag_summary.reset_index().to_csv(tag_output, index=False)
                 print(f"✅ Tag ROI saved to {tag_output}")
 
         if send_to_telegram:
             message = (
-                f"📊 *Tipping Monster Daily ROI – {date_display} "
-                f"({mode.capitalize()} – {source.upper()})*\n\n"
+                f"📊 *Tipping Monster Daily ROI – {date_display} ({mode.capitalize()} – {source.upper()})*\n\n"
                 f"🏇 Tips: {summary['Tips']}  |  🟢 {wins}W  |  🟡 {places}P  |  🔴 {losses}L\n"
                 f"🎯 Strike Rate: {strike_rate:.2f}% | 🥈 Place Rate: {place_rate:.2f}%\n"
                 f"💰 Profit: {summary['Profit']:+.2f} pts\n"
@@ -262,23 +227,9 @@
     parser.add_argument("--mode", choices=["advised", "level"], required=True)
     parser.add_argument("--min_conf", type=float, default=0.8)
     parser.add_argument("--telegram", action="store_true")
-    parser.add_argument(
-        "--show",
-        action="store_true",
-        help="Show summary in CLI only",
-    )
-    parser.add_argument(
-<<<<<<< HEAD
-        "--dev",
-=======
-        "--tag",
-        help="Filter tips by tag (e.g. NAP)")
-    parser.add_argument(
-        "--show",
->>>>>>> 66f88a4b
-        action="store_true",
-        help="Enable dev mode",
-    )
+    parser.add_argument("--show", action="store_true", help="Show summary in CLI only")
+    parser.add_argument("--tag", help="Filter tips by tag (e.g. NAP)")
+    parser.add_argument("--dev", action="store_true", help="Enable dev mode")
     args = parser.parse_args()
 
     if args.dev:
