#!/usr/bin/env python3
import argparse
import os
from datetime import datetime, timedelta

import matplotlib.pyplot as plt
import pandas as pd
import requests  # noqa: F401
from dotenv import load_dotenv

load_dotenv()

from roi_by_confidence_band import assign_band
from tippingmonster.env_loader import load_env
from tippingmonster.utils import logs_path, send_telegram_message

load_env()

BANKROLL_FILE = logs_path("roi", "bankroll_tracker.csv")


def load_bankroll() -> pd.DataFrame:
    if os.path.exists(BANKROLL_FILE):
        return pd.read_csv(BANKROLL_FILE)
    return pd.DataFrame(
        columns=[
            "Date",
            "Profit",
            "Stake",
            "Bankroll",
            "Peak",
            "Drawdown",
            "WorstDrawdown",
        ]
    )


def get_week_dates(iso_week):
    year, week = iso_week.split("-W")
    monday = datetime.strptime(f"{year}-W{week}-1", "%G-W%V-%u")
    return [(monday + timedelta(days=i)).strftime("%Y-%m-%d") for i in range(7)]


def summarise_bands(df: pd.DataFrame) -> pd.DataFrame:
    df = df.copy()
    df["Confidence"] = pd.to_numeric(df.get("Confidence"), errors="coerce")
    df["Profit"] = pd.to_numeric(df.get("Profit"), errors="coerce").fillna(0)
    df["Stake"] = pd.to_numeric(df.get("Stake"), errors="coerce").fillna(0)
    df["Band"] = df["Confidence"].apply(assign_band)
    df = df.dropna(subset=["Band"])
    if df.empty:
        return pd.DataFrame()
    summary = (
        df.groupby("Band")
        .apply(
            lambda g: pd.Series(
                {
                    "Tips": len(g),
                    "Wins": (g["Position"].astype(str) == "1").sum(),
                    "Stake": g["Stake"].sum(),
                    "Profit": g["Profit"].sum(),
                }
            )
        )
        .reset_index()
    )
    summary["ROI"] = summary.apply(
        lambda r: (r.Profit / r.Stake * 100) if r.Stake else 0, axis=1
    )
    return summary.sort_values("Band")


<<<<<<< HEAD
def generate_commentary_block(summary: pd.DataFrame) -> str:
    """Return commentary lines for the weekly summary."""
    if summary.empty:
        return ""

    top = summary.loc[summary["ROI"].idxmax()]
    worst = summary.loc[summary["ROI"].idxmin()]
    positives = (summary["Profit"] > 0).sum()
    negatives = (summary["Profit"] < 0).sum()
    trend = "rising" if positives >= negatives else "falling"

    lines = [
        f"Top performer: {top.Date} ({top.ROI:.2f}% ROI, {top.Profit:+.2f} pts)",
        f"Worst day: {worst.Date} ({worst.ROI:.2f}% ROI, {worst.Profit:+.2f} pts)",
        f"Overall trend: {trend}",
    ]
    return "\n".join(lines)
=======
def plot_roi_trend(summary: pd.DataFrame, week: str) -> None:
    """Save a line chart of ROI per day for ``week``."""
    if summary.empty:
        return

    summary = summary.sort_values("Date")
    plt.figure(figsize=(8, 4))
    plt.plot(summary["Date"], summary["ROI"], marker="o")
    plt.xlabel("Date")
    plt.ylabel("ROI (%)")
    plt.title(f"ROI Trend {week}")
    plt.xticks(rotation=45)
    out_path = logs_path("roi", f"roi_trend_{week}.png")
    out_path.parent.mkdir(parents=True, exist_ok=True)
    plt.tight_layout()
    plt.savefig(out_path)
    plt.close()
    print(f"✅ Saved ROI trend chart to {out_path}")
>>>>>>> a1b8bcb6


def load_week_data(week_dates, mode="advised"):
    rows = []
    for date_str in week_dates:
        path = f"logs/roi/tips_results_{date_str}_{mode}.csv"
        if os.path.exists(path):
            df = pd.read_csv(path)
            df["Date"] = date_str
            rows.append(df)
    return pd.concat(rows) if rows else pd.DataFrame()


def send_to_telegram(msg, token, chat_id):
    send_telegram_message(msg, token=token, chat_id=chat_id)


def main(week, send_telegram=False):
    mode = "advised"
    TOKEN = os.getenv("TELEGRAM_BOT_TOKEN")
    CHAT_ID = os.getenv("TELEGRAM_CHAT_ID")

    week_dates = get_week_dates(week)
    df = load_week_data(week_dates, mode)

    if df.empty:
        print(f"No data for week {week}")
        return

    df["Profit"] = pd.to_numeric(df["Profit"], errors="coerce").fillna(0)
    df["Stake"] = pd.to_numeric(df["Stake"], errors="coerce").fillna(0)

    def is_win(pos):
        return str(pos).isdigit() and int(pos) == 1

    def is_place(pos):
        return str(pos).isdigit() and 2 <= int(pos) <= 4

    tips = len(df)
    wins = df["Position"].apply(is_win).sum()
    places = df["Position"].apply(is_place).sum()
    stake = df["Stake"].sum()
    profit = df["Profit"].sum()
    roi = (profit / stake * 100) if stake else 0
    strike_rate = (wins / tips * 100) if tips else 0
    place_rate = (places / tips * 100) if tips else 0

    bank_df = load_bankroll()
    if bank_df.empty:
        bankroll = 0.0
        worst_dd = 0.0
    else:
        bankroll = float(bank_df["Bankroll"].iloc[-1])
        worst_dd = float(bank_df["WorstDrawdown"].iloc[-1])

    print(
        f"\n📅 *Week: {week}*\n💰 *Mode: {mode.capitalize()}* → "
        f"ROI: {roi:.2f}%, Profit: {profit:+.2f} pts ({stake:.2f} staked)\n"
        f"Bankroll: {bankroll:+.2f} | Worst DD: {worst_dd:.2f}"
    )

    summary = (
        df.groupby("Date", as_index=False)
        .agg({"Horse": "count", "Position": list, "Profit": "sum", "Stake": "sum"})
        .rename(columns={"Horse": "Tips"})
    )

    summary["Wins"] = summary["Position"].apply(
        lambda x: sum(1 for p in x if str(p).isdigit() and int(p) == 1)
    )
    summary["Places"] = summary["Position"].apply(
        lambda x: sum(1 for p in x if str(p).isdigit() and 2 <= int(p) <= 4)
    )
    summary.drop(columns="Position", inplace=True)
    summary["ROI"] = summary.apply(
        lambda row: (row.Profit / row.Stake * 100) if row.Stake else 0, axis=1
    )

    for _, row in summary.iterrows():
        print(
            f"📆 {row.Date} → Tips: {int(row.Tips)} | 🥇 Wins: {int(row.Wins)} "
            f"| 🥈 Places: {int(row.Places)} | Profit: {row.Profit:+.2f} pts "
            f"| ROI: {row.ROI:.2f}%"
        )

    plot_roi_trend(summary, week)

    band_summary = summarise_bands(df)
    band_path = logs_path("roi", f"band_summary_{week}.csv")
    if not band_summary.empty:
        band_summary.to_csv(band_path, index=False)

        best_band = band_summary.loc[band_summary["ROI"].idxmax(), "Band"]
        worst_band = band_summary.loc[band_summary["ROI"].idxmin(), "Band"]

        for _, row in band_summary.iterrows():
            emoji = ""
            if row.Band == best_band:
                emoji = " 🏆"
            elif row.Band == worst_band:
                emoji = " 🐌"
            print(
                f"🔹 {row.Band} → {int(row.Tips)} tips, {int(row.Wins)}W, "
                f"Profit: {row.Profit:+.2f} pts | ROI: {row.ROI:.2f}%{emoji}"
            )
    else:
        best_band = worst_band = None

    commentary = generate_commentary_block(summary)
    if commentary:
        com_path = logs_path("roi", f"summary_commentary_{week}.txt")
        with open(com_path, "w", encoding="utf-8") as f:
            f.write(commentary + "\n")
        print(f"📝 Saved commentary to {com_path}")

    if send_telegram:
        msg = (
            f"*📊 Weekly ROI Summary ({week}) – {mode.capitalize()}*\n\n"
            f"🏇 Tips: {tips}  |  🟢 {wins}W  |  🟡 {places}P  |  "
            f"🔴 {tips - wins - places}L\n"
            f"🎯 Strike Rate: {strike_rate:.2f}% | 🥈 Place Rate: {place_rate:.2f}%\n"
            f"💰 Profit: {profit:+.2f} pts\n"
            f"📈 ROI: {roi:.2f}%\n"
            f"💰 Bankroll: {bankroll:+.2f} pts\n"
            f"🔻 Worst DD: {worst_dd:.2f} pts\n"
            f"🪙 Staked: {stake:.2f} pts\n"
        )
        for _, row in summary.iterrows():
            msg += (
                f"\n📆 {row.Date} → {int(row.Tips)} tips, "
                f"🟢 {int(row.Wins)}W, 🟡 {int(row.Places)}P, "
                f"ROI: {row.ROI:.2f}%"
            )
        if not band_summary.empty:
            msg += "\n\n*By Confidence Band*"
            for _, row in band_summary.iterrows():
                emoji = ""
                if row.Band == best_band:
                    emoji = " 🏆"
                elif row.Band == worst_band:
                    emoji = " 🐌"
                msg += (
                    f"\n{row.Band} → {int(row.Tips)} tips, {int(row.Wins)}W, "
                    f"ROI: {row.ROI:.2f}%{emoji}"
                )
        send_to_telegram(msg, TOKEN, CHAT_ID)
        print("✅ Sent to Telegram")


if __name__ == "__main__":
    parser = argparse.ArgumentParser()
    parser.add_argument("--week", required=True)
    parser.add_argument("--telegram", action="store_true")
    parser.add_argument("--dev", action="store_true", help="Enable dev mode")
    args = parser.parse_args()
    if args.dev:
        os.environ["TM_DEV_MODE"] = "1"
        os.environ["TM_LOG_DIR"] = "logs/dev"
    main(args.week, send_telegram=args.telegram)<|MERGE_RESOLUTION|>--- conflicted
+++ resolved
@@ -70,7 +70,6 @@
     return summary.sort_values("Band")
 
 
-<<<<<<< HEAD
 def generate_commentary_block(summary: pd.DataFrame) -> str:
     """Return commentary lines for the weekly summary."""
     if summary.empty:
@@ -88,7 +87,8 @@
         f"Overall trend: {trend}",
     ]
     return "\n".join(lines)
-=======
+
+
 def plot_roi_trend(summary: pd.DataFrame, week: str) -> None:
     """Save a line chart of ROI per day for ``week``."""
     if summary.empty:
@@ -107,7 +107,6 @@
     plt.savefig(out_path)
     plt.close()
     print(f"✅ Saved ROI trend chart to {out_path}")
->>>>>>> a1b8bcb6
 
 
 def load_week_data(week_dates, mode="advised"):
