--- conflicted
+++ resolved
@@ -3,14 +3,11 @@
 import json
 import os
 import re
-<<<<<<< HEAD
 from datetime import datetime
 
 import pandas as pd
 import requests
-=======
 from tippingmonster import tip_has_tag
->>>>>>> 57935666
 
 # === Telegram Config ===
 TELEGRAM_TOKEN = os.getenv("TELEGRAM_BOT_TOKEN")
@@ -72,8 +69,6 @@
         return round(win_profit, 2)
 
 
-
-
 def main(date_str, mode, min_conf, send_to_telegram, use_sent, show=False, tag=None):
     date_obj = datetime.strptime(date_str, "%Y-%m-%d")
     date_display = date_obj.strftime("%Y-%m-%d")
@@ -99,9 +94,7 @@
     with open(input_file, "r") as f:
         for line in f:
             tip = json.loads(line)
-            if tip.get("confidence", 0.0) >= min_conf and (
-                not tag or tip_has_tag(tip, tag)
-            ):
+            if tip.get("confidence", 0.0) >= min_conf and (not tag or tip_has_tag(tip, tag)):
                 tip["Race Time"] = tip.get("race", "??:?? Unknown").split()[0]
                 tip["Course"] = " ".join(tip.get("race", "??:?? Unknown").split()[1:])
                 tip["Horse"] = normalize_horse_name(tip.get("name", "Unknown"))
@@ -116,10 +109,7 @@
                 tips.append(tip)
 
     if not tips:
-        print(
-            f"{date_display}   Tips: 0    Wins: 0   Places: 0   "
-            f"Stake: 0.00 Profit: 0.00 ROI: 0.00%"
-        )
+        print(f"{date_display}   Tips: 0    Wins: 0   Places: 0   Stake: 0.00 Profit: 0.00 ROI: 0.00%")
         return
 
     tips_df = pd.DataFrame(tips)
@@ -150,9 +140,7 @@
             .str.replace(r"\s*\(ire\)", "", regex=True)
             .str.strip()
         )
-        results_df["Race Time"] = (
-            results_df["Race Time"].astype(str).str.strip().str.lower()
-        )
+        results_df["Race Time"] = results_df["Race Time"].astype(str).str.strip().str.lower()
 
     except Exception as e:
         print(f"Error reading results CSV: {e}")
@@ -178,9 +166,7 @@
     num_nrs = (merged_df["Position"] == "NR").sum()
     wins = (merged_df["Position"] == "1").sum()
     places = (
-        merged_df["Position"]
-        .apply(lambda x: str(x).isdigit() and 2 <= int(x) <= 4)
-        .sum()
+        merged_df["Position"].apply(lambda x: str(x).isdigit() and 2 <= int(x) <= 4).sum()
     )
     losses = len(merged_df) - wins - places - num_nrs
 
@@ -211,17 +197,8 @@
     output_path = f"logs/roi/tips_results_{date_str}_{mode}.csv"
     merged_df[
         [
-            "Date",
-            "Race Time",
-            "Course",
-            "Horse",
-            "Odds",
-            "odds_delta",
-            "Confidence",
-            "Position",
-            "Mode",
-            "Stake",
-            "Profit",
+            "Date", "Race Time", "Course", "Horse", "Odds", "odds_delta",
+            "Confidence", "Position", "Mode", "Stake", "Profit",
         ]
     ].to_csv(output_path, index=False)
     print(f"✅ Saved: {output_path}")
@@ -243,25 +220,9 @@
     parser.add_argument("--mode", choices=["advised", "level"], required=True)
     parser.add_argument("--min_conf", type=float, default=0.8)
     parser.add_argument("--telegram", action="store_true")
-    parser.add_argument(
-        "--use_sent",
-        action="store_true",
-<<<<<<< HEAD
-        help="Use sent tips file instead of predictions",
-    )
+    parser.add_argument("--use_sent", action="store_true", help="Use sent tips file instead of predictions")
+    parser.add_argument("--tag", help="Filter tips by tag (e.g. NAP)")
     parser.add_argument("--show", action="store_true", help="Show summary in CLI only")
-    args = parser.parse_args()
-
-    main(args.date, args.mode, args.min_conf, args.telegram, args.use_sent, args.show)
-=======
-        help="Use sent tips file instead of predictions")
-    parser.add_argument(
-        "--tag",
-        help="Filter tips by tag (e.g. NAP)")
-    parser.add_argument(
-        "--show",
-        action="store_true",
-        help="Show summary in CLI only")
     args = parser.parse_args()
 
     main(
@@ -271,5 +232,5 @@
         args.telegram,
         args.use_sent,
         args.show,
-        args.tag)
->>>>>>> 57935666
+        args.tag
+    )