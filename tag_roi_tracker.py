#!/usr/bin/env python3
import argparse
import os
import pandas as pd
import json
import requests
import re

# === Telegram Config ===
TELEGRAM_TOKEN = os.getenv("TELEGRAM_BOT_TOKEN")
TELEGRAM_CHAT_ID = os.getenv("TELEGRAM_CHAT_ID")  # Tipping Monster channel


def send_telegram_message(message):
    url = f"https://api.telegram.org/bot{TELEGRAM_TOKEN}/sendMessage"
    payload = {
        "chat_id": TELEGRAM_CHAT_ID,
        "text": message,
        "parse_mode": "Markdown",
        "disable_web_page_preview": True,
    }
    requests.post(url, data=payload)


def get_place_terms(row):
    try:
        runners = int(row.get("Runners", 0))
        is_handicap = "hcp" in str(row.get("Race Name", "")).lower()
        if is_handicap:
            if runners >= 16:
                return (0.25, 4)
            elif 12 <= runners <= 15:
                return (0.25, 3)
        if runners >= 8:
            return (0.20, 3)
        elif 5 <= runners <= 7:
            return (0.25, 2)
    except Exception:
        pass
    return (0.0, 1)  # Win only fallback


def normalize_horse_name(name):
    return re.sub(r"\s*\(.*?\)", "", str(name)).strip().lower()


def calculate_profit(row):
    odds = row["Odds"]
    position = str(row["Position"]).lower()
    stake = row["Stake"]

    if odds >= 5.0:
        win_stake = 0.5
        place_stake = 0.5
        place_fraction, place_places = get_place_terms(row)

        win_profit = (odds - 1) * win_stake if position == "1" else 0.0
        place_profit = ((odds * place_fraction) - 1) * place_stake if position.isdigit(
        ) and int(position) <= place_places and place_places > 1 else 0.0
        return round(win_profit + place_profit, 2)
    else:
        win_profit = (odds - 1) * stake if position == "1" else -stake
        return round(win_profit, 2)


def load_tips(date_str, min_conf, use_sent):
    if use_sent:
        input_file = f"logs/dispatch/sent_tips_{date_str}_realistic.jsonl"
        if not os.path.exists(input_file):
            input_file = f"logs/dispatch/sent_tips_{date_str}.jsonl"
    else:
        input_file = f"predictions/{date_str}/tips_with_odds.jsonl"

    if not os.path.exists(input_file):
        print(f"Missing tips file: {input_file}")
        return []

    tips = []
    with open(input_file, "r") as f:
        for line in f:
            tip = json.loads(line)
            if tip.get("confidence", 0.0) >= min_conf:
                tip["Race Time"] = tip.get("race", "??:?? Unknown").split()[0]
                tip["Course"] = " ".join(
                    tip.get("race", "??:?? Unknown").split()[1:])
                tip["Horse"] = normalize_horse_name(tip.get("name", "Unknown"))
                tip["Confidence"] = tip.get("confidence", 0.0)
                bf_sp = tip.get("bf_sp", tip.get("odds", 0.0))
                realistic = tip.get("realistic_odds", bf_sp)
                tip["Odds"] = realistic
                tip["odds_delta"] = round(realistic - bf_sp, 2)
                tip["Date"] = date_str
                tip["Stake"] = 1.0
                tips.append(tip)
    return tips


def main(date_str, mode, min_conf, send_to_telegram, show=False):
    date_display = date_str
    results_path = f"rpscrape/data/dates/all/{date_str.replace('-', '_')}.csv"
    if not os.path.exists(results_path):
        print(f"Missing results file: {results_path}")
        return

    results_df = pd.read_csv(results_path)
    results_df.rename(columns={
        "off": "Race Time",
        "course": "Course",
        "horse": "Horse",
        "num": "Runners",
        "pos": "Position",
        "race_name": "Race Name",
        "type": "Race Type",
        "class": "Class",
        "rating_band": "Rating Band"
    }, inplace=True)

    results_df["Horse"] = results_df["Horse"].apply(normalize_horse_name)
    results_df["Course"] = results_df["Course"].astype(str).str.strip(
    ).str.lower().str.replace(r"\s*\(ire\)", "", regex=True).str.strip()
    results_df["Race Time"] = results_df["Race Time"].astype(
        str).str.strip().str.lower()

    for source in ["sent", "all"]:
        use_sent = (source == "sent")
        tips = load_tips(date_str, min_conf, use_sent)
        if not tips:
            continue

        tips_df = pd.DataFrame(tips)
        tips_df["Horse"] = tips_df["Horse"].astype(str).str.strip().str.lower()
        tips_df["Course"] = tips_df["Course"].astype(
            str).str.strip().str.lower()
        tips_df["Race Time"] = tips_df["Race Time"].astype(
            str).str.strip().str.lower()

        merged_df = pd.merge(
            tips_df,
            results_df,
            how="left",
            left_on=["Horse", "Race Time", "Course"],
            right_on=["Horse", "Race Time", "Course"],
        )

        merged_df["Position"] = merged_df["Position"].fillna("NR")
        merged_df["Profit"] = merged_df.apply(
            lambda row: 0.0 if row["Position"] == "NR" else calculate_profit(row), axis=1)

        num_nrs = (merged_df["Position"] == "NR").sum()
        wins = (merged_df["Position"] == "1").sum()
        places = merged_df["Position"].apply(
            lambda x: str(x).isdigit() and 2 <= int(x) <= 4).sum()
        losses = len(merged_df) - wins - places - num_nrs

        summary = {
            "Date": date_display,
            "Tips": len(merged_df),
            "Wins": wins,
            "Places": places,
            "NRs": num_nrs,
            "Stake": merged_df["Stake"].sum(),
            "Profit": round(merged_df["Profit"].sum(), 2),
        }

        roi = (summary["Profit"] / summary["Stake"]) * \
            100 if summary["Stake"] > 0 else 0.0
        strike_rate = (
            wins /
            summary["Tips"] *
            100) if summary["Tips"] > 0 else 0.0
        place_rate = (
            places /
            summary["Tips"] *
            100) if summary["Tips"] > 0 else 0.0

        output_path = f"logs/roi/tips_results_{date_str}_{mode}_{source}.csv"
        merged_df["Mode"] = mode
        merged_df.to_csv(output_path, index=False)
        print(f"✅ Saved: {output_path}")

        tag_output = f"logs/roi/tag_roi_summary_{source}.csv"
        if "tags" in merged_df.columns:
            merged_df["tags"] = merged_df["tags"].apply(
                lambda x: x if isinstance(x, list) else [])
            all_rows = []
            for _, row in merged_df.iterrows():
                for tag in row["tags"]:
                    all_rows.append(
                        {"Tag": tag, "Profit": row["Profit"], "Position": row["Position"]})
            tag_df = pd.DataFrame(all_rows)
            if not tag_df.empty:
                tag_summary = tag_df.groupby("Tag").agg(
                    Tips=("Profit", "count"),
                    Profit=("Profit", "sum"),
                    Wins=("Position", lambda x: (x == "1").sum())
                )
                tag_summary["ROI %"] = (
                    tag_summary["Profit"] / tag_summary["Tips"]) * 100
                tag_summary = tag_summary.reset_index()
                tag_summary.to_csv(tag_output, index=False)
                print(f"✅ Tag ROI saved to {tag_output}")

        if send_to_telegram:
            message = (
                f"📊 *Tipping Monster Daily ROI – {date_display} "
                f"({mode.capitalize()} – {source.upper()})*\n\n"
                f"🏇 Tips: {summary['Tips']}  |  🟢 {wins}W  |  🟡 {places}P  |  🔴 {losses}L\n"
                f"🎯 Strike Rate: {strike_rate:.2f}% | 🥈 Place Rate: {place_rate:.2f}%\n"
                f"💰 Profit: {summary['Profit']:+.2f} pts\n"
                f"📈 ROI: {roi:.2f}%\n"
                f"🪙 Staked: {summary['Stake']:.2f} pts"
            )
            send_telegram_message(message)


if __name__ == "__main__":
    parser = argparse.ArgumentParser()
    parser.add_argument("--date", required=True, help="Date in YYYY-MM-DD")
    parser.add_argument("--mode", choices=["advised", "level"], required=True)
    parser.add_argument("--min_conf", type=float, default=0.8)
    parser.add_argument("--telegram", action="store_true")
    parser.add_argument(
        "--show",
        action="store_true",
        help="Show summary in CLI only")
    args = parser.parse_args()

<<<<<<< HEAD
    if args.dev:
        os.environ["TM_DEV_MODE"] = "1"
        os.environ["TM_LOG_DIR"] = "logs/dev"

=======
>>>>>>> 5cafdb5e
    main(args.date, args.mode, args.min_conf, args.telegram, args.show)<|MERGE_RESOLUTION|>--- conflicted
+++ resolved
@@ -9,6 +9,7 @@
 # === Telegram Config ===
 TELEGRAM_TOKEN = os.getenv("TELEGRAM_BOT_TOKEN")
 TELEGRAM_CHAT_ID = os.getenv("TELEGRAM_CHAT_ID")  # Tipping Monster channel
+
 
 
 def send_telegram_message(message):
@@ -20,6 +21,7 @@
         "disable_web_page_preview": True,
     }
     requests.post(url, data=payload)
+
 
 
 def get_place_terms(row):
@@ -40,8 +42,10 @@
     return (0.0, 1)  # Win only fallback
 
 
+
 def normalize_horse_name(name):
     return re.sub(r"\s*\(.*?\)", "", str(name)).strip().lower()
+
 
 
 def calculate_profit(row):
@@ -55,12 +59,15 @@
         place_fraction, place_places = get_place_terms(row)
 
         win_profit = (odds - 1) * win_stake if position == "1" else 0.0
+        place_profit = ((odds * place_fraction) - 1) * place_stake if position.isdigit(
+        ) and int(position) <= place_places and place_places > 1 else 0.0
         place_profit = ((odds * place_fraction) - 1) * place_stake if position.isdigit(
         ) and int(position) <= place_places and place_places > 1 else 0.0
         return round(win_profit + place_profit, 2)
     else:
         win_profit = (odds - 1) * stake if position == "1" else -stake
         return round(win_profit, 2)
+
 
 
 def load_tips(date_str, min_conf, use_sent):
@@ -81,6 +88,8 @@
             tip = json.loads(line)
             if tip.get("confidence", 0.0) >= min_conf:
                 tip["Race Time"] = tip.get("race", "??:?? Unknown").split()[0]
+                tip["Course"] = " ".join(
+                    tip.get("race", "??:?? Unknown").split()[1:])
                 tip["Course"] = " ".join(
                     tip.get("race", "??:?? Unknown").split()[1:])
                 tip["Horse"] = normalize_horse_name(tip.get("name", "Unknown"))
@@ -95,6 +104,7 @@
     return tips
 
 
+
 def main(date_str, mode, min_conf, send_to_telegram, show=False):
     date_display = date_str
     results_path = f"rpscrape/data/dates/all/{date_str.replace('-', '_')}.csv"
@@ -120,6 +130,10 @@
     ).str.lower().str.replace(r"\s*\(ire\)", "", regex=True).str.strip()
     results_df["Race Time"] = results_df["Race Time"].astype(
         str).str.strip().str.lower()
+    results_df["Course"] = results_df["Course"].astype(str).str.strip(
+    ).str.lower().str.replace(r"\s*\(ire\)", "", regex=True).str.strip()
+    results_df["Race Time"] = results_df["Race Time"].astype(
+        str).str.strip().str.lower()
 
     for source in ["sent", "all"]:
         use_sent = (source == "sent")
@@ -129,6 +143,10 @@
 
         tips_df = pd.DataFrame(tips)
         tips_df["Horse"] = tips_df["Horse"].astype(str).str.strip().str.lower()
+        tips_df["Course"] = tips_df["Course"].astype(
+            str).str.strip().str.lower()
+        tips_df["Race Time"] = tips_df["Race Time"].astype(
+            str).str.strip().str.lower()
         tips_df["Course"] = tips_df["Course"].astype(
             str).str.strip().str.lower()
         tips_df["Race Time"] = tips_df["Race Time"].astype(
@@ -145,9 +163,13 @@
         merged_df["Position"] = merged_df["Position"].fillna("NR")
         merged_df["Profit"] = merged_df.apply(
             lambda row: 0.0 if row["Position"] == "NR" else calculate_profit(row), axis=1)
+        merged_df["Profit"] = merged_df.apply(
+            lambda row: 0.0 if row["Position"] == "NR" else calculate_profit(row), axis=1)
 
         num_nrs = (merged_df["Position"] == "NR").sum()
         wins = (merged_df["Position"] == "1").sum()
+        places = merged_df["Position"].apply(
+            lambda x: str(x).isdigit() and 2 <= int(x) <= 4).sum()
         places = merged_df["Position"].apply(
             lambda x: str(x).isdigit() and 2 <= int(x) <= 4).sum()
         losses = len(merged_df) - wins - places - num_nrs
@@ -172,6 +194,16 @@
             places /
             summary["Tips"] *
             100) if summary["Tips"] > 0 else 0.0
+        roi = (summary["Profit"] / summary["Stake"]) * \
+            100 if summary["Stake"] > 0 else 0.0
+        strike_rate = (
+            wins /
+            summary["Tips"] *
+            100) if summary["Tips"] > 0 else 0.0
+        place_rate = (
+            places /
+            summary["Tips"] *
+            100) if summary["Tips"] > 0 else 0.0
 
         output_path = f"logs/roi/tips_results_{date_str}_{mode}_{source}.csv"
         merged_df["Mode"] = mode
@@ -180,11 +212,15 @@
 
         tag_output = f"logs/roi/tag_roi_summary_{source}.csv"
         if "tags" in merged_df.columns:
+            merged_df["tags"] = merged_df["tags"].apply(
+                lambda x: x if isinstance(x, list) else [])
             merged_df["tags"] = merged_df["tags"].apply(
                 lambda x: x if isinstance(x, list) else [])
             all_rows = []
             for _, row in merged_df.iterrows():
                 for tag in row["tags"]:
+                    all_rows.append(
+                        {"Tag": tag, "Profit": row["Profit"], "Position": row["Position"]})
                     all_rows.append(
                         {"Tag": tag, "Profit": row["Profit"], "Position": row["Position"]})
             tag_df = pd.DataFrame(all_rows)
@@ -196,6 +232,8 @@
                 )
                 tag_summary["ROI %"] = (
                     tag_summary["Profit"] / tag_summary["Tips"]) * 100
+                tag_summary["ROI %"] = (
+                    tag_summary["Profit"] / tag_summary["Tips"]) * 100
                 tag_summary = tag_summary.reset_index()
                 tag_summary.to_csv(tag_output, index=False)
                 print(f"✅ Tag ROI saved to {tag_output}")
@@ -210,7 +248,17 @@
                 f"📈 ROI: {roi:.2f}%\n"
                 f"🪙 Staked: {summary['Stake']:.2f} pts"
             )
+            message = (
+                f"📊 *Tipping Monster Daily ROI – {date_display} "
+                f"({mode.capitalize()} – {source.upper()})*\n\n"
+                f"🏇 Tips: {summary['Tips']}  |  🟢 {wins}W  |  🟡 {places}P  |  🔴 {losses}L\n"
+                f"🎯 Strike Rate: {strike_rate:.2f}% | 🥈 Place Rate: {place_rate:.2f}%\n"
+                f"💰 Profit: {summary['Profit']:+.2f} pts\n"
+                f"📈 ROI: {roi:.2f}%\n"
+                f"🪙 Staked: {summary['Stake']:.2f} pts"
+            )
             send_telegram_message(message)
+
 
 
 if __name__ == "__main__":
@@ -223,13 +271,14 @@
         "--show",
         action="store_true",
         help="Show summary in CLI only")
+    parser.add_argument(
+        "--show",
+        action="store_true",
+        help="Show summary in CLI only")
     args = parser.parse_args()
 
-<<<<<<< HEAD
     if args.dev:
         os.environ["TM_DEV_MODE"] = "1"
         os.environ["TM_LOG_DIR"] = "logs/dev"
 
-=======
->>>>>>> 5cafdb5e
     main(args.date, args.mode, args.min_conf, args.telegram, args.show)