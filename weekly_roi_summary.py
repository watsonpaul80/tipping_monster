#!/usr/bin/env python3
import os
import pandas as pd
import argparse
from datetime import datetime, timedelta
<<<<<<< HEAD
from dotenv import load_dotenv

load_dotenv()
=======
import requests
>>>>>>> 79326937

from tippingmonster import send_telegram_message
from tippingmonster.env_loader import load_env

load_env()

def get_week_dates(iso_week):
    year, week = iso_week.split("-W")
    monday = datetime.strptime(f"{year}-W{week}-1", "%G-W%V-%u")
    return [(monday + timedelta(days=i)).strftime("%Y-%m-%d")
            for i in range(7)]


def load_week_data(week_dates, mode="advised"):
    rows = []
    for date_str in week_dates:
        path = f"logs/roi/tips_results_{date_str}_{mode}.csv"
        if os.path.exists(path):
            df = pd.read_csv(path)
            df["Date"] = date_str
            rows.append(df)
    return pd.concat(rows) if rows else pd.DataFrame()


def send_to_telegram(msg, token, chat_id):
    requests.post(
        f"https://api.telegram.org/bot{token}/sendMessage",
        data={"chat_id": chat_id, "text": msg, "parse_mode": "Markdown"},
    )


def main(week, send_telegram=False):
    mode = "advised"
    TOKEN = os.getenv("TELEGRAM_BOT_TOKEN")
    CHAT_ID = os.getenv("TELEGRAM_CHAT_ID")

    week_dates = get_week_dates(week)
    df = load_week_data(week_dates, mode)

    if df.empty:
        print(f"No data for week {week}")
        return

    df["Profit"] = pd.to_numeric(df["Profit"], errors="coerce").fillna(0)
    df["Stake"] = pd.to_numeric(df["Stake"], errors="coerce").fillna(0)

    def is_win(pos):
        return str(pos).isdigit() and int(pos) == 1

    def is_place(pos):
        return str(pos).isdigit() and 2 <= int(pos) <= 4

    tips = len(df)
    wins = df["Position"].apply(is_win).sum()
    places = df["Position"].apply(is_place).sum()
    stake = df["Stake"].sum()
    profit = df["Profit"].sum()
    roi = (profit / stake * 100) if stake else 0
    strike_rate = (wins / tips * 100) if tips else 0
    place_rate = (places / tips * 100) if tips else 0

    print(
        f"\n📅 *Week: {week}*\n💰 *Mode: {mode.capitalize()}* → "
        f"ROI: {roi:.2f}%, Profit: {profit:+.2f} pts ({stake:.2f} staked)"
    )

    summary = (
        df.groupby("Date", as_index=False)
          .agg({
              "Horse": "count",
              "Position": list,
              "Profit": "sum",
              "Stake": "sum"
          })
        .rename(columns={"Horse": "Tips"})
    )

    summary["Wins"] = summary["Position"].apply(
        lambda x: sum(1 for p in x if str(p).isdigit() and int(p) == 1))
    summary["Places"] = summary["Position"].apply(lambda x: sum(
        1 for p in x if str(p).isdigit() and 2 <= int(p) <= 4))
    summary.drop(columns="Position", inplace=True)
    summary["ROI"] = summary.apply(
        lambda row: (
            row.Profit /
            row.Stake *
            100) if row.Stake else 0,
        axis=1)

    for _, row in summary.iterrows():
        print(
            f"📆 {row.Date} → Tips: {int(row.Tips)} | 🥇 Wins: {int(row.Wins)} "
            f"| 🥈 Places: {int(row.Places)} | Profit: {row.Profit:+.2f} pts "
            f"| ROI: {row.ROI:.2f}%"
        )

    if send_telegram:
        msg = (
            f"*📊 Weekly ROI Summary ({week}) – {mode.capitalize()}*\n\n"
            f"🏇 Tips: {tips}  |  🟢 {wins}W  |  🟡 {places}P  |  "
            f"🔴 {tips - wins - places}L\n"
            f"🎯 Strike Rate: {strike_rate:.2f}% | 🥈 Place Rate: {place_rate:.2f}%\n"
            f"💰 Profit: {profit:+.2f} pts\n"
            f"📈 ROI: {roi:.2f}%\n"
            f"🪙 Staked: {stake:.2f} pts\n"
        )
        for _, row in summary.iterrows():
            msg += (
                f"\n📆 {row.Date} → {int(row.Tips)} tips, "
                f"🟢 {int(row.Wins)}W, 🟡 {int(row.Places)}P, "
                f"ROI: {row.ROI:.2f}%"
            )
        send_to_telegram(msg, TOKEN, CHAT_ID)
        print("✅ Sent to Telegram")


if __name__ == "__main__":
    parser = argparse.ArgumentParser()
    parser.add_argument("--week", required=True)
    parser.add_argument("--telegram", action="store_true")
    parser.add_argument("--dev", action="store_true", help="Enable dev mode")
    args = parser.parse_args()
    if args.dev:
        os.environ["TM_DEV_MODE"] = "1"
        os.environ["TM_LOG_DIR"] = "logs/dev"
    main(args.week, send_telegram=args.telegram)<|MERGE_RESOLUTION|>--- conflicted
+++ resolved
@@ -3,13 +3,9 @@
 import pandas as pd
 import argparse
 from datetime import datetime, timedelta
-<<<<<<< HEAD
 from dotenv import load_dotenv
 
 load_dotenv()
-=======
-import requests
->>>>>>> 79326937
 
 from tippingmonster import send_telegram_message
 from tippingmonster.env_loader import load_env
