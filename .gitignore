logs/
certs/
<<<<<<< HEAD

__pycache__/
*.pyc
=======
__pycache__/
*.pyc
client-*.pem
client-*.key
client-*.csr
>>>>>>> 6a61a2fa
<|MERGE_RESOLUTION|>--- conflicted
+++ resolved
@@ -1,13 +1,7 @@
 logs/
 certs/
-<<<<<<< HEAD
-
-__pycache__/
-*.pyc
-=======
 __pycache__/
 *.pyc
 client-*.pem
 client-*.key
-client-*.csr
->>>>>>> 6a61a2fa
+client-*.csr