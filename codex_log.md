--- conflicted
+++ resolved
@@ -501,15 +501,13 @@
 **Files Changed:** core/fetch_betfair_odds.py, Docs/CHANGELOG.md, Docs/monster_todo.md, codex_log.md
 **Outcome:** Added repo root to `sys.path` so the odds fetcher runs inside the CLI pipeline.
 
-<<<<<<< HEAD
 ## [2025-07-15] Document safecron Telegram vars
 **Prompt:** Update README and `.env.example` to mention `TG_BOT_TOKEN` and `TG_USER_ID` and document failure alerts in `safecron.sh`.
 **Files Changed:** Docs/README.md, Docs/ops.md, .env.example, Docs/CHANGELOG.md, Docs/monster_todo.md, codex_log.md
 **Outcome:** Docs now list the new aliases and explain how `safecron.sh` posts alerts when a cron job fails.
 
-=======
+
 ## [2025-07-15] Add cron templates
 **Prompt:** Create crontab files for prod and dev setups.
 **Files Changed:** cron/prod.crontab, cron/dev.crontab, Docs/ops.md, Docs/prod_setup_cheatsheet.md, Docs/quickstart.md, README.md, Docs/CHANGELOG.md, codex_log.md
 **Outcome:** Schedules consolidated into templates and docs updated.
->>>>>>> 7e4a22fe
