--- conflicted
+++ resolved
@@ -496,28 +496,8 @@
 **Files Changed:** core/run_pipeline_with_venv.sh, Docs/CHANGELOG.md, Docs/monster_todo.md, codex_log.md
 **Outcome:** Updated script to reference sub-scripts via `$SCRIPT_DIR`, allowing CLI wrapper to execute successfully.
 
-<<<<<<< HEAD
 ## [2025-07-13] Fix odds snapshot import path
 **Prompt:** `fetch_betfair_odds.py` failed with `ModuleNotFoundError: tippingmonster` when run via the pipeline.
 **Files Changed:** core/fetch_betfair_odds.py, Docs/CHANGELOG.md, Docs/monster_todo.md, codex_log.md
 **Outcome:** Added repo root to `sys.path` so the odds fetcher runs inside the CLI pipeline.
 
-=======
-## [2025-07-14] Improve pipeline dev-mode handling
-**Prompt:** Open `core/run_pipeline_with_venv.sh`.
-**Files Changed:** core/run_pipeline_with_venv.sh, Docs/CHANGELOG.md, Docs/monster_todo.md, codex_log.md
-**Outcome:** Pipeline respects existing `TM_DEV_MODE` value and uses `DEV_MODE` for all safety checks.
-
-## [2025-07-14] Make scripts executable
-**Prompt:** Update permissions on pipeline and utility scripts.
-**Files Changed:** core/, roi/, rpscrape/scripts/, utils/, Docs/CHANGELOG.md, Docs/monster_overview.md, Docs/ops.md, codex_log.md
-**Outcome:** Added `+x` flags and updated docs to run scripts directly.
-
-
-
-
-## [2025-07-13] Fix pipeline script paths
-**Prompt:** Running `tmcli.py pipeline --dev` failed with exit 127. Update `run_pipeline_with_venv.sh` to call daily scripts via `$SCRIPT_DIR`.
-**Files Changed:** core/run_pipeline_with_venv.sh, Docs/CHANGELOG.md, codex_log.md
-**Outcome:** CLI pipeline locates `daily_upload_racecards.sh` and `daily_flatten.sh` correctly.
->>>>>>> 2975a217
