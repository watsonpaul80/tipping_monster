
## [2025-06-12] Append newline to Makefile
**Prompt:** Ensure file ends with newline for consistent formatting.
**Files Changed:** Makefile, Docs/CHANGELOG.md, codex_log.md
**Outcome:** Trailing newline added; pre-commit and tests pass.

## [2025-07-07] Update Makefile paths
**Prompt:** Align Makefile targets with script directories and log change.
**Files Changed:** Makefile, Docs/CHANGELOG.md, codex_log.md
**Outcome:** Train, pipeline, and ROI targets call scripts from `core/` and `roi/`.


## [2025-07-07] Respect explicit chat_id in Telegram helpers
**Prompt:** Update Telegram send helpers to only use the dev chat when no `chat_id` argument is given.
**Files Changed:** tippingmonster/utils.py, tests/test_utils.py, Docs/CHANGELOG.md, Docs/monster_todo.md, Docs/ec2_setup_guide.md, codex_log.md
**Outcome:** Helpers resolve `chat_id` correctly; tests run with `TM_DEV` unset and sandbox item marked complete.

## [2025-07-07] Document TM_DEV_MODE for EC2 tests
**Prompt:** Amend Docs/ec2_setup_guide.md to emphasise that all test runs should set TM_DEV_MODE=1 to avoid Telegram posts.
**Files Changed:** Docs/ec2_setup_guide.md, Docs/CHANGELOG.md, codex_log.md
**Outcome:** Added guide with dev-mode reminder and updated changelog.


## [2025-06-11] Add EC2 setup guide
**Prompt:** Provide dev to prod instructions for Ubuntu server.
**Files Changed:** Docs/ec2_setup_guide.md, Docs/CHANGELOG.md, codex_log.md
**Outcome:** Documentation explains how to initialise a dev EC2 instance and migrate to prod.


## [2025-07-06] Restore inference script
**Prompt:** Retrieve full `run_inference_and_select_top1.py` from history and ensure tests pass.
**Files Changed:** core/run_inference_and_select_top1.py, Docs/CHANGELOG.md, codex_log.md
**Outcome:** Restored function definitions and `__main__` logic; unit test passes.


## [2025-07-03] Fix dev-check path handling
**Prompt:** Resolve errors when running `utils/dev-check.sh` from the repo root and align docs.
**Files Changed:** utils/dev-check.sh, Makefile, Docs/quickstart.md, Docs/CHANGELOG.md, codex_log.md
**Outcome:** Script now computes repo root via git; Makefile and docs reference correct path.


## [2025-07-05] Make dev-check executable
**Prompt:** Running `./utils/dev-check.sh` failed with "Permission denied".
**Files Changed:** utils/dev-check.sh, Docs/dev_command_reference.md, README.md, Docs/CHANGELOG.md, codex_log.md
**Outcome:** Script marked executable and docs mention using `python3` if the `python` command is missing.


## [2025-06-10] Update dev-check path
**Prompt:** Modify Makefile target to call utils/dev-check.sh and update docs.
**Files Changed:** Makefile, Docs/quickstart.md, Docs/CHANGELOG.md, codex_log.md
**Outcome:** dev-check points to the correct script; docs reflect new path.


## [2025-07-01] Clean up sniper doc references
**Prompt:** Remove outdated bullet points for Steam Sniper docs.
**Files Changed:** Docs/README.md, Docs/CHANGELOG.md, codex_log.md
**Outcome:** README no longer lists obsolete sniper documents.

## [2025-06-27] Add upload_to_s3 helper
**Prompt:** Centralise S3 uploads with a helper that skips when TM_DEV_MODE=1. Update scripts, docs and tests.
**Files Changed:** tippingmonster/utils.py, tippingmonster/__init__.py, core/fetch_betfair_odds.py, core/run_inference_and_select_top1.py, core/train_model_v6.py, core/train_modelv7.py, train_place_model.py, model_feature_importance.py, core/daily_upload_racecards.sh, core/daily_upload_results.sh, core/daily_flatten.sh, tests/test_utils.py, README.md, .env.example, Docs/dev_command_reference.md, Docs/CHANGELOG.md, Docs/monster_todo.md, codex_log.md
**Outcome:** Uploads respect dev mode via a shared helper; documentation reflects the change.

## [2025-06-09] QA review log update
**Prompt:** Document heuristic intent tags and missing stable tactics profiling.
**Files Changed:** codex_log.md
**Outcome:** Added note on run_inference_and_select_top1.py and dispatch_tips.py tags; advanced stable tactics profiling pending.

## [2025-06-26] Document TM_DEV variables
**Prompt:** Add TM_DEV and TM_DEV_MODE lines to `.env.example` and update docs.
**Files Changed:** .env.example, Docs/README.md, README.md, Docs/CHANGELOG.md, codex_log.md
**Outcome:** Example env and docs explain dev routing and disabling posts.


## [2025-06-26] Update script audit for ensure_sent_tips.py
**Prompt:** Mark utils/ensure_sent_tips.py as keep in script_audit.txt and note usage in CLI and tests.
**Files Changed:** Docs/script_audit.txt, Docs/CHANGELOG.md, Docs/monster_todo.md, codex_log.md
**Outcome:** Documentation updated and task logged.
## [2025-06-26] Add time-decay weighting to win rate
**Prompt:** Codex, adjust the win-rate feature to apply time-decay — give more weight to races in the past 30 days vs those over 90 days old
**Files Changed:** win_rate_by_tag.py, tests/test_win_rate_by_tag.py, Docs/CHANGELOG.md, Docs/monster_overview.md, Docs/monster_todo.md, codex_log.md
**Outcome:** Win-rate calculations now prioritise recent races; new test verifies weighting.


## [2025-06-26] Clean up script list
**Prompt:** Remove obsolete paths and deduplicate names in all_scripts.txt.
**Files Changed:** all_scripts.txt, Docs/CHANGELOG.md, codex_log.md
**Outcome:** all_scripts.txt lists each script once; obsolete secrets entry removed.

## [2025-06-26] Weekly ROI commentary logs
**Prompt:** After the weekly ROI summary is generated, append a brief commentary block summarizing key insights.
**Files Changed:** roi/weekly_roi_summary.py, tests/test_weekly_commentary.py, Docs/CHANGELOG.md, Docs/monster_overview.md, Docs/monster_todo.md, codex_log.md
**Outcome:** summary_commentary_<week>.txt saved with top performer, worst day and trend.


## [2025-06-26] Update todo doc reference
**Prompt:** Edit AGENTS.md to reference Docs/monster_todo.md.
**Files Changed:** AGENTS.md, Docs/CHANGELOG.md, Docs/monster_todo.md, codex_log.md
**Outcome:** Documentation now points to the correct todo file.


## [2025-06-26] Add weekly ROI trend chart
**Prompt:** Create a matplotlib line graph showing ROI per day for the past 7 days and save it to `logs/roi/roi_trend_<week>.png`.
**Files Changed:** roi/weekly_roi_summary.py, Docs/CHANGELOG.md, Docs/monster_overview.md, Docs/monster_todo.md, Docs/TIPPING_MONSTER_ROI_OVERVIEW.md, codex_log.md
**Outcome:** Weekly summary now outputs an ROI trend chart for each week.


## [2025-06-26] Trainer intent profiler
**Prompt:** Create scripts to tag tips when trainers show strong recent form, run multiple horses or drop a horse in class after a layoff.
**Files Changed:** core/trainer_stable_profile.py, trainer_intent_profiler.py, core/dispatch_tips.py, core/tip.py, tests/test_trainer_stable_profile.py, tests/test_trainer_intent_profiler.py, tests/test_dispatch_tips.py, Docs/CHANGELOG.md, Docs/monster_overview.md, Docs/monster_todo.md, codex_log.md
**Outcome:** New stable-form field on tips and tagging logic for in-form trainers, multi-runner yards and class-drop layoffs.



## [2025-06-25] Add NAP performance tracker
**Prompt:** Create nap_tracker.py to log NAP results over time.
**Files Changed:** roi/nap_tracker.py, tests/test_nap_tracker.py, Docs/CHANGELOG.md, Docs/monster_todo.md, Docs/monster_overview.md, codex_log.md
**Outcome:** New script logs daily NAP ROI to nap_history.csv and can summarise weekly.


## [2025-06-25] Add band performance to ROI summaries
**Prompt:** Update weekly and daily ROI scripts to break down results by confidence band.
**Files Changed:** roi/weekly_roi_summary.py, roi/send_daily_roi_summary.py, Docs/CHANGELOG.md, codex_log.md
**Outcome:** ROI summaries now include per-band stats with emoji highlights and CSV logs.

## [2025-06-25] Add staking simulator
**Prompt:** Create `simulate_staking.py` to compare level, confidence, and value staking profiles.
**Files Changed:** simulate_staking.py, tests/test_simulate_staking.py, Docs/CHANGELOG.md, Docs/monster_overview.md, Docs/TIPPING_MONSTER_ROI_OVERVIEW.md, Docs/script_audit.txt, all_scripts.txt, codex_log.md
**Outcome:** New script outputs profit summaries and a profit curve chart.

## [2025-06-24] Add value_score tagging
**Prompt:** Codex, update inference to calculate a value_score = (confidence / bf_sp) * 100. Tag as 💰 Value Pick if score > 5. Log and send as normal tip with tag.
**Files Changed:** core/merge_odds_into_tips.py, core/dispatch_tips.py, tests/test_dispatch_tips.py, Docs/monster_overview.md, Docs/monster_todo.md, Docs/CHANGELOG.md, codex_log.md
**Outcome:** Tips now include a value_score field and are tagged "💰 Value Pick" when the score exceeds 5.

## [2025-06-24] Add rolling ROI script
**Prompt:** Compute 30-day rolling ROI from sent logs.
**Files Changed:** generate_rolling_roi.py, Docs/CHANGELOG.md, Docs/monster_todo.md, Docs/TIPPING_MONSTER_ROI_OVERVIEW.md, all_scripts.txt, codex_log.md
**Outcome:** New CSV logs daily and rolling ROI figures.


## [2025-06-24] Add public ROI dashboard
**Prompt:** Codex, build public_dashboard.py using Streamlit. Load _sent.csv files, show ROI charts and tag stats.
**Files Changed:** public_dashboard.py, all_scripts.txt, Docs/CHANGELOG.md, Docs/monster_todo.md, codex_log.md
**Outcome:** New dashboard visualises ROI from sent tips only.


## [2025-06-23] Log auto tweets in dev mode
**Prompt:** Before posting tweets, check `TM_DEV_MODE`.
**Files Changed:** monstertweeter/auto_tweet_tips.py, Docs/ops.md, Docs/quickstart.md, tests/test_auto_tweet_dev_mode.py, Docs/CHANGELOG.md, codex_log.md
**Outcome:** Tweets are written to `logs/dev/twitter.log` when `TM_DEV_MODE=1`.

## [2025-06-08] Fix README security review link
**Prompt:** Update README to reference Docs/SECURITY_REVIEW.md and verify Docs prefixes.
**Files Changed:** README.md, Docs/CHANGELOG.md, codex_log.md
**Outcome:** Fixed documentation link inconsistencies.


## [2025-06-22] Add tag ROI table to streamlit
**Prompt:** Codex, add a table to streamlit_pauls_view.py showing ROI, strike rate, and profit per tag.
**Files Changed:** streamlit_pauls_view.py, Docs/CHANGELOG.md, Docs/monster_todo.md, Docs/TIPPING_MONSTER_ROI_TODO.md, all_scripts.txt, codex_log.md
**Outcome:** Paul's dashboard now highlights top-performing tags.
## [2025-06-08] Remove invalid model_drift_report install
**Prompt:** Fix GitHub workflow failing because package `model_drift_report` is missing.
**Files Changed:** .github/workflows/python-tests.yml, Docs/CHANGELOG.md, codex_log.md
**Outcome:** Workflow now installs only standard dependencies and uses local module.

## [2025-06-20] Add Danger Fav candidate script
**Prompt:** Create generate_lay_candidates.py to flag favourites with low Monster confidence.
**Files Changed:** generate_lay_candidates.py, tests/test_generate_lay_candidates.py, Docs/CHANGELOG.md, Docs/monster_overview.md, Docs/TIPPING_MONSTER_PRODUCTS.md, all_scripts.txt, codex_log.md
**Outcome:** Script outputs Danger Fav candidates and accompanying test added.

## [2025-06-20] Add Danger Fav dispatch and ROI tracking
**Prompt:** Create dispatch_danger_favs.py, update dashboard with Danger Fav view, and add ROI tracker for lays.
**Files Changed:** dispatch_danger_favs.py, track_lay_candidates_roi.py, cli/streamlit_dashboard.py, Docs/CHANGELOG.md, Docs/monster_overview.md, Docs/TIPPING_MONSTER_PRODUCTS.md, all_scripts.txt, tests/test_track_lay_candidates_roi.py, codex_log.md
**Outcome:** Danger Fav alerts can be sent to Telegram and ROI tracking logic implemented.

## [2025-06-21] Export Danger Fav CSV summary
**Prompt:** Create export_lay_candidates_csv.py to convert danger_favs.jsonl to CSV.
**Files Changed:** export_lay_candidates_csv.py, all_scripts.txt, Docs/CHANGELOG.md, Docs/monster_overview.md, Docs/TIPPING_MONSTER_PRODUCTS.md, codex_log.md
**Outcome:** Users can easily view Danger Fav candidates in spreadsheet form.

## [2025-06-08] Completed TODO Audit
**Prompt:** Audit monster_todo.md and mark completed tasks.
**Files Changed:** Docs/monster_todo.md, codex_log.md
**Outcome:** Added checkmarks and dates for finished tasks.

## [2025-06-08] Fix CLI tests typo
**Prompt:** Replace `subparpers.add_parser` with `subparsers.add_parser` in tests/test_tmcli.py.
**Files Changed:** tests/test_tmcli.py, Docs/CHANGELOG.md, codex_log.md
**Outcome:** Healthcheck subcommand parser now created correctly; pre-commit and pytest pass.
## [2025-06-08] Mark additional completed tasks
**Prompt:** Tick off snapshot alert, self-heal, and delta_tag tasks in monster_todo.md.
**Files Changed:** Docs/monster_todo.md, Docs/CHANGELOG.md, codex_log.md
**Outcome:** Documentation reflects completed features.

## [2025-06-08] Add rolling ROI chart to Paul's View
**Prompt:** Add 30-day rolling ROI line chart to streamlit_pauls_view.py
**Files Changed:** cli/pauls_view_dashboard.py, Docs/monster_todo.md, Docs/CHANGELOG.md, tests/test_model_drift_report.py
**Outcome:** Dashboard now plots 30-day ROI trend; docs updated; failing test fixed.


## [2025-06-08] Add weekly ROI Telegram command
**Prompt:** Implement /roi command to show current week's profit, ROI, and win/place stats.
**Files Changed:** telegram_bot.py, tests/test_telegram_bot.py, Docs/CHANGELOG.md, Docs/monster_todo.md, README.md, codex_log.md
**Outcome:** Telegram bot now returns weekly ROI summary via /roi.


## [2025-06-08] Add log archiving utility
**Prompt:** Create archive_old_logs.py to zip and move logs older than 14 days into logs/archive/.
**Files Changed:** utils/archive_old_logs.py, tests/test_archive_old_logs.py, Docs/CHANGELOG.md, Docs/monster_todo.md, Docs/monster_overview.md, Docs/script_audit.txt, codex_log.md
**Outcome:** Old log files can be compressed automatically and documentation updated.


## [2025-06-21] Tag Value Wins in ROI tracker
**Prompt:** Update ROI tracker to label winning tips with `odds_delta` > 5.0 as "💸 Value Win".
**Files Changed:** roi/tag_roi_tracker.py, tests/test_model_drift_report.py, Docs/CHANGELOG.md, Docs/monster_todo.md, codex_log.md
**Outcome:** High-delta winners now flagged for future analysis; failing test patched.

## [2025-06-21] Add /nap command to Telegram bot
**Prompt:** Telegram /nap command with stats
**Files Changed:** telegram_bot.py, tests/test_telegram_bot.py, Docs/monster_todo.md, Docs/CHANGELOG.md, Docs/monster_overview.md, codex_log.md
**Outcome:** Bot now reports last NAP results and ROI via /nap command.


## [2025-06-21] Add place-focused training script
**Prompt:** Clone train_model_v6.py to create train_place_model.py predicting top 3 finishes.
**Files Changed:** train_place_model.py, all_scripts.txt, Docs/CHANGELOG.md, Docs/monster_overview.md, Docs/monster_todo.md, README.md, codex_log.md
**Outcome:** New place model training script added and docs updated.

## [2025-06-08] Add bankroll drawdown tracking
**Prompt:** Codex, update roi_tracker_advised.py to include cumulative profit and drawdown tracking in the output logs.
**Files Changed:** roi/roi_tracker_advised.py, roi/weekly_roi_summary.py, Docs/CHANGELOG.md, Docs/monster_overview.md, Docs/monster_todo.md, codex_log.md
**Outcome:** Daily and weekly ROI summaries now display bankroll figures and worst historical drawdown.
## [2025-06-21] Consolidate changelog entries
**Prompt:** Remove ======= lines and merge duplicate 2025-06-08 sections in Docs/CHANGELOG.md.
**Files Changed:** Docs/CHANGELOG.md, codex_log.md
**Outcome:** CHANGELOG.md now has a single well-formatted 2025-06-08 entry.

## [2025-06-23] Remove outdated check_betfair_market_times.py
**Prompt:** Delete or update script per audit. Deleted and cleaned references.
**Files Changed:** utils/check_betfair_market_times.py (deleted), all_scripts.txt, Docs/script_audit.txt, Docs/CHANGELOG.md, Docs/monster_todo.md, codex_log.md
**Outcome:** Unused script removed and documentation updated.



## [2025-06-23] Remove redundant README section
**Prompt:** Delete the duplicate `self_train_from_history.py` paragraph.
**Files Changed:** README.md, Docs/CHANGELOG.md, codex_log.md
**Outcome:** README now contains one complete explanation of the script.
## [2025-06-23] Fix docs links
**Prompt:** Replace `../docs/` with `../Docs/` for script_audit.txt and SECURITY_REVIEW.md.
**Files Changed:** Docs/README.md, README.md, Docs/CHANGELOG.md, codex_log.md
**Outcome:** Documentation links now correctly reference the capitalised Docs directory.



## [2025-06-24] Add tag commentary helper
**Prompt:** Refactor commentary generation into a reusable function and update dispatch logic.
**Files Changed:** utils/commentary.py, core/dispatch_tips.py, Docs/CHANGELOG.md, Docs/monster_overview.md, Docs/monster_todo.md, codex_log.md, tests/test_commentary.py
**Outcome:** Telegram tips and logs now include concise tag-based commentary.

## [2025-06-24] Add Stats API server
**Prompt:** Build stats_api.py that exposes /roi, /tips, /tags endpoints using FastAPI and serve JSON from latest logs.
**Files Changed:** stats_api.py, tests/test_stats_api.py, requirements.txt, Docs/CHANGELOG.md, Docs/monster_todo.md, codex_log.md
**Outcome:** New FastAPI server returns latest ROI, tips and tag summaries for dashboards.


## [2025-06-24] Add Draw Advantage tag
**Prompt:** Enhance inference to tag runners with 📊 Draw Advantage if draw_bias_rank > 0.7.
**Files Changed:** core/run_inference_and_select_top1.py, core/dispatch_tips.py, tests/test_dispatch_tips.py, Docs/CHANGELOG.md, Docs/monster_todo.md, codex_log.md
**Outcome:** Tips JSON now includes the Draw Advantage tag and Telegram commentary reflects the bias.


## [2025-06-24] Add unit test for inference script
**Prompt:** Write unit tests for run_inference_and_select_top1.py.
**Files Changed:** tests/test_run_inference_and_select_top1.py, Docs/CHANGELOG.md, Docs/monster_todo.md, codex_log.md
**Outcome:** Test verifies NAP selection and tagging logic.


## [2025-06-24] Add Telegram confidence commentary
**Prompt:** Enhance `dispatch_tips.py` to add a model confidence line.
**Files Changed:** core/dispatch_tips.py, tests/test_dispatch_tips.py, Docs/CHANGELOG.md, Docs/monster_todo.md, codex_log.md
**Outcome:** Added confidence summary line with tag reasons.

## [2025-06-25] Refactor tips into dataclass
**Prompt:** Refactor tip dictionaries into a Tip dataclass.
**Files Changed:** core/tip.py, core/dispatch_tips.py, core/dispatch_all_tips.py, roi/calibrate_confidence_daily.py, roi/generate_subscriber_log.py, roi/generate_tweet.py, roi/roi_tracker_advised.py, roi/tag_roi_tracker.py
**Outcome:** Scripts now use the dataclass for loading and saving tips.

## [2025-06-23] Add tip_control_panel CLI
**Prompt:** Create tip_control_panel.py script with manual tip selection and Telegram send.
**Files Changed:** tip_control_panel.py, Docs/CHANGELOG.md, Docs/monster_todo.md
**Outcome:** Added interactive CLI for manual dispatch with dev-mode support.
## [2025-06-25] Log Danger Fav outcomes
**Prompt:** Enhance generate_lay_candidates.py to log results of tagged Danger Favs.
**Files Changed:** generate_lay_candidates.py, tests/test_generate_lay_candidates.py, Docs/CHANGELOG.md, Docs/monster_overview.md, Docs/TIPPING_MONSTER_PRODUCTS.md, Docs/monster_todo.md, codex_log.md
**Outcome:** Script now appends daily Danger Fav results to logs/danger_fav_history.csv and optional Telegram summary.

## [2025-06-24] Add /tip Telegram command
**Prompt:** Add new /tip command to Telegram bot returning latest horse tip.
**Files Changed:** telegram_bot.py, tests/test_telegram_bot.py, Docs/CHANGELOG.md, Docs/monster_overview.md, Docs/monster_todo.md, codex_log.md
**Outcome:** Bot replies with confidence, tags, commentary and odds for the requested horse.
## [2025-06-25] Add expressive commentary style
**Prompt:** Add modular tone templates with CLI/env control.
**Files Changed:** utils/commentary.py, tests/test_commentary.py, core/dispatch_tips.py, cli/tmcli.py, Docs/CHANGELOG.md, Docs/monster_todo.md, codex_log.md
**Outcome:** Commentary can be rendered in basic or expressive tone via `--comment-style` or `TM_COMMENT_STYLE`.

## [2025-06-26] Extend rolling ROI tracking
**Prompt:** Implement rolling_roi_30.csv with wins, places, tips and strike rate; auto-update via ROI pipeline.
**Files Changed:** generate_rolling_roi.py, roi/run_roi_pipeline.sh, Docs/CHANGELOG.md, Docs/TIPPING_MONSTER_ROI_OVERVIEW.md, Docs/monster_todo.md, codex_log.md
**Outcome:** New CSV log summarises the last 30 days and is refreshed daily.



## [2025-06-24] Add combo generator
**Prompt:** Create generate_combos.py to suggest doubles and trebles from top tips.
**Files Changed:** generate_combos.py, tests/test_generate_combos.py, Docs/CHANGELOG.md, Docs/monster_overview.md, Docs/quickstart.md, Docs/script_audit.txt, Docs/TIPPING_MONSTER_PRODUCTS.md, Docs/monster_todo.md, codex_log.md
**Outcome:** Added combo generator script and documentation.


## [2025-06-27] Document stable-level intent profiler
**Prompt:** Add TODO entry for a stable-level intent profiler referencing `trainer_intent_score.py`.
**Files Changed:** Docs/monster_todo.md, Docs/CHANGELOG.md, codex_log.md
**Outcome:** New backlog item outlines intent scoring with trainer win-rate tracking and multiple-entry detection.

## [2025-06-29] Add --dev flags to S3 scripts
**Prompt:** Add --dev argument to core/fetch_betfair_odds.py, run_inference_and_select_top1.py and model_feature_importance.py.
**Files Changed:** core/fetch_betfair_odds.py, core/run_inference_and_select_top1.py, model_feature_importance.py, Docs/dev_command_reference.md, README.md, Docs/CHANGELOG.md, codex_log.md
**Outcome:** Dev mode now skips S3 uploads in these scripts.

## [2025-06-25] Add stale penalty feature
**Prompt:** Update inference to penalise stale form and layoff.
**Files Changed:** core/flatten_racecards_v3.py, features.json, tests/test_explain_model_decision.py, Docs/CHANGELOG.md, Docs/monster_overview.md, Docs/monster_todo.md, codex_log.md
**Outcome:** Added stale_penalty feature to dataset and documentation updated.



## [2025-06-30] Mark features complete in docs
**Prompt:** Prefix SHAP explanations and confidence band filtering with checkmarks.
**Files Changed:** Docs/monster_overview.md, Docs/CHANGELOG.md, codex_log.md
**Outcome:** Documentation updated to reflect completed features.

## [2025-06-30] Document dev mode and intent profiler
**Prompt:** Summarise post-2025-06-01 changelog items in overview docs.
**Files Changed:** Docs/monster_overview.md, Docs/TIPPING_MONSTER_PRODUCTS.md, Docs/CHANGELOG.md, codex_log.md
**Outcome:** Overview now notes dev-mode S3 skipping, intent profiler, and value tag.

## [2025-07-01] Clarify secrets finding
**Prompt:** Update security review to note `.env.example` and mention that credentials were removed from version control. Summarise in changelog.
**Files Changed:** Docs/SECURITY_REVIEW.md, Docs/CHANGELOG.md, codex_log.md
**Outcome:** Security review now references the example environment file and records that secrets were purged.


## [2025-06-30] Renumber TODO tasks 92-98
**Prompt:** Renumber tasks 92-96 sequentially.
**Files Changed:** Docs/monster_todo.md, Docs/CHANGELOG.md, codex_log.md
**Outcome:** Fixed numbering duplication and noted cleanup in changelog.


## [2025-07-01] Remove sniper subsystem references
**Prompt:** Document removal of sniper cron jobs in ops docs and update CHANGELOG.
**Files Changed:** Docs/ops.md, Docs/CHANGELOG.md, codex_log.md
**Outcome:** Sniper-related cron entries commented out with June 2025 removal note.

s
## [2025-07-01] Sync v7 feature status
**Prompt:** Edit monster_overview.md bullet list and update changelog.
**Files Changed:** Docs/monster_overview.md, Docs/CHANGELOG.md, codex_log.md
**Outcome:** Marked parallel model comparison and drawdown tracking as complete.


## [2025-07-02] Skip Telegram alerts in safecron when dev mode
**Prompt:** Modify safecron.sh to respect TM_DEV_MODE and update docs.
**Files Changed:** utils/safecron.sh, Docs/README.md, Docs/ops.md, Docs/CHANGELOG.md, codex_log.md
**Outcome:** Cron helper no longer sends Telegram alerts when TM_DEV_MODE=1; documentation updated.

## [2025-07-02] Validate Telegram API responses
**Prompt:** After posting to the Telegram API in `tippingmonster/utils.py`, check
`response.status_code`. Log or raise an error if the response is not successful
(status code >= 400). Update existing tests in `tests/test_utils.py` to cover
failure cases. Document the new behaviour in `Docs/CHANGELOG.md`.
**Files Changed:** tippingmonster/utils.py, tests/test_utils.py, Docs/CHANGELOG.md, codex_log.md
**Outcome:** Telegram helpers now raise `RuntimeError` when the API returns an
error. Added tests for failing responses and documented in changelog.

## [2025-07-04] Fix Makefile whitespace
**Prompt:** `make test` failed with `missing separator`.
**Files Changed:** Makefile
**Outcome:** Replaced spaces with a tab for the `dev-check` rule.

## [2025-07-04] Update dev-check path
**Prompt:** Replace ./dev-check.sh references in docs with ./utils/dev-check.sh.
**Files Changed:** Docs/quickstart.md, Docs/CHANGELOG.md, codex_log.md
**Outcome:** Quickstart guide now references correct script path; changelog updated.

## [2025-07-05] Ensure racecards script imports
**Prompt:** Create `rpscrape/scripts/utils/__init__.py` and export `PYTHONPATH` in `daily_upload_racecards.sh`.
**Files Changed:** rpscrape/scripts/utils/__init__.py, core/daily_upload_racecards.sh, Docs/CHANGELOG.md, codex_log.md
**Outcome:** Racecard upload script imports utility modules without errors.

## [2025-07-03] dev-check resolves repo root
**Prompt:** Update dev-check.sh so it can be run from any path.
**Files Changed:** utils/dev-check.sh, Docs/quickstart.md, README.md, Docs/CHANGELOG.md, codex_log.md, tests/test_dev_check.py, tests/test_nap_tracker.py, core/run_inference_and_select_top1.py
**Outcome:** Script now detects repo root via git and unit test ensures it runs correctly from the repo root. Updated nap tracker test to reset `TM_DEV_MODE` and replaced incomplete inference script with a minimal version.

## [2025-07-05] Ensure log directories exist
**Prompt:** After setting `LOG_DIR`, add `mkdir -p "$LOG_DIR/inference" "$LOG_DIR/dispatch"`.
**Files Changed:** core/run_pipeline_with_venv.sh, Docs/CHANGELOG.md, codex_log.md
**Outcome:** Pipeline runs without missing directory errors.

## [2025-06-11] Fix Makefile script paths
**Prompt:** Makefile isnt correct
**Files Changed:** Makefile, Docs/CHANGELOG.md, codex_log.md
**Outcome:** Makefile targets call scripts from `core/` and `roi/` directories.

## [2025-07-04] Fix Makefile whitespace
**Prompt:** `make test` failed with `missing separator`.
**Files Changed:** Makefile
**Outcome:** Replaced spaces with a tab for the `dev-check` rule.

## [2025-07-08] Add production cheatsheet
**Prompt:** Provide simple dev-to-prod instructions and script explanations
**Files Changed:** Docs/prod_setup_cheatsheet.md, Docs/README.md, Docs/CHANGELOG.md
**Outcome:** Added new cheatsheet doc and referenced it in main docs.

## [2025-07-09] Inject repo root path for dispatch scripts
**Prompt:** In `core/dispatch_tips.py`, inject repo-root path and update docs.
**Files Changed:** core/dispatch_tips.py, core/dispatch_all_tips.py, roi/generate_tweet.py, roi/roi_tracker_advised.py, roi/calibrate_confidence_daily.py, roi/generate_subscriber_log.py, roi/tag_roi_tracker.py, README.md, Docs/ec2_setup_guide.md, Docs/quickstart.md, Docs/CHANGELOG.md
**Outcome:** Scripts now run from within subfolders without `PYTHONPATH`; docs mention using `PYTHONPATH` or `python -m` when running by path.


## [2025-07-08] Fix CLI import paths
**Prompt:** Ensure `model_feature_importance` and `tippingmonster` imports work when running `tmcli.py` directly.
**Files Changed:** cli/tmcli.py, Docs/CHANGELOG.md, codex_log.md
**Outcome:** CLI runs from the repo root without `ModuleNotFoundError`.

## [2025-07-09] Fix lint errors
**Prompt:** core/compare_model_v6_v7.py:13:1: F401 'datetime.date' imported but unused
**Files Changed:** core/compare_model_v6_v7.py, core/fetch_betfair_odds.py, explain_model_decision.py, telegram_bot.py, tip_control_panel.py, tests/test_codex_logger.py, tests/test_dispatch_tips.py, tests/test_model_drift_report.py, tests/test_self_training_loop.py, tests/test_telegram_bot.py, Docs/CHANGELOG.md, Docs/monster_overview.md, Docs/monster_todo.md, codex_log.md
**Outcome:** Removed unused imports and spacing issues; updated docs and task log


## [2025-07-10] Final v7 cleanup features
**Prompt:** Implement final cleanup tasks including new bot commands, ROI defaults, tag filtering and SHAP summary.
**Files Changed:** telegram_bot.py, core/extract_best_realistic_odds.py, roi/roi_tracker_advised.py, roi/tag_roi_tracker.py, streamlit_pauls_view.py, train_model_v6.py, model_feature_importance.py, Docs/monster_overview.md, Docs/monster_todo.md, Docs/CHANGELOG.md
**Outcome:** Added /ping and /help commands, clearer odds error, default ROI mode, tag filter option, SHAP logging, updated docs.

## [2025-07-10] Course filter for dispatch
**Prompt:** I need a dispatch tips but to be able to filter for all races at a track for example royal ascot
**Files Changed:** core/dispatch_tips.py, tippingmonster/helpers.py, cli/tmcli.py, tests/test_tmcli.py, tests/test_dispatch_tips.py, README.md, Docs/monster_overview.md, Docs/CHANGELOG.md, Docs/monster_todo.md, codex_log.md
**Outcome:** Added `--course` argument to filter tips by racecourse. Updated docs and tests.


## [2025-07-11] Telegram confidence override
**Prompt:** Implement Telegram-based override for minimum confidence threshold.
**Files Changed:** telegram_bot.py, core/dispatch_tips.py, tippingmonster/utils.py, tests/test_conf_override.py, .env.example, Docs/monster_overview.md, Docs/CHANGELOG.md, Docs/monster_todo.md
**Outcome:** Added `/override_conf`, `/reset_conf`, `/conf_status` commands and override logic applied during dispatch.


## [2025-07-10] Add tip sanity checker
**Prompt:** Create check_tip_sanity.py to warn about low confidence tips, NAP confidence under 0.8 and missing odds or stake.
**Files Changed:** check_tip_sanity.py, tests/test_check_tip_sanity.py, Docs/CHANGELOG.md, Docs/monster_overview.md, Docs/monster_todo.md, codex_log.md
**Outcome:** New script loads the latest sent tips and prints warnings for any issues. Added tests and documentation.

## [2025-07-10] Add backup validator script
**Prompt:** Backup Validator - ensure root scripts are backed up
**Files Changed:** backup_validator.py, Docs/CHANGELOG.md, Docs/monster_todo.md, codex_log.md
**Outcome:** Created timestamped backup tool and updated docs.


## [2025-07-11] Add summarise_logs utility
**Prompt:** Create summarise_logs.py for 7-day log checks with win/place counts.
**Files Changed:** summarise_logs.py, tests/test_summarise_logs.py, Docs/CHANGELOG.md, Docs/monster_todo.md, codex_log.md
**Outcome:** New script summarises log status; tests and documentation updated.


## [2025-07-12] Clarify dev mode in pipeline
**Prompt:** Add README note that `--dev`/`TM_DEV_MODE=1` stops real Telegram posts and S3 uploads when testing.
**Files Changed:** README.md, Docs/CHANGELOG.md, Docs/monster_todo.md, codex_log.md
**Outcome:** Documentation updated with explicit warning about dev mode.


## [2025-07-12] Harden pipeline script
**Prompt:** Add strict mode, safer line count, whitespace trim and AWS check in run_pipeline_with_venv.sh
**Files Changed:** core/run_pipeline_with_venv.sh, Docs/CHANGELOG.md, Docs/monster_todo.md, codex_log.md
**Outcome:** Pipeline aborts on errors, counts tips reliably and skips S3 upload if AWS CLI missing.

## [2025-07-13] Fix unbound variable in pipeline
**Prompt:** The automated daily pipeline script fails with an error `unbound variable $1`. Please fix it.
**Files Changed:** core/run_pipeline_with_venv.sh, Docs/CHANGELOG.md, Docs/monster_todo.md, codex_log.md
**Outcome:** Script now handles missing arguments safely using `${1:-}`.

## [2025-07-13] Restore tmcli pipeline
**Prompt:** Running `tmcli pipeline --dev` exited with status 127.
**Files Changed:** core/run_pipeline_with_venv.sh, Docs/CHANGELOG.md, Docs/monster_todo.md, codex_log.md
**Outcome:** Updated script to reference sub-scripts via `$SCRIPT_DIR`, allowing CLI wrapper to execute successfully.

## [2025-07-13] Fix odds snapshot import path
**Prompt:** `fetch_betfair_odds.py` failed with `ModuleNotFoundError: tippingmonster` when run via the pipeline.
**Files Changed:** core/fetch_betfair_odds.py, Docs/CHANGELOG.md, Docs/monster_todo.md, codex_log.md
**Outcome:** Added repo root to `sys.path` so the odds fetcher runs inside the CLI pipeline.

## [2025-07-15] Document safecron Telegram vars
**Prompt:** Update README and `.env.example` to mention `TG_BOT_TOKEN` and `TG_USER_ID` and document failure alerts in `safecron.sh`.
**Files Changed:** Docs/README.md, Docs/ops.md, .env.example, Docs/CHANGELOG.md, Docs/monster_todo.md, codex_log.md
**Outcome:** Docs now list the new aliases and explain how `safecron.sh` posts alerts when a cron job fails.


## [2025-07-15] Add cron templates
**Prompt:** Create crontab files for prod and dev setups.
**Files Changed:** cron/prod.crontab, cron/dev.crontab, Docs/ops.md, Docs/prod_setup_cheatsheet.md, Docs/quickstart.md, README.md, Docs/CHANGELOG.md, codex_log.md
**Outcome:** Schedules consolidated into templates and docs updated.

## [2025-07-16] Enhance combo generator
**Prompt:** Improve `generate_combos.py` to log ROI when posting to Telegram and show odds, times and course.
**Files Changed:** generate_combos.py, tests/test_generate_combos.py, Docs/CHANGELOG.md, Docs/monster_overview.md, codex_log.md
**Outcome:** Combo messages now display full race details and are stored in daily ROI logs when sent.

<<<<<<< HEAD
## [2025-07-17] Add Streamlit ultimate dashboard
**Prompt:** Create `ultimate_dashboard.py` using Streamlit with ROI trends, confidence heatmap, tag breakdown and filters.
**Files Changed:** ultimate_dashboard.py, Docs/CHANGELOG.md, Docs/monster_todo.md, Docs/script_audit.txt, all_scripts.txt, codex_log.md
**Outcome:** New dashboard script visualises tip performance with advanced filters and export option.

## [2025-07-17] Improve ultimate dashboard filters
**Prompt:** Refine `ultimate_dashboard.py` to add day-of-week filtering and show top winners by profit, confidence and odds.
**Files Changed:** ultimate_dashboard.py, Docs/CHANGELOG.md, Docs/monster_overview.md, codex_log.md
**Outcome:** Dashboard now includes weekday filter and splits top winner tables for clearer insights.
=======

## [2025-07-17] Document Telegram env vars
**Prompt:** Create a reference doc for Telegram variables and link it from README.
**Files Changed:** Docs/telegram_alerts.md, Docs/README.md, Docs/CHANGELOG.md, codex_log.md
**Outcome:** New doc lists all Telegram variables, shows which scripts use them and notes safecron alerts.

## [2025-07-17] Track drawdown streaks
**Prompt:** Extend the ROI tracker to log drawdown streaks — longest losing streak, current losing run, max drawdown in points. Save to `logs/drawdown_stats.csv`.
**Files Changed:** roi/roi_tracker_advised.py, tests/test_drawdown_stats.py, Docs/CHANGELOG.md, Docs/monster_overview.md, Docs/monster_todo.md, codex_log.md
**Outcome:** ROI summary now prints drawdown streak info and updates `drawdown_stats.csv` daily.

## [2025-07-16] Model output comparator
**Prompt:** Build `compare_model_outputs.py` to run two models (v6 vs v7) on same racecards, and log differences in tip selection, confidence, and feature impact.
**Files Changed:** compare_model_outputs.py, Docs/quickstart.md, Docs/prod_setup_cheatsheet.md, Docs/monster_overview.md, Docs/CHANGELOG.md, Docs/monster_todo.md, codex_log.md
**Outcome:** New script outputs CSV of v6 vs v7 tips with SHAP summaries.

## [2025-07-17] Add SHAP explanations script
**Prompt:** Create `generate_shap_explanations.py` to attach per-tip SHAP data.
**Files Changed:** generate_shap_explanations.py, Docs/CHANGELOG.md, Docs/monster_overview.md, Docs/monster_todo.md, codex_log.md
**Outcome:** Tips can now be enriched with top 5 SHAP features saved to `tips_with_shap.jsonl`.

>>>>>>> 873d29f9
<|MERGE_RESOLUTION|>--- conflicted
+++ resolved
@@ -517,7 +517,6 @@
 **Files Changed:** generate_combos.py, tests/test_generate_combos.py, Docs/CHANGELOG.md, Docs/monster_overview.md, codex_log.md
 **Outcome:** Combo messages now display full race details and are stored in daily ROI logs when sent.
 
-<<<<<<< HEAD
 ## [2025-07-17] Add Streamlit ultimate dashboard
 **Prompt:** Create `ultimate_dashboard.py` using Streamlit with ROI trends, confidence heatmap, tag breakdown and filters.
 **Files Changed:** ultimate_dashboard.py, Docs/CHANGELOG.md, Docs/monster_todo.md, Docs/script_audit.txt, all_scripts.txt, codex_log.md
@@ -526,8 +525,7 @@
 ## [2025-07-17] Improve ultimate dashboard filters
 **Prompt:** Refine `ultimate_dashboard.py` to add day-of-week filtering and show top winners by profit, confidence and odds.
 **Files Changed:** ultimate_dashboard.py, Docs/CHANGELOG.md, Docs/monster_overview.md, codex_log.md
-**Outcome:** Dashboard now includes weekday filter and splits top winner tables for clearer insights.
-=======
+
 
 ## [2025-07-17] Document Telegram env vars
 **Prompt:** Create a reference doc for Telegram variables and link it from README.
@@ -549,4 +547,4 @@
 **Files Changed:** generate_shap_explanations.py, Docs/CHANGELOG.md, Docs/monster_overview.md, Docs/monster_todo.md, codex_log.md
 **Outcome:** Tips can now be enriched with top 5 SHAP features saved to `tips_with_shap.jsonl`.
 
->>>>>>> 873d29f9
+
