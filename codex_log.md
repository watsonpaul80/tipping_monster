--- conflicted
+++ resolved
@@ -481,14 +481,6 @@
 **Files Changed:** core/run_pipeline_with_venv.sh, Docs/CHANGELOG.md, Docs/monster_todo.md, codex_log.md
 **Outcome:** Pipeline aborts on errors, counts tips reliably and skips S3 upload if AWS CLI missing.
 
-<<<<<<< HEAD
-
-
-## [2025-07-13] Fix pipeline script paths
-**Prompt:** Running `tmcli.py pipeline --dev` failed with exit 127. Update `run_pipeline_with_venv.sh` to call daily scripts via `$SCRIPT_DIR`.
-**Files Changed:** core/run_pipeline_with_venv.sh, Docs/CHANGELOG.md, codex_log.md
-**Outcome:** CLI pipeline locates `daily_upload_racecards.sh` and `daily_flatten.sh` correctly.
-=======
 ## [2025-07-13] Fix unbound variable in pipeline
 **Prompt:** The automated daily pipeline script fails with an error `unbound variable $1`. Please fix it.
 **Files Changed:** core/run_pipeline_with_venv.sh, Docs/CHANGELOG.md, Docs/monster_todo.md, codex_log.md
@@ -504,4 +496,9 @@
 **Files Changed:** core/, roi/, rpscrape/scripts/, utils/, Docs/CHANGELOG.md, Docs/monster_overview.md, Docs/ops.md, codex_log.md
 **Outcome:** Added `+x` flags and updated docs to run scripts directly.
 
->>>>>>> 2bb1231b
+
+
+## [2025-07-13] Fix pipeline script paths
+**Prompt:** Running `tmcli.py pipeline --dev` failed with exit 127. Update `run_pipeline_with_venv.sh` to call daily scripts via `$SCRIPT_DIR`.
+**Files Changed:** core/run_pipeline_with_venv.sh, Docs/CHANGELOG.md, codex_log.md
+**Outcome:** CLI pipeline locates `daily_upload_racecards.sh` and `daily_flatten.sh` correctly.