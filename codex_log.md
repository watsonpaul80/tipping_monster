--- conflicted
+++ resolved
@@ -305,12 +305,12 @@
 **Files Changed:** Docs/monster_overview.md, Docs/CHANGELOG.md, codex_log.md
 **Outcome:** Marked parallel model comparison and drawdown tracking as complete.
 
-<<<<<<< HEAD
+
 ## [2025-07-02] Skip Telegram alerts in safecron when dev mode
 **Prompt:** Modify safecron.sh to respect TM_DEV_MODE and update docs.
 **Files Changed:** utils/safecron.sh, Docs/README.md, Docs/ops.md, Docs/CHANGELOG.md, codex_log.md
 **Outcome:** Cron helper no longer sends Telegram alerts when TM_DEV_MODE=1; documentation updated.
-=======
+
 ## [2025-07-02] Validate Telegram API responses
 **Prompt:** After posting to the Telegram API in `tippingmonster/utils.py`, check
 `response.status_code`. Log or raise an error if the response is not successful
@@ -319,5 +319,5 @@
 **Files Changed:** tippingmonster/utils.py, tests/test_utils.py, Docs/CHANGELOG.md, codex_log.md
 **Outcome:** Telegram helpers now raise `RuntimeError` when the API returns an
 error. Added tests for failing responses and documented in changelog.
->>>>>>> e76cbfa0
-
+
+
