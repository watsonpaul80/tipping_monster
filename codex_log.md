
## [2025-07-10] Add SHAP commentary helper
**Prompt:** Integrate new explanation engine for punter commentary.
**Files Changed:** utils/shap_commentary.py, tests/test_shap_commentary.py, Docs/CHANGELOG.md, Docs/monster_todo.md
**Outcome:** New helper returns technical summary and Telegram-friendly text.

## [2025-06-12] Append newline to Makefile
**Prompt:** Ensure file ends with newline for consistent formatting.
**Files Changed:** Makefile, Docs/CHANGELOG.md, codex_log.md
**Outcome:** Trailing newline added; pre-commit and tests pass.


## [2025-07-07] Update Makefile paths
**Prompt:** Align Makefile targets with script directories and log change.
**Files Changed:** Makefile, Docs/CHANGELOG.md, codex_log.md
**Outcome:** Train, pipeline, and ROI targets call scripts from `core/` and `roi/`.


## [2025-07-07] Respect explicit chat_id in Telegram helpers
**Prompt:** Update Telegram send helpers to only use the dev chat when no `chat_id` argument is given.
**Files Changed:** tippingmonster/utils.py, tests/test_utils.py, Docs/CHANGELOG.md, Docs/monster_todo.md, Docs/ec2_setup_guide.md, codex_log.md
**Outcome:** Helpers resolve `chat_id` correctly; tests run with `TM_DEV` unset and sandbox item marked complete.

## [2025-07-07] Document TM_DEV_MODE for EC2 tests
**Prompt:** Amend Docs/ec2_setup_guide.md to emphasise that all test runs should set TM_DEV_MODE=1 to avoid Telegram posts.
**Files Changed:** Docs/ec2_setup_guide.md, Docs/CHANGELOG.md, codex_log.md
**Outcome:** Added guide with dev-mode reminder and updated changelog.


## [2025-06-11] Add EC2 setup guide
**Prompt:** Provide dev to prod instructions for Ubuntu server.
**Files Changed:** Docs/ec2_setup_guide.md, Docs/CHANGELOG.md, codex_log.md
**Outcome:** Documentation explains how to initialise a dev EC2 instance and migrate to prod.


## [2025-07-06] Restore inference script
**Prompt:** Retrieve full `run_inference_and_select_top1.py` from history and ensure tests pass.
**Files Changed:** core/run_inference_and_select_top1.py, Docs/CHANGELOG.md, codex_log.md
**Outcome:** Restored function definitions and `__main__` logic; unit test passes.


## [2025-07-03] Fix dev-check path handling
**Prompt:** Resolve errors when running `utils/dev-check.sh` from the repo root and align docs.
**Files Changed:** utils/dev-check.sh, Makefile, Docs/quickstart.md, Docs/CHANGELOG.md, codex_log.md
**Outcome:** Script now computes repo root via git; Makefile and docs reference correct path.


## [2025-07-05] Make dev-check executable
**Prompt:** Running `./utils/dev-check.sh` failed with "Permission denied".
**Files Changed:** utils/dev-check.sh, Docs/dev_command_reference.md, README.md, Docs/CHANGELOG.md, codex_log.md
**Outcome:** Script marked executable and docs mention using `python3` if the `python` command is missing.


## [2025-06-10] Update dev-check path
**Prompt:** Modify Makefile target to call utils/dev-check.sh and update docs.
**Files Changed:** Makefile, Docs/quickstart.md, Docs/CHANGELOG.md, codex_log.md
**Outcome:** dev-check points to the correct script; docs reflect new path.


## [2025-07-01] Clean up sniper doc references
**Prompt:** Remove outdated bullet points for Steam Sniper docs.
**Files Changed:** Docs/README.md, Docs/CHANGELOG.md, codex_log.md
**Outcome:** README no longer lists obsolete sniper documents.

## [2025-06-27] Add upload_to_s3 helper
**Prompt:** Centralise S3 uploads with a helper that skips when TM_DEV_MODE=1. Update scripts, docs and tests.
**Files Changed:** tippingmonster/utils.py, tippingmonster/__init__.py, core/fetch_betfair_odds.py, core/run_inference_and_select_top1.py, core/train_model_v6.py, core/train_modelv7.py, train_place_model.py, model_feature_importance.py, core/daily_upload_racecards.sh, core/daily_upload_results.sh, core/daily_flatten.sh, tests/test_utils.py, README.md, .env.example, Docs/dev_command_reference.md, Docs/CHANGELOG.md, Docs/monster_todo.md, codex_log.md
**Outcome:** Uploads respect dev mode via a shared helper; documentation reflects the change.

## [2025-06-09] QA review log update
**Prompt:** Document heuristic intent tags and missing stable tactics profiling.
**Files Changed:** codex_log.md
**Outcome:** Added note on run_inference_and_select_top1.py and dispatch_tips.py tags; advanced stable tactics profiling pending.

## [2025-06-26] Document TM_DEV variables
**Prompt:** Add TM_DEV and TM_DEV_MODE lines to `.env.example` and update docs.
**Files Changed:** .env.example, Docs/README.md, README.md, Docs/CHANGELOG.md, codex_log.md
**Outcome:** Example env and docs explain dev routing and disabling posts.


## [2025-06-26] Update script audit for ensure_sent_tips.py
**Prompt:** Mark utils/ensure_sent_tips.py as keep in script_audit.txt and note usage in CLI and tests.
**Files Changed:** Docs/script_audit.txt, Docs/CHANGELOG.md, Docs/monster_todo.md, codex_log.md
**Outcome:** Documentation updated and task logged.
## [2025-06-26] Add time-decay weighting to win rate
**Prompt:** Codex, adjust the win-rate feature to apply time-decay — give more weight to races in the past 30 days vs those over 90 days old
**Files Changed:** win_rate_by_tag.py, tests/test_win_rate_by_tag.py, Docs/CHANGELOG.md, Docs/monster_overview.md, Docs/monster_todo.md, codex_log.md
**Outcome:** Win-rate calculations now prioritise recent races; new test verifies weighting.


## [2025-06-26] Clean up script list
**Prompt:** Remove obsolete paths and deduplicate names in all_scripts.txt.
**Files Changed:** all_scripts.txt, Docs/CHANGELOG.md, codex_log.md
**Outcome:** all_scripts.txt lists each script once; obsolete secrets entry removed.

## [2025-06-26] Weekly ROI commentary logs
**Prompt:** After the weekly ROI summary is generated, append a brief commentary block summarizing key insights.
**Files Changed:** roi/weekly_roi_summary.py, tests/test_weekly_commentary.py, Docs/CHANGELOG.md, Docs/monster_overview.md, Docs/monster_todo.md, codex_log.md
**Outcome:** summary_commentary_<week>.txt saved with top performer, worst day and trend.


## [2025-06-26] Update todo doc reference
**Prompt:** Edit AGENTS.md to reference Docs/monster_todo.md.
**Files Changed:** AGENTS.md, Docs/CHANGELOG.md, Docs/monster_todo.md, codex_log.md
**Outcome:** Documentation now points to the correct todo file.


## [2025-06-26] Add weekly ROI trend chart
**Prompt:** Create a matplotlib line graph showing ROI per day for the past 7 days and save it to `logs/roi/roi_trend_<week>.png`.
**Files Changed:** roi/weekly_roi_summary.py, Docs/CHANGELOG.md, Docs/monster_overview.md, Docs/monster_todo.md, Docs/TIPPING_MONSTER_ROI_OVERVIEW.md, codex_log.md
**Outcome:** Weekly summary now outputs an ROI trend chart for each week.


## [2025-06-26] Trainer intent profiler
**Prompt:** Create scripts to tag tips when trainers show strong recent form, run multiple horses or drop a horse in class after a layoff.
**Files Changed:** core/trainer_stable_profile.py, trainer_intent_profiler.py, core/dispatch_tips.py, core/tip.py, tests/test_trainer_stable_profile.py, tests/test_trainer_intent_profiler.py, tests/test_dispatch_tips.py, Docs/CHANGELOG.md, Docs/monster_overview.md, Docs/monster_todo.md, codex_log.md
**Outcome:** New stable-form field on tips and tagging logic for in-form trainers, multi-runner yards and class-drop layoffs.



## [2025-06-25] Add NAP performance tracker
**Prompt:** Create nap_tracker.py to log NAP results over time.
**Files Changed:** roi/nap_tracker.py, tests/test_nap_tracker.py, Docs/CHANGELOG.md, Docs/monster_todo.md, Docs/monster_overview.md, codex_log.md
**Outcome:** New script logs daily NAP ROI to nap_history.csv and can summarise weekly.


## [2025-06-25] Add band performance to ROI summaries
**Prompt:** Update weekly and daily ROI scripts to break down results by confidence band.
**Files Changed:** roi/weekly_roi_summary.py, roi/send_daily_roi_summary.py, Docs/CHANGELOG.md, codex_log.md
**Outcome:** ROI summaries now include per-band stats with emoji highlights and CSV logs.

## [2025-06-25] Add staking simulator
**Prompt:** Create `simulate_staking.py` to compare level, confidence, and value staking profiles.
**Files Changed:** simulate_staking.py, tests/test_simulate_staking.py, Docs/CHANGELOG.md, Docs/monster_overview.md, Docs/TIPPING_MONSTER_ROI_OVERVIEW.md, Docs/script_audit.txt, all_scripts.txt, codex_log.md
**Outcome:** New script outputs profit summaries and a profit curve chart.

## [2025-06-24] Add value_score tagging
**Prompt:** Codex, update inference to calculate a value_score = (confidence / bf_sp) * 100. Tag as 💰 Value Pick if score > 5. Log and send as normal tip with tag.
**Files Changed:** core/merge_odds_into_tips.py, core/dispatch_tips.py, tests/test_dispatch_tips.py, Docs/monster_overview.md, Docs/monster_todo.md, Docs/CHANGELOG.md, codex_log.md
**Outcome:** Tips now include a value_score field and are tagged "💰 Value Pick" when the score exceeds 5.

## [2025-06-24] Add rolling ROI script
**Prompt:** Compute 30-day rolling ROI from sent logs.
**Files Changed:** generate_rolling_roi.py, Docs/CHANGELOG.md, Docs/monster_todo.md, Docs/TIPPING_MONSTER_ROI_OVERVIEW.md, all_scripts.txt, codex_log.md
**Outcome:** New CSV logs daily and rolling ROI figures.


## [2025-06-24] Add public ROI dashboard
**Prompt:** Codex, build public_dashboard.py using Streamlit. Load _sent.csv files, show ROI charts and tag stats.
**Files Changed:** public_dashboard.py, all_scripts.txt, Docs/CHANGELOG.md, Docs/monster_todo.md, codex_log.md
**Outcome:** New dashboard visualises ROI from sent tips only.


## [2025-06-23] Log auto tweets in dev mode
**Prompt:** Before posting tweets, check `TM_DEV_MODE`.
**Files Changed:** monstertweeter/auto_tweet_tips.py, Docs/ops.md, Docs/quickstart.md, tests/test_auto_tweet_dev_mode.py, Docs/CHANGELOG.md, codex_log.md
**Outcome:** Tweets are written to `logs/dev/twitter.log` when `TM_DEV_MODE=1`.

## [2025-06-08] Fix README security review link
**Prompt:** Update README to reference Docs/SECURITY_REVIEW.md and verify Docs prefixes.
**Files Changed:** README.md, Docs/CHANGELOG.md, codex_log.md
**Outcome:** Fixed documentation link inconsistencies.


## [2025-06-22] Add tag ROI table to streamlit
**Prompt:** Codex, add a table to streamlit_pauls_view.py showing ROI, strike rate, and profit per tag.
**Files Changed:** streamlit_pauls_view.py, Docs/CHANGELOG.md, Docs/monster_todo.md, Docs/TIPPING_MONSTER_ROI_TODO.md, all_scripts.txt, codex_log.md
**Outcome:** Paul's dashboard now highlights top-performing tags.
## [2025-06-08] Remove invalid model_drift_report install
**Prompt:** Fix GitHub workflow failing because package `model_drift_report` is missing.
**Files Changed:** .github/workflows/python-tests.yml, Docs/CHANGELOG.md, codex_log.md
**Outcome:** Workflow now installs only standard dependencies and uses local module.

## [2025-06-20] Add Danger Fav candidate script
**Prompt:** Create generate_lay_candidates.py to flag favourites with low Monster confidence.
**Files Changed:** generate_lay_candidates.py, tests/test_generate_lay_candidates.py, Docs/CHANGELOG.md, Docs/monster_overview.md, Docs/TIPPING_MONSTER_PRODUCTS.md, all_scripts.txt, codex_log.md
**Outcome:** Script outputs Danger Fav candidates and accompanying test added.

## [2025-06-20] Add Danger Fav dispatch and ROI tracking
**Prompt:** Create dispatch_danger_favs.py, update dashboard with Danger Fav view, and add ROI tracker for lays.
**Files Changed:** dispatch_danger_favs.py, track_lay_candidates_roi.py, cli/streamlit_dashboard.py, Docs/CHANGELOG.md, Docs/monster_overview.md, Docs/TIPPING_MONSTER_PRODUCTS.md, all_scripts.txt, tests/test_track_lay_candidates_roi.py, codex_log.md
**Outcome:** Danger Fav alerts can be sent to Telegram and ROI tracking logic implemented.

## [2025-06-21] Export Danger Fav CSV summary
**Prompt:** Create export_lay_candidates_csv.py to convert danger_favs.jsonl to CSV.
**Files Changed:** export_lay_candidates_csv.py, all_scripts.txt, Docs/CHANGELOG.md, Docs/monster_overview.md, Docs/TIPPING_MONSTER_PRODUCTS.md, codex_log.md
**Outcome:** Users can easily view Danger Fav candidates in spreadsheet form.

## [2025-06-08] Completed TODO Audit
**Prompt:** Audit monster_todo.md and mark completed tasks.
**Files Changed:** Docs/monster_todo.md, codex_log.md
**Outcome:** Added checkmarks and dates for finished tasks.

## [2025-06-08] Fix CLI tests typo
**Prompt:** Replace `subparpers.add_parser` with `subparsers.add_parser` in tests/test_tmcli.py.
**Files Changed:** tests/test_tmcli.py, Docs/CHANGELOG.md, codex_log.md
**Outcome:** Healthcheck subcommand parser now created correctly; pre-commit and pytest pass.
## [2025-06-08] Mark additional completed tasks
**Prompt:** Tick off snapshot alert, self-heal, and delta_tag tasks in monster_todo.md.
**Files Changed:** Docs/monster_todo.md, Docs/CHANGELOG.md, codex_log.md
**Outcome:** Documentation reflects completed features.

## [2025-06-08] Add rolling ROI chart to Paul's View
**Prompt:** Add 30-day rolling ROI line chart to streamlit_pauls_view.py
**Files Changed:** cli/pauls_view_dashboard.py, Docs/monster_todo.md, Docs/CHANGELOG.md, tests/test_model_drift_report.py
**Outcome:** Dashboard now plots 30-day ROI trend; docs updated; failing test fixed.


## [2025-06-08] Add weekly ROI Telegram command
**Prompt:** Implement /roi command to show current week's profit, ROI, and win/place stats.
**Files Changed:** telegram_bot.py, tests/test_telegram_bot.py, Docs/CHANGELOG.md, Docs/monster_todo.md, README.md, codex_log.md
**Outcome:** Telegram bot now returns weekly ROI summary via /roi.


## [2025-06-08] Add log archiving utility
**Prompt:** Create archive_old_logs.py to zip and move logs older than 14 days into logs/archive/.
**Files Changed:** utils/archive_old_logs.py, tests/test_archive_old_logs.py, Docs/CHANGELOG.md, Docs/monster_todo.md, Docs/monster_overview.md, Docs/script_audit.txt, codex_log.md
**Outcome:** Old log files can be compressed automatically and documentation updated.


## [2025-06-21] Tag Value Wins in ROI tracker
**Prompt:** Update ROI tracker to label winning tips with `odds_delta` > 5.0 as "💸 Value Win".
**Files Changed:** roi/tag_roi_tracker.py, tests/test_model_drift_report.py, Docs/CHANGELOG.md, Docs/monster_todo.md, codex_log.md
**Outcome:** High-delta winners now flagged for future analysis; failing test patched.

## [2025-06-21] Add /nap command to Telegram bot
**Prompt:** Telegram /nap command with stats
**Files Changed:** telegram_bot.py, tests/test_telegram_bot.py, Docs/monster_todo.md, Docs/CHANGELOG.md, Docs/monster_overview.md, codex_log.md
**Outcome:** Bot now reports last NAP results and ROI via /nap command.


## [2025-06-21] Add place-focused training script
**Prompt:** Clone train_model_v6.py to create train_place_model.py predicting top 3 finishes.
**Files Changed:** train_place_model.py, all_scripts.txt, Docs/CHANGELOG.md, Docs/monster_overview.md, Docs/monster_todo.md, README.md, codex_log.md
**Outcome:** New place model training script added and docs updated.

## [2025-06-08] Add bankroll drawdown tracking
**Prompt:** Codex, update roi_tracker_advised.py to include cumulative profit and drawdown tracking in the output logs.
**Files Changed:** roi/roi_tracker_advised.py, roi/weekly_roi_summary.py, Docs/CHANGELOG.md, Docs/monster_overview.md, Docs/monster_todo.md, codex_log.md
**Outcome:** Daily and weekly ROI summaries now display bankroll figures and worst historical drawdown.
## [2025-06-21] Consolidate changelog entries
**Prompt:** Remove ======= lines and merge duplicate 2025-06-08 sections in Docs/CHANGELOG.md.
**Files Changed:** Docs/CHANGELOG.md, codex_log.md
**Outcome:** CHANGELOG.md now has a single well-formatted 2025-06-08 entry.

## [2025-06-23] Remove outdated check_betfair_market_times.py
**Prompt:** Delete or update script per audit. Deleted and cleaned references.
**Files Changed:** utils/check_betfair_market_times.py (deleted), all_scripts.txt, Docs/script_audit.txt, Docs/CHANGELOG.md, Docs/monster_todo.md, codex_log.md
**Outcome:** Unused script removed and documentation updated.



## [2025-06-23] Remove redundant README section
**Prompt:** Delete the duplicate `self_train_from_history.py` paragraph.
**Files Changed:** README.md, Docs/CHANGELOG.md, codex_log.md
**Outcome:** README now contains one complete explanation of the script.
## [2025-06-23] Fix docs links
**Prompt:** Replace `../docs/` with `../Docs/` for script_audit.txt and SECURITY_REVIEW.md.
**Files Changed:** Docs/README.md, README.md, Docs/CHANGELOG.md, codex_log.md
**Outcome:** Documentation links now correctly reference the capitalised Docs directory.



## [2025-06-24] Add tag commentary helper
**Prompt:** Refactor commentary generation into a reusable function and update dispatch logic.
**Files Changed:** utils/commentary.py, core/dispatch_tips.py, Docs/CHANGELOG.md, Docs/monster_overview.md, Docs/monster_todo.md, codex_log.md, tests/test_commentary.py
**Outcome:** Telegram tips and logs now include concise tag-based commentary.

## [2025-06-24] Add Stats API server
**Prompt:** Build stats_api.py that exposes /roi, /tips, /tags endpoints using FastAPI and serve JSON from latest logs.
**Files Changed:** stats_api.py, tests/test_stats_api.py, requirements.txt, Docs/CHANGELOG.md, Docs/monster_todo.md, codex_log.md
**Outcome:** New FastAPI server returns latest ROI, tips and tag summaries for dashboards.


## [2025-06-24] Add Draw Advantage tag
**Prompt:** Enhance inference to tag runners with 📊 Draw Advantage if draw_bias_rank > 0.7.
**Files Changed:** core/run_inference_and_select_top1.py, core/dispatch_tips.py, tests/test_dispatch_tips.py, Docs/CHANGELOG.md, Docs/monster_todo.md, codex_log.md
**Outcome:** Tips JSON now includes the Draw Advantage tag and Telegram commentary reflects the bias.


## [2025-06-24] Add unit test for inference script
**Prompt:** Write unit tests for run_inference_and_select_top1.py.
**Files Changed:** tests/test_run_inference_and_select_top1.py, Docs/CHANGELOG.md, Docs/monster_todo.md, codex_log.md
**Outcome:** Test verifies NAP selection and tagging logic.


## [2025-06-24] Add Telegram confidence commentary
**Prompt:** Enhance `dispatch_tips.py` to add a model confidence line.
**Files Changed:** core/dispatch_tips.py, tests/test_dispatch_tips.py, Docs/CHANGELOG.md, Docs/monster_todo.md, codex_log.md
**Outcome:** Added confidence summary line with tag reasons.

## [2025-06-25] Refactor tips into dataclass
**Prompt:** Refactor tip dictionaries into a Tip dataclass.
**Files Changed:** core/tip.py, core/dispatch_tips.py, core/dispatch_all_tips.py, roi/calibrate_confidence_daily.py, roi/generate_subscriber_log.py, roi/generate_tweet.py, roi/roi_tracker_advised.py, roi/tag_roi_tracker.py
**Outcome:** Scripts now use the dataclass for loading and saving tips.

## [2025-06-23] Add tip_control_panel CLI
**Prompt:** Create tip_control_panel.py script with manual tip selection and Telegram send.
**Files Changed:** tip_control_panel.py, Docs/CHANGELOG.md, Docs/monster_todo.md
**Outcome:** Added interactive CLI for manual dispatch with dev-mode support.
## [2025-06-25] Log Danger Fav outcomes
**Prompt:** Enhance generate_lay_candidates.py to log results of tagged Danger Favs.
**Files Changed:** generate_lay_candidates.py, tests/test_generate_lay_candidates.py, Docs/CHANGELOG.md, Docs/monster_overview.md, Docs/TIPPING_MONSTER_PRODUCTS.md, Docs/monster_todo.md, codex_log.md
**Outcome:** Script now appends daily Danger Fav results to logs/danger_fav_history.csv and optional Telegram summary.

## [2025-06-24] Add /tip Telegram command
**Prompt:** Add new /tip command to Telegram bot returning latest horse tip.
**Files Changed:** telegram_bot.py, tests/test_telegram_bot.py, Docs/CHANGELOG.md, Docs/monster_overview.md, Docs/monster_todo.md, codex_log.md
**Outcome:** Bot replies with confidence, tags, commentary and odds for the requested horse.
## [2025-06-25] Add expressive commentary style
**Prompt:** Add modular tone templates with CLI/env control.
**Files Changed:** utils/commentary.py, tests/test_commentary.py, core/dispatch_tips.py, cli/tmcli.py, Docs/CHANGELOG.md, Docs/monster_todo.md, codex_log.md
**Outcome:** Commentary can be rendered in basic or expressive tone via `--comment-style` or `TM_COMMENT_STYLE`.

## [2025-06-26] Extend rolling ROI tracking
**Prompt:** Implement rolling_roi_30.csv with wins, places, tips and strike rate; auto-update via ROI pipeline.
**Files Changed:** generate_rolling_roi.py, roi/run_roi_pipeline.sh, Docs/CHANGELOG.md, Docs/TIPPING_MONSTER_ROI_OVERVIEW.md, Docs/monster_todo.md, codex_log.md
**Outcome:** New CSV log summarises the last 30 days and is refreshed daily.



## [2025-06-24] Add combo generator
**Prompt:** Create generate_combos.py to suggest doubles and trebles from top tips.
**Files Changed:** generate_combos.py, tests/test_generate_combos.py, Docs/CHANGELOG.md, Docs/monster_overview.md, Docs/quickstart.md, Docs/script_audit.txt, Docs/TIPPING_MONSTER_PRODUCTS.md, Docs/monster_todo.md, codex_log.md
**Outcome:** Added combo generator script and documentation.


## [2025-06-27] Document stable-level intent profiler
**Prompt:** Add TODO entry for a stable-level intent profiler referencing `trainer_intent_score.py`.
**Files Changed:** Docs/monster_todo.md, Docs/CHANGELOG.md, codex_log.md
**Outcome:** New backlog item outlines intent scoring with trainer win-rate tracking and multiple-entry detection.

## [2025-06-29] Add --dev flags to S3 scripts
**Prompt:** Add --dev argument to core/fetch_betfair_odds.py, run_inference_and_select_top1.py and model_feature_importance.py.
**Files Changed:** core/fetch_betfair_odds.py, core/run_inference_and_select_top1.py, model_feature_importance.py, Docs/dev_command_reference.md, README.md, Docs/CHANGELOG.md, codex_log.md
**Outcome:** Dev mode now skips S3 uploads in these scripts.

## [2025-06-25] Add stale penalty feature
**Prompt:** Update inference to penalise stale form and layoff.
**Files Changed:** core/flatten_racecards_v3.py, features.json, tests/test_explain_model_decision.py, Docs/CHANGELOG.md, Docs/monster_overview.md, Docs/monster_todo.md, codex_log.md
**Outcome:** Added stale_penalty feature to dataset and documentation updated.



## [2025-06-30] Mark features complete in docs
**Prompt:** Prefix SHAP explanations and confidence band filtering with checkmarks.
**Files Changed:** Docs/monster_overview.md, Docs/CHANGELOG.md, codex_log.md
**Outcome:** Documentation updated to reflect completed features.

## [2025-06-30] Document dev mode and intent profiler
**Prompt:** Summarise post-2025-06-01 changelog items in overview docs.
**Files Changed:** Docs/monster_overview.md, Docs/TIPPING_MONSTER_PRODUCTS.md, Docs/CHANGELOG.md, codex_log.md
**Outcome:** Overview now notes dev-mode S3 skipping, intent profiler, and value tag.

## [2025-07-01] Clarify secrets finding
**Prompt:** Update security review to note `.env.example` and mention that credentials were removed from version control. Summarise in changelog.
**Files Changed:** Docs/SECURITY_REVIEW.md, Docs/CHANGELOG.md, codex_log.md
**Outcome:** Security review now references the example environment file and records that secrets were purged.


## [2025-06-30] Renumber TODO tasks 92-98
**Prompt:** Renumber tasks 92-96 sequentially.
**Files Changed:** Docs/monster_todo.md, Docs/CHANGELOG.md, codex_log.md
**Outcome:** Fixed numbering duplication and noted cleanup in changelog.


## [2025-07-01] Remove sniper subsystem references
**Prompt:** Document removal of sniper cron jobs in ops docs and update CHANGELOG.
**Files Changed:** Docs/ops.md, Docs/CHANGELOG.md, codex_log.md
**Outcome:** Sniper-related cron entries commented out with June 2025 removal note.

s
## [2025-07-01] Sync v7 feature status
**Prompt:** Edit monster_overview.md bullet list and update changelog.
**Files Changed:** Docs/monster_overview.md, Docs/CHANGELOG.md, codex_log.md
**Outcome:** Marked parallel model comparison and drawdown tracking as complete.


## [2025-07-02] Skip Telegram alerts in safecron when dev mode
**Prompt:** Modify safecron.sh to respect TM_DEV_MODE and update docs.
**Files Changed:** utils/safecron.sh, Docs/README.md, Docs/ops.md, Docs/CHANGELOG.md, codex_log.md
**Outcome:** Cron helper no longer sends Telegram alerts when TM_DEV_MODE=1; documentation updated.

## [2025-07-02] Validate Telegram API responses
**Prompt:** After posting to the Telegram API in `tippingmonster/utils.py`, check
`response.status_code`. Log or raise an error if the response is not successful
(status code >= 400). Update existing tests in `tests/test_utils.py` to cover
failure cases. Document the new behaviour in `Docs/CHANGELOG.md`.
**Files Changed:** tippingmonster/utils.py, tests/test_utils.py, Docs/CHANGELOG.md, codex_log.md
**Outcome:** Telegram helpers now raise `RuntimeError` when the API returns an
error. Added tests for failing responses and documented in changelog.

## [2025-07-04] Fix Makefile whitespace
**Prompt:** `make test` failed with `missing separator`.
**Files Changed:** Makefile
**Outcome:** Replaced spaces with a tab for the `dev-check` rule.

## [2025-07-04] Update dev-check path
**Prompt:** Replace ./dev-check.sh references in docs with ./utils/dev-check.sh.
**Files Changed:** Docs/quickstart.md, Docs/CHANGELOG.md, codex_log.md
**Outcome:** Quickstart guide now references correct script path; changelog updated.

## [2025-07-05] Ensure racecards script imports
**Prompt:** Create `rpscrape/scripts/utils/__init__.py` and export `PYTHONPATH` in `daily_upload_racecards.sh`.
**Files Changed:** rpscrape/scripts/utils/__init__.py, core/daily_upload_racecards.sh, Docs/CHANGELOG.md, codex_log.md
**Outcome:** Racecard upload script imports utility modules without errors.

## [2025-07-03] dev-check resolves repo root
**Prompt:** Update dev-check.sh so it can be run from any path.
**Files Changed:** utils/dev-check.sh, Docs/quickstart.md, README.md, Docs/CHANGELOG.md, codex_log.md, tests/test_dev_check.py, tests/test_nap_tracker.py, core/run_inference_and_select_top1.py
**Outcome:** Script now detects repo root via git and unit test ensures it runs correctly from the repo root. Updated nap tracker test to reset `TM_DEV_MODE` and replaced incomplete inference script with a minimal version.

## [2025-07-05] Ensure log directories exist
**Prompt:** After setting `LOG_DIR`, add `mkdir -p "$LOG_DIR/inference" "$LOG_DIR/dispatch"`.
**Files Changed:** core/run_pipeline_with_venv.sh, Docs/CHANGELOG.md, codex_log.md
**Outcome:** Pipeline runs without missing directory errors.

## [2025-06-11] Fix Makefile script paths
**Prompt:** Makefile isnt correct
**Files Changed:** Makefile, Docs/CHANGELOG.md, codex_log.md
**Outcome:** Makefile targets call scripts from `core/` and `roi/` directories.

## [2025-07-04] Fix Makefile whitespace
**Prompt:** `make test` failed with `missing separator`.
**Files Changed:** Makefile
**Outcome:** Replaced spaces with a tab for the `dev-check` rule.

## [2025-07-08] Add production cheatsheet
**Prompt:** Provide simple dev-to-prod instructions and script explanations
**Files Changed:** Docs/prod_setup_cheatsheet.md, Docs/README.md, Docs/CHANGELOG.md
**Outcome:** Added new cheatsheet doc and referenced it in main docs.

## [2025-07-09] Inject repo root path for dispatch scripts
**Prompt:** In `core/dispatch_tips.py`, inject repo-root path and update docs.
**Files Changed:** core/dispatch_tips.py, core/dispatch_all_tips.py, roi/generate_tweet.py, roi/roi_tracker_advised.py, roi/calibrate_confidence_daily.py, roi/generate_subscriber_log.py, roi/tag_roi_tracker.py, README.md, Docs/ec2_setup_guide.md, Docs/quickstart.md, Docs/CHANGELOG.md
**Outcome:** Scripts now run from within subfolders without `PYTHONPATH`; docs mention using `PYTHONPATH` or `python -m` when running by path.


## [2025-07-08] Fix CLI import paths
**Prompt:** Ensure `model_feature_importance` and `tippingmonster` imports work when running `tmcli.py` directly.
**Files Changed:** cli/tmcli.py, Docs/CHANGELOG.md, codex_log.md
**Outcome:** CLI runs from the repo root without `ModuleNotFoundError`.

## [2025-07-09] Fix lint errors
**Prompt:** core/compare_model_v6_v7.py:13:1: F401 'datetime.date' imported but unused
**Files Changed:** core/compare_model_v6_v7.py, core/fetch_betfair_odds.py, explain_model_decision.py, telegram_bot.py, tip_control_panel.py, tests/test_codex_logger.py, tests/test_dispatch_tips.py, tests/test_model_drift_report.py, tests/test_self_training_loop.py, tests/test_telegram_bot.py, Docs/CHANGELOG.md, Docs/monster_overview.md, Docs/monster_todo.md, codex_log.md
**Outcome:** Removed unused imports and spacing issues; updated docs and task log


## [2025-07-10] Final v7 cleanup features
**Prompt:** Implement final cleanup tasks including new bot commands, ROI defaults, tag filtering and SHAP summary.
**Files Changed:** telegram_bot.py, core/extract_best_realistic_odds.py, roi/roi_tracker_advised.py, roi/tag_roi_tracker.py, streamlit_pauls_view.py, train_model_v6.py, model_feature_importance.py, Docs/monster_overview.md, Docs/monster_todo.md, Docs/CHANGELOG.md
**Outcome:** Added /ping and /help commands, clearer odds error, default ROI mode, tag filter option, SHAP logging, updated docs.

## [2025-07-10] Course filter for dispatch
**Prompt:** I need a dispatch tips but to be able to filter for all races at a track for example royal ascot
**Files Changed:** core/dispatch_tips.py, tippingmonster/helpers.py, cli/tmcli.py, tests/test_tmcli.py, tests/test_dispatch_tips.py, README.md, Docs/monster_overview.md, Docs/CHANGELOG.md, Docs/monster_todo.md, codex_log.md
**Outcome:** Added `--course` argument to filter tips by racecourse. Updated docs and tests.


## [2025-07-11] Telegram confidence override
**Prompt:** Implement Telegram-based override for minimum confidence threshold.
**Files Changed:** telegram_bot.py, core/dispatch_tips.py, tippingmonster/utils.py, tests/test_conf_override.py, .env.example, Docs/monster_overview.md, Docs/CHANGELOG.md, Docs/monster_todo.md
**Outcome:** Added `/override_conf`, `/reset_conf`, `/conf_status` commands and override logic applied during dispatch.


## [2025-07-10] Add tip sanity checker
**Prompt:** Create check_tip_sanity.py to warn about low confidence tips, NAP confidence under 0.8 and missing odds or stake.
**Files Changed:** check_tip_sanity.py, tests/test_check_tip_sanity.py, Docs/CHANGELOG.md, Docs/monster_overview.md, Docs/monster_todo.md, codex_log.md
**Outcome:** New script loads the latest sent tips and prints warnings for any issues. Added tests and documentation.

## [2025-07-10] Add backup validator script
**Prompt:** Backup Validator - ensure root scripts are backed up
**Files Changed:** backup_validator.py, Docs/CHANGELOG.md, Docs/monster_todo.md, codex_log.md
**Outcome:** Created timestamped backup tool and updated docs.


## [2025-07-11] Add summarise_logs utility
**Prompt:** Create summarise_logs.py for 7-day log checks with win/place counts.
**Files Changed:** summarise_logs.py, tests/test_summarise_logs.py, Docs/CHANGELOG.md, Docs/monster_todo.md, codex_log.md
**Outcome:** New script summarises log status; tests and documentation updated.


## [2025-07-12] Clarify dev mode in pipeline
**Prompt:** Add README note that `--dev`/`TM_DEV_MODE=1` stops real Telegram posts and S3 uploads when testing.
**Files Changed:** README.md, Docs/CHANGELOG.md, Docs/monster_todo.md, codex_log.md
**Outcome:** Documentation updated with explicit warning about dev mode.


## [2025-07-12] Harden pipeline script
**Prompt:** Add strict mode, safer line count, whitespace trim and AWS check in run_pipeline_with_venv.sh
**Files Changed:** core/run_pipeline_with_venv.sh, Docs/CHANGELOG.md, Docs/monster_todo.md, codex_log.md
**Outcome:** Pipeline aborts on errors, counts tips reliably and skips S3 upload if AWS CLI missing.

## [2025-07-13] Fix unbound variable in pipeline
**Prompt:** The automated daily pipeline script fails with an error `unbound variable $1`. Please fix it.
**Files Changed:** core/run_pipeline_with_venv.sh, Docs/CHANGELOG.md, Docs/monster_todo.md, codex_log.md
**Outcome:** Script now handles missing arguments safely using `${1:-}`.

## [2025-07-13] Restore tmcli pipeline
**Prompt:** Running `tmcli pipeline --dev` exited with status 127.
**Files Changed:** core/run_pipeline_with_venv.sh, Docs/CHANGELOG.md, Docs/monster_todo.md, codex_log.md
**Outcome:** Updated script to reference sub-scripts via `$SCRIPT_DIR`, allowing CLI wrapper to execute successfully.

## [2025-07-13] Fix odds snapshot import path
**Prompt:** `fetch_betfair_odds.py` failed with `ModuleNotFoundError: tippingmonster` when run via the pipeline.
**Files Changed:** core/fetch_betfair_odds.py, Docs/CHANGELOG.md, Docs/monster_todo.md, codex_log.md
**Outcome:** Added repo root to `sys.path` so the odds fetcher runs inside the CLI pipeline.

## [2025-07-15] Document safecron Telegram vars
**Prompt:** Update README and `.env.example` to mention `TG_BOT_TOKEN` and `TG_USER_ID` and document failure alerts in `safecron.sh`.
**Files Changed:** Docs/README.md, Docs/ops.md, .env.example, Docs/CHANGELOG.md, Docs/monster_todo.md, codex_log.md
**Outcome:** Docs now list the new aliases and explain how `safecron.sh` posts alerts when a cron job fails.


## [2025-07-15] Add cron templates
**Prompt:** Create crontab files for prod and dev setups.
**Files Changed:** cron/prod.crontab, cron/dev.crontab, Docs/ops.md, Docs/prod_setup_cheatsheet.md, Docs/quickstart.md, README.md, Docs/CHANGELOG.md, codex_log.md
**Outcome:** Schedules consolidated into templates and docs updated.

## [2025-07-16] Enhance combo generator
**Prompt:** Improve `generate_combos.py` to log ROI when posting to Telegram and show odds, times and course.
**Files Changed:** generate_combos.py, tests/test_generate_combos.py, Docs/CHANGELOG.md, Docs/monster_overview.md, codex_log.md
**Outcome:** Combo messages now display full race details and are stored in daily ROI logs when sent.

<<<<<<< HEAD
=======

## [2025-07-17] Document new v8 inference script
**Prompt:** Add short docs for `run_inference_monster_v8.py` and `compare_model_outputs.py` and list them in `all_scripts.txt`.
**Files Changed:** Docs/monster_overview.md, all_scripts.txt, Docs/CHANGELOG.md, codex_log.md
**Outcome:** Overview section includes both scripts and script index updated.


>>>>>>> a2c77c96
## [2025-07-17] Add place confidence output
**Prompt:** Generate `final_place_confidence` using the meta-place model and show it in Telegram tips.
**Files Changed:** core/run_inference_and_select_top1.py, core/dispatch_tips.py, tests/test_run_inference_and_select_top1.py, tests/test_dispatch_tips.py, Docs/CHANGELOG.md, Docs/monster_overview.md, Docs/monster_todo.md, README.md, codex_log.md
**Outcome:** Inference writes a place probability for each runner and Telegram messages include a "Place Chance" line when available.
<<<<<<< HEAD
=======

## [2025-07-17] Use TemporaryDirectory for model tar extraction
**Prompt:** Ensure temporary folders for ensemble tarballs are cleaned up automatically.
**Files Changed:** core/run_inference_and_select_top1.py, model_feature_importance.py, Docs/CHANGELOG.md, Docs/monster_todo.md, codex_log.md
**Outcome:** Model loading now unpacks to a context-managed temp directory that is removed after use.

## [2025-07-17] Check run_inference_monster_v8 script
**Prompt:** Update `core/run_inference_monster_v8.py` to use kebab-case meta filenames.
**Files Changed:** Docs/CHANGELOG.md, codex_log.md
**Outcome:** Requested script not found; documented expected naming in CHANGELOG.

## [2025-07-16] Add stacked ensemble training
**Prompt:** Create `train_monster_model_v8.py` with CatBoost, XGB and Keras stack; inference and comparison scripts.
**Files Changed:** train_monster_model_v8.py, core/run_inference_monster_v8.py, core/compare_model_outputs.py, Docs/monster_todo.md, Docs/monster_overview.md, Docs/CHANGELOG.md, requirements.txt, codex_log.md
**Outcome:** New v8 training and inference tools enable stacked ensemble evaluation.

## [2025-07-16] Refine v8 trainer
**Prompt:** Polish `train_monster_model_v8.py` with model metadata, SHAP export and deduped self-training.
**Files Changed:** train_monster_model_v8.py, Docs/CHANGELOG.md, Docs/monster_overview.md, Docs/monster_todo.md, codex_log.md
**Outcome:** v8 trainer now records model identity, logs SHAP top features and merges past tips without duplication.

## [2025-07-17] Add Streamlit ultimate dashboard
**Prompt:** Create `ultimate_dashboard.py` using Streamlit with ROI trends, confidence heatmap, tag breakdown and filters.
**Files Changed:** ultimate_dashboard.py, Docs/CHANGELOG.md, Docs/monster_todo.md, Docs/script_audit.txt, all_scripts.txt, codex_log.md
**Outcome:** New dashboard script visualises tip performance with advanced filters and export option.

## [2025-07-17] Improve ultimate dashboard filters
**Prompt:** Refine `ultimate_dashboard.py` to add day-of-week filtering and show top winners by profit, confidence and odds.
**Files Changed:** ultimate_dashboard.py, Docs/CHANGELOG.md, Docs/monster_overview.md, codex_log.md


## [2025-07-17] Document Telegram env vars
**Prompt:** Create a reference doc for Telegram variables and link it from README.
**Files Changed:** Docs/telegram_alerts.md, Docs/README.md, Docs/CHANGELOG.md, codex_log.md
**Outcome:** New doc lists all Telegram variables, shows which scripts use them and notes safecron alerts.

## [2025-07-17] Track drawdown streaks
**Prompt:** Extend the ROI tracker to log drawdown streaks — longest losing streak, current losing run, max drawdown in points. Save to `logs/drawdown_stats.csv`.
**Files Changed:** roi/roi_tracker_advised.py, tests/test_drawdown_stats.py, Docs/CHANGELOG.md, Docs/monster_overview.md, Docs/monster_todo.md, codex_log.md
**Outcome:** ROI summary now prints drawdown streak info and updates `drawdown_stats.csv` daily.

## [2025-07-16] Model output comparator
**Prompt:** Build `compare_model_outputs.py` to run two models (v6 vs v7) on same racecards, and log differences in tip selection, confidence, and feature impact.
**Files Changed:** compare_model_outputs.py, Docs/quickstart.md, Docs/prod_setup_cheatsheet.md, Docs/monster_overview.md, Docs/CHANGELOG.md, Docs/monster_todo.md, codex_log.md
**Outcome:** New script outputs CSV of v6 vs v7 tips with SHAP summaries.

## [2025-07-17] Add SHAP explanations script
**Prompt:** Create `generate_shap_explanations.py` to attach per-tip SHAP data.
**Files Changed:** generate_shap_explanations.py, Docs/CHANGELOG.md, Docs/monster_overview.md, Docs/monster_todo.md, codex_log.md
**Outcome:** Tips can now be enriched with top 5 SHAP features saved to `tips_with_shap.jsonl`.

## [2025-07-18] Document new inference and comparison scripts
**Prompt:** In `Docs/monster_overview.md`, list `run_inference_monster_v8.py` and `compare_model_outputs.py` alongside other key scripts with a short description.
**Files Changed:** Docs/monster_overview.md, Docs/CHANGELOG.md, codex_log.md
**Outcome:** Overview now mentions the v8 inference script and the output comparator with typical usage guidance.

>>>>>>> a2c77c96
<|MERGE_RESOLUTION|>--- conflicted
+++ resolved
@@ -523,8 +523,7 @@
 **Files Changed:** generate_combos.py, tests/test_generate_combos.py, Docs/CHANGELOG.md, Docs/monster_overview.md, codex_log.md
 **Outcome:** Combo messages now display full race details and are stored in daily ROI logs when sent.
 
-<<<<<<< HEAD
-=======
+
 
 ## [2025-07-17] Document new v8 inference script
 **Prompt:** Add short docs for `run_inference_monster_v8.py` and `compare_model_outputs.py` and list them in `all_scripts.txt`.
@@ -532,13 +531,12 @@
 **Outcome:** Overview section includes both scripts and script index updated.
 
 
->>>>>>> a2c77c96
+
 ## [2025-07-17] Add place confidence output
 **Prompt:** Generate `final_place_confidence` using the meta-place model and show it in Telegram tips.
 **Files Changed:** core/run_inference_and_select_top1.py, core/dispatch_tips.py, tests/test_run_inference_and_select_top1.py, tests/test_dispatch_tips.py, Docs/CHANGELOG.md, Docs/monster_overview.md, Docs/monster_todo.md, README.md, codex_log.md
 **Outcome:** Inference writes a place probability for each runner and Telegram messages include a "Place Chance" line when available.
-<<<<<<< HEAD
-=======
+
 
 ## [2025-07-17] Use TemporaryDirectory for model tar extraction
 **Prompt:** Ensure temporary folders for ensemble tarballs are cleaned up automatically.
@@ -595,4 +593,3 @@
 **Files Changed:** Docs/monster_overview.md, Docs/CHANGELOG.md, codex_log.md
 **Outcome:** Overview now mentions the v8 inference script and the output comparator with typical usage guidance.
 
->>>>>>> a2c77c96
