
## [2025-07-10] Add SHAP commentary helper
**Prompt:** Integrate new explanation engine for punter commentary.
**Files Changed:** utils/shap_commentary.py, tests/test_shap_commentary.py, Docs/CHANGELOG.md, Docs/monster_todo.md
**Outcome:** New helper returns technical summary and Telegram-friendly text.

## [2025-06-12] Append newline to Makefile
**Prompt:** Ensure file ends with newline for consistent formatting.
**Files Changed:** Makefile, Docs/CHANGELOG.md, codex_log.md
**Outcome:** Trailing newline added; pre-commit and tests pass.


## [2025-07-07] Update Makefile paths
**Prompt:** Align Makefile targets with script directories and log change.
**Files Changed:** Makefile, Docs/CHANGELOG.md, codex_log.md
**Outcome:** Train, pipeline, and ROI targets call scripts from `core/` and `roi/`.


## [2025-07-07] Respect explicit chat_id in Telegram helpers
**Prompt:** Update Telegram send helpers to only use the dev chat when no `chat_id` argument is given.
**Files Changed:** tippingmonster/utils.py, tests/test_utils.py, Docs/CHANGELOG.md, Docs/monster_todo.md, Docs/ec2_setup_guide.md, codex_log.md
**Outcome:** Helpers resolve `chat_id` correctly; tests run with `TM_DEV` unset and sandbox item marked complete.

## [2025-07-07] Document TM_DEV_MODE for EC2 tests
**Prompt:** Amend Docs/ec2_setup_guide.md to emphasise that all test runs should set TM_DEV_MODE=1 to avoid Telegram posts.
**Files Changed:** Docs/ec2_setup_guide.md, Docs/CHANGELOG.md, codex_log.md
**Outcome:** Added guide with dev-mode reminder and updated changelog.


## [2025-06-11] Add EC2 setup guide
**Prompt:** Provide dev to prod instructions for Ubuntu server.
**Files Changed:** Docs/ec2_setup_guide.md, Docs/CHANGELOG.md, codex_log.md
**Outcome:** Documentation explains how to initialise a dev EC2 instance and migrate to prod.


## [2025-07-06] Restore inference script
**Prompt:** Retrieve full `run_inference_and_select_top1.py` from history and ensure tests pass.
**Files Changed:** core/run_inference_and_select_top1.py, Docs/CHANGELOG.md, codex_log.md
**Outcome:** Restored function definitions and `__main__` logic; unit test passes.


## [2025-07-03] Fix dev-check path handling
**Prompt:** Resolve errors when running `utils/dev-check.sh` from the repo root and align docs.
**Files Changed:** utils/dev-check.sh, Makefile, Docs/quickstart.md, Docs/CHANGELOG.md, codex_log.md
**Outcome:** Script now computes repo root via git; Makefile and docs reference correct path.


## [2025-07-05] Make dev-check executable
**Prompt:** Running `./utils/dev-check.sh` failed with "Permission denied".
**Files Changed:** utils/dev-check.sh, Docs/dev_command_reference.md, README.md, Docs/CHANGELOG.md, codex_log.md
**Outcome:** Script marked executable and docs mention using `python3` if the `python` command is missing.


## [2025-06-10] Update dev-check path
**Prompt:** Modify Makefile target to call utils/dev-check.sh and update docs.
**Files Changed:** Makefile, Docs/quickstart.md, Docs/CHANGELOG.md, codex_log.md
**Outcome:** dev-check points to the correct script; docs reflect new path.


## [2025-07-01] Clean up sniper doc references
**Prompt:** Remove outdated bullet points for Steam Sniper docs.
**Files Changed:** Docs/README.md, Docs/CHANGELOG.md, codex_log.md
**Outcome:** README no longer lists obsolete sniper documents.

## [2025-06-27] Add upload_to_s3 helper
**Prompt:** Centralise S3 uploads with a helper that skips when TM_DEV_MODE=1. Update scripts, docs and tests.
**Files Changed:** tippingmonster/utils.py, tippingmonster/__init__.py, core/fetch_betfair_odds.py, core/run_inference_and_select_top1.py, core/train_model_v6.py, core/train_modelv7.py, train_place_model.py, model_feature_importance.py, core/daily_upload_racecards.sh, core/daily_upload_results.sh, core/daily_flatten.sh, tests/test_utils.py, README.md, .env.example, Docs/dev_command_reference.md, Docs/CHANGELOG.md, Docs/monster_todo.md, codex_log.md
**Outcome:** Uploads respect dev mode via a shared helper; documentation reflects the change.

## [2025-06-09] QA review log update
**Prompt:** Document heuristic intent tags and missing stable tactics profiling.
**Files Changed:** codex_log.md
**Outcome:** Added note on run_inference_and_select_top1.py and dispatch_tips.py tags; advanced stable tactics profiling pending.

## [2025-06-26] Document TM_DEV variables
**Prompt:** Add TM_DEV and TM_DEV_MODE lines to `.env.example` and update docs.
**Files Changed:** .env.example, Docs/README.md, README.md, Docs/CHANGELOG.md, codex_log.md
**Outcome:** Example env and docs explain dev routing and disabling posts.


## [2025-06-26] Update script audit for ensure_sent_tips.py
**Prompt:** Mark utils/ensure_sent_tips.py as keep in script_audit.txt and note usage in CLI and tests.
**Files Changed:** Docs/script_audit.txt, Docs/CHANGELOG.md, Docs/monster_todo.md, codex_log.md
**Outcome:** Documentation updated and task logged.
## [2025-06-26] Add time-decay weighting to win rate
**Prompt:** Codex, adjust the win-rate feature to apply time-decay — give more weight to races in the past 30 days vs those over 90 days old
**Files Changed:** win_rate_by_tag.py, tests/test_win_rate_by_tag.py, Docs/CHANGELOG.md, Docs/monster_overview.md, Docs/monster_todo.md, codex_log.md
**Outcome:** Win-rate calculations now prioritise recent races; new test verifies weighting.


## [2025-06-26] Clean up script list
**Prompt:** Remove obsolete paths and deduplicate names in all_scripts.txt.
**Files Changed:** all_scripts.txt, Docs/CHANGELOG.md, codex_log.md
**Outcome:** all_scripts.txt lists each script once; obsolete secrets entry removed.

## [2025-06-26] Weekly ROI commentary logs
**Prompt:** After the weekly ROI summary is generated, append a brief commentary block summarizing key insights.
**Files Changed:** roi/weekly_roi_summary.py, tests/test_weekly_commentary.py, Docs/CHANGELOG.md, Docs/monster_overview.md, Docs/monster_todo.md, codex_log.md
**Outcome:** summary_commentary_<week>.txt saved with top performer, worst day and trend.


## [2025-06-26] Update todo doc reference
**Prompt:** Edit AGENTS.md to reference Docs/monster_todo.md.
**Files Changed:** AGENTS.md, Docs/CHANGELOG.md, Docs/monster_todo.md, codex_log.md
**Outcome:** Documentation now points to the correct todo file.


## [2025-06-26] Add weekly ROI trend chart
**Prompt:** Create a matplotlib line graph showing ROI per day for the past 7 days and save it to `logs/roi/roi_trend_<week>.png`.
**Files Changed:** roi/weekly_roi_summary.py, Docs/CHANGELOG.md, Docs/monster_overview.md, Docs/monster_todo.md, Docs/TIPPING_MONSTER_ROI_OVERVIEW.md, codex_log.md
**Outcome:** Weekly summary now outputs an ROI trend chart for each week.


## [2025-06-26] Trainer intent profiler
**Prompt:** Create scripts to tag tips when trainers show strong recent form, run multiple horses or drop a horse in class after a layoff.
**Files Changed:** core/trainer_stable_profile.py, trainer_intent_profiler.py, core/dispatch_tips.py, core/tip.py, tests/test_trainer_stable_profile.py, tests/test_trainer_intent_profiler.py, tests/test_dispatch_tips.py, Docs/CHANGELOG.md, Docs/monster_overview.md, Docs/monster_todo.md, codex_log.md
**Outcome:** New stable-form field on tips and tagging logic for in-form trainers, multi-runner yards and class-drop layoffs.



## [2025-06-25] Add NAP performance tracker
**Prompt:** Create nap_tracker.py to log NAP results over time.
**Files Changed:** roi/nap_tracker.py, tests/test_nap_tracker.py, Docs/CHANGELOG.md, Docs/monster_todo.md, Docs/monster_overview.md, codex_log.md
**Outcome:** New script logs daily NAP ROI to nap_history.csv and can summarise weekly.


## [2025-06-25] Add band performance to ROI summaries
**Prompt:** Update weekly and daily ROI scripts to break down results by confidence band.
**Files Changed:** roi/weekly_roi_summary.py, roi/send_daily_roi_summary.py, Docs/CHANGELOG.md, codex_log.md
**Outcome:** ROI summaries now include per-band stats with emoji highlights and CSV logs.

## [2025-06-25] Add staking simulator
**Prompt:** Create `simulate_staking.py` to compare level, confidence, and value staking profiles.
**Files Changed:** simulate_staking.py, tests/test_simulate_staking.py, Docs/CHANGELOG.md, Docs/monster_overview.md, Docs/TIPPING_MONSTER_ROI_OVERVIEW.md, Docs/script_audit.txt, all_scripts.txt, codex_log.md
**Outcome:** New script outputs profit summaries and a profit curve chart.

## [2025-06-24] Add value_score tagging
**Prompt:** Codex, update inference to calculate a value_score = (confidence / bf_sp) * 100. Tag as 💰 Value Pick if score > 5. Log and send as normal tip with tag.
**Files Changed:** core/merge_odds_into_tips.py, core/dispatch_tips.py, tests/test_dispatch_tips.py, Docs/monster_overview.md, Docs/monster_todo.md, Docs/CHANGELOG.md, codex_log.md
**Outcome:** Tips now include a value_score field and are tagged "💰 Value Pick" when the score exceeds 5.

## [2025-06-24] Add rolling ROI script
**Prompt:** Compute 30-day rolling ROI from sent logs.
**Files Changed:** generate_rolling_roi.py, Docs/CHANGELOG.md, Docs/monster_todo.md, Docs/TIPPING_MONSTER_ROI_OVERVIEW.md, all_scripts.txt, codex_log.md
**Outcome:** New CSV logs daily and rolling ROI figures.


## [2025-06-24] Add public ROI dashboard
**Prompt:** Codex, build public_dashboard.py using Streamlit. Load _sent.csv files, show ROI charts and tag stats.
**Files Changed:** public_dashboard.py, all_scripts.txt, Docs/CHANGELOG.md, Docs/monster_todo.md, codex_log.md
**Outcome:** New dashboard visualises ROI from sent tips only.


## [2025-06-23] Log auto tweets in dev mode
**Prompt:** Before posting tweets, check `TM_DEV_MODE`.
**Files Changed:** monstertweeter/auto_tweet_tips.py, Docs/ops.md, Docs/quickstart.md, tests/test_auto_tweet_dev_mode.py, Docs/CHANGELOG.md, codex_log.md
**Outcome:** Tweets are written to `logs/dev/twitter.log` when `TM_DEV_MODE=1`.

## [2025-06-08] Fix README security review link
**Prompt:** Update README to reference Docs/SECURITY_REVIEW.md and verify Docs prefixes.
**Files Changed:** README.md, Docs/CHANGELOG.md, codex_log.md
**Outcome:** Fixed documentation link inconsistencies.


## [2025-06-22] Add tag ROI table to streamlit
**Prompt:** Codex, add a table to streamlit_pauls_view.py showing ROI, strike rate, and profit per tag.
**Files Changed:** streamlit_pauls_view.py, Docs/CHANGELOG.md, Docs/monster_todo.md, Docs/TIPPING_MONSTER_ROI_TODO.md, all_scripts.txt, codex_log.md
**Outcome:** Paul's dashboard now highlights top-performing tags.
## [2025-06-08] Remove invalid model_drift_report install
**Prompt:** Fix GitHub workflow failing because package `model_drift_report` is missing.
**Files Changed:** .github/workflows/python-tests.yml, Docs/CHANGELOG.md, codex_log.md
**Outcome:** Workflow now installs only standard dependencies and uses local module.

## [2025-06-20] Add Danger Fav candidate script
**Prompt:** Create generate_lay_candidates.py to flag favourites with low Monster confidence.
**Files Changed:** generate_lay_candidates.py, tests/test_generate_lay_candidates.py, Docs/CHANGELOG.md, Docs/monster_overview.md, Docs/TIPPING_MONSTER_PRODUCTS.md, all_scripts.txt, codex_log.md
**Outcome:** Script outputs Danger Fav candidates and accompanying test added.

## [2025-06-20] Add Danger Fav dispatch and ROI tracking
**Prompt:** Create dispatch_danger_favs.py, update dashboard with Danger Fav view, and add ROI tracker for lays.
**Files Changed:** dispatch_danger_favs.py, track_lay_candidates_roi.py, cli/streamlit_dashboard.py, Docs/CHANGELOG.md, Docs/monster_overview.md, Docs/TIPPING_MONSTER_PRODUCTS.md, all_scripts.txt, tests/test_track_lay_candidates_roi.py, codex_log.md
**Outcome:** Danger Fav alerts can be sent to Telegram and ROI tracking logic implemented.

## [2025-06-21] Export Danger Fav CSV summary
**Prompt:** Create export_lay_candidates_csv.py to convert danger_favs.jsonl to CSV.
**Files Changed:** export_lay_candidates_csv.py, all_scripts.txt, Docs/CHANGELOG.md, Docs/monster_overview.md, Docs/TIPPING_MONSTER_PRODUCTS.md, codex_log.md
**Outcome:** Users can easily view Danger Fav candidates in spreadsheet form.

## [2025-06-08] Completed TODO Audit
**Prompt:** Audit monster_todo.md and mark completed tasks.
**Files Changed:** Docs/monster_todo.md, codex_log.md
**Outcome:** Added checkmarks and dates for finished tasks.

## [2025-06-08] Fix CLI tests typo
**Prompt:** Replace `subparpers.add_parser` with `subparsers.add_parser` in tests/test_tmcli.py.
**Files Changed:** tests/test_tmcli.py, Docs/CHANGELOG.md, codex_log.md
**Outcome:** Healthcheck subcommand parser now created correctly; pre-commit and pytest pass.
## [2025-06-08] Mark additional completed tasks
**Prompt:** Tick off snapshot alert, self-heal, and delta_tag tasks in monster_todo.md.
**Files Changed:** Docs/monster_todo.md, Docs/CHANGELOG.md, codex_log.md
**Outcome:** Documentation reflects completed features.

## [2025-06-08] Add rolling ROI chart to Paul's View
**Prompt:** Add 30-day rolling ROI line chart to streamlit_pauls_view.py
**Files Changed:** cli/pauls_view_dashboard.py, Docs/monster_todo.md, Docs/CHANGELOG.md, tests/test_model_drift_report.py
**Outcome:** Dashboard now plots 30-day ROI trend; docs updated; failing test fixed.


## [2025-06-08] Add weekly ROI Telegram command
**Prompt:** Implement /roi command to show current week's profit, ROI, and win/place stats.
**Files Changed:** telegram_bot.py, tests/test_telegram_bot.py, Docs/CHANGELOG.md, Docs/monster_todo.md, README.md, codex_log.md
**Outcome:** Telegram bot now returns weekly ROI summary via /roi.


## [2025-06-08] Add log archiving utility
**Prompt:** Create archive_old_logs.py to zip and move logs older than 14 days into logs/archive/.
**Files Changed:** utils/archive_old_logs.py, tests/test_archive_old_logs.py, Docs/CHANGELOG.md, Docs/monster_todo.md, Docs/monster_overview.md, Docs/script_audit.txt, codex_log.md
**Outcome:** Old log files can be compressed automatically and documentation updated.


## [2025-06-21] Tag Value Wins in ROI tracker
**Prompt:** Update ROI tracker to label winning tips with `odds_delta` > 5.0 as "💸 Value Win".
**Files Changed:** roi/tag_roi_tracker.py, tests/test_model_drift_report.py, Docs/CHANGELOG.md, Docs/monster_todo.md, codex_log.md
**Outcome:** High-delta winners now flagged for future analysis; failing test patched.

## [2025-06-21] Add /nap command to Telegram bot
**Prompt:** Telegram /nap command with stats
**Files Changed:** telegram_bot.py, tests/test_telegram_bot.py, Docs/monster_todo.md, Docs/CHANGELOG.md, Docs/monster_overview.md, codex_log.md
**Outcome:** Bot now reports last NAP results and ROI via /nap command.


## [2025-06-21] Add place-focused training script
**Prompt:** Clone train_model_v6.py to create train_place_model.py predicting top 3 finishes.
**Files Changed:** train_place_model.py, all_scripts.txt, Docs/CHANGELOG.md, Docs/monster_overview.md, Docs/monster_todo.md, README.md, codex_log.md
**Outcome:** New place model training script added and docs updated.

## [2025-06-08] Add bankroll drawdown tracking
**Prompt:** Codex, update roi_tracker_advised.py to include cumulative profit and drawdown tracking in the output logs.
**Files Changed:** roi/roi_tracker_advised.py, roi/weekly_roi_summary.py, Docs/CHANGELOG.md, Docs/monster_overview.md, Docs/monster_todo.md, codex_log.md
**Outcome:** Daily and weekly ROI summaries now display bankroll figures and worst historical drawdown.
## [2025-06-21] Consolidate changelog entries
**Prompt:** Remove ======= lines and merge duplicate 2025-06-08 sections in Docs/CHANGELOG.md.
**Files Changed:** Docs/CHANGELOG.md, codex_log.md
**Outcome:** CHANGELOG.md now has a single well-formatted 2025-06-08 entry.

## [2025-06-23] Remove outdated check_betfair_market_times.py
**Prompt:** Delete or update script per audit. Deleted and cleaned references.
**Files Changed:** utils/check_betfair_market_times.py (deleted), all_scripts.txt, Docs/script_audit.txt, Docs/CHANGELOG.md, Docs/monster_todo.md, codex_log.md
**Outcome:** Unused script removed and documentation updated.



## [2025-06-23] Remove redundant README section
**Prompt:** Delete the duplicate `self_train_from_history.py` paragraph.
**Files Changed:** README.md, Docs/CHANGELOG.md, codex_log.md
**Outcome:** README now contains one complete explanation of the script.
## [2025-06-23] Fix docs links
**Prompt:** Replace `../docs/` with `../Docs/` for script_audit.txt and SECURITY_REVIEW.md.
**Files Changed:** Docs/README.md, README.md, Docs/CHANGELOG.md, codex_log.md
**Outcome:** Documentation links now correctly reference the capitalised Docs directory.



## [2025-06-24] Add tag commentary helper
**Prompt:** Refactor commentary generation into a reusable function and update dispatch logic.
**Files Changed:** utils/commentary.py, core/dispatch_tips.py, Docs/CHANGELOG.md, Docs/monster_overview.md, Docs/monster_todo.md, codex_log.md, tests/test_commentary.py
**Outcome:** Telegram tips and logs now include concise tag-based commentary.

## [2025-06-24] Add Stats API server
**Prompt:** Build stats_api.py that exposes /roi, /tips, /tags endpoints using FastAPI and serve JSON from latest logs.
**Files Changed:** stats_api.py, tests/test_stats_api.py, requirements.txt, Docs/CHANGELOG.md, Docs/monster_todo.md, codex_log.md
**Outcome:** New FastAPI server returns latest ROI, tips and tag summaries for dashboards.


## [2025-06-24] Add Draw Advantage tag
**Prompt:** Enhance inference to tag runners with 📊 Draw Advantage if draw_bias_rank > 0.7.
**Files Changed:** core/run_inference_and_select_top1.py, core/dispatch_tips.py, tests/test_dispatch_tips.py, Docs/CHANGELOG.md, Docs/monster_todo.md, codex_log.md
**Outcome:** Tips JSON now includes the Draw Advantage tag and Telegram commentary reflects the bias.


## [2025-06-24] Add unit test for inference script
**Prompt:** Write unit tests for run_inference_and_select_top1.py.
**Files Changed:** tests/test_run_inference_and_select_top1.py, Docs/CHANGELOG.md, Docs/monster_todo.md, codex_log.md
**Outcome:** Test verifies NAP selection and tagging logic.


## [2025-06-24] Add Telegram confidence commentary
**Prompt:** Enhance `dispatch_tips.py` to add a model confidence line.
**Files Changed:** core/dispatch_tips.py, tests/test_dispatch_tips.py, Docs/CHANGELOG.md, Docs/monster_todo.md, codex_log.md
**Outcome:** Added confidence summary line with tag reasons.

## [2025-06-25] Refactor tips into dataclass
**Prompt:** Refactor tip dictionaries into a Tip dataclass.
**Files Changed:** core/tip.py, core/dispatch_tips.py, core/dispatch_all_tips.py, roi/calibrate_confidence_daily.py, roi/generate_subscriber_log.py, roi/generate_tweet.py, roi/roi_tracker_advised.py, roi/tag_roi_tracker.py
**Outcome:** Scripts now use the dataclass for loading and saving tips.

## [2025-06-23] Add tip_control_panel CLI
**Prompt:** Create tip_control_panel.py script with manual tip selection and Telegram send.
**Files Changed:** tip_control_panel.py, Docs/CHANGELOG.md, Docs/monster_todo.md
**Outcome:** Added interactive CLI for manual dispatch with dev-mode support.
## [2025-06-25] Log Danger Fav outcomes
**Prompt:** Enhance generate_lay_candidates.py to log results of tagged Danger Favs.
**Files Changed:** generate_lay_candidates.py, tests/test_generate_lay_candidates.py, Docs/CHANGELOG.md, Docs/monster_overview.md, Docs/TIPPING_MONSTER_PRODUCTS.md, Docs/monster_todo.md, codex_log.md
**Outcome:** Script now appends daily Danger Fav results to logs/danger_fav_history.csv and optional Telegram summary.

## [2025-06-24] Add /tip Telegram command
**Prompt:** Add new /tip command to Telegram bot returning latest horse tip.
**Files Changed:** telegram_bot.py, tests/test_telegram_bot.py, Docs/CHANGELOG.md, Docs/monster_overview.md, Docs/monster_todo.md, codex_log.md
**Outcome:** Bot replies with confidence, tags, commentary and odds for the requested horse.
## [2025-06-25] Add expressive commentary style
**Prompt:** Add modular tone templates with CLI/env control.
**Files Changed:** utils/commentary.py, tests/test_commentary.py, core/dispatch_tips.py, cli/tmcli.py, Docs/CHANGELOG.md, Docs/monster_todo.md, codex_log.md
**Outcome:** Commentary can be rendered in basic or expressive tone via `--comment-style` or `TM_COMMENT_STYLE`.

## [2025-06-26] Extend rolling ROI tracking
**Prompt:** Implement rolling_roi_30.csv with wins, places, tips and strike rate; auto-update via ROI pipeline.
**Files Changed:** generate_rolling_roi.py, roi/run_roi_pipeline.sh, Docs/CHANGELOG.md, Docs/TIPPING_MONSTER_ROI_OVERVIEW.md, Docs/monster_todo.md, codex_log.md
**Outcome:** New CSV log summarises the last 30 days and is refreshed daily.



## [2025-06-24] Add combo generator
**Prompt:** Create generate_combos.py to suggest doubles and trebles from top tips.
**Files Changed:** generate_combos.py, tests/test_generate_combos.py, Docs/CHANGELOG.md, Docs/monster_overview.md, Docs/quickstart.md, Docs/script_audit.txt, Docs/TIPPING_MONSTER_PRODUCTS.md, Docs/monster_todo.md, codex_log.md
**Outcome:** Added combo generator script and documentation.


## [2025-06-27] Document stable-level intent profiler
**Prompt:** Add TODO entry for a stable-level intent profiler referencing `trainer_intent_score.py`.
**Files Changed:** Docs/monster_todo.md, Docs/CHANGELOG.md, codex_log.md
**Outcome:** New backlog item outlines intent scoring with trainer win-rate tracking and multiple-entry detection.

## [2025-06-29] Add --dev flags to S3 scripts
**Prompt:** Add --dev argument to core/fetch_betfair_odds.py, run_inference_and_select_top1.py and model_feature_importance.py.
**Files Changed:** core/fetch_betfair_odds.py, core/run_inference_and_select_top1.py, model_feature_importance.py, Docs/dev_command_reference.md, README.md, Docs/CHANGELOG.md, codex_log.md
**Outcome:** Dev mode now skips S3 uploads in these scripts.

## [2025-06-25] Add stale penalty feature
**Prompt:** Update inference to penalise stale form and layoff.
**Files Changed:** core/flatten_racecards_v3.py, features.json, tests/test_explain_model_decision.py, Docs/CHANGELOG.md, Docs/monster_overview.md, Docs/monster_todo.md, codex_log.md
**Outcome:** Added stale_penalty feature to dataset and documentation updated.



## [2025-06-30] Mark features complete in docs
**Prompt:** Prefix SHAP explanations and confidence band filtering with checkmarks.
**Files Changed:** Docs/monster_overview.md, Docs/CHANGELOG.md, codex_log.md
**Outcome:** Documentation updated to reflect completed features.

## [2025-06-30] Document dev mode and intent profiler
**Prompt:** Summarise post-2025-06-01 changelog items in overview docs.
**Files Changed:** Docs/monster_overview.md, Docs/TIPPING_MONSTER_PRODUCTS.md, Docs/CHANGELOG.md, codex_log.md
**Outcome:** Overview now notes dev-mode S3 skipping, intent profiler, and value tag.

## [2025-07-01] Clarify secrets finding
**Prompt:** Update security review to note `.env.example` and mention that credentials were removed from version control. Summarise in changelog.
**Files Changed:** Docs/SECURITY_REVIEW.md, Docs/CHANGELOG.md, codex_log.md
**Outcome:** Security review now references the example environment file and records that secrets were purged.


## [2025-06-30] Renumber TODO tasks 92-98
**Prompt:** Renumber tasks 92-96 sequentially.
**Files Changed:** Docs/monster_todo.md, Docs/CHANGELOG.md, codex_log.md
**Outcome:** Fixed numbering duplication and noted cleanup in changelog.


## [2025-07-01] Remove sniper subsystem references
**Prompt:** Document removal of sniper cron jobs in ops docs and update CHANGELOG.
**Files Changed:** Docs/ops.md, Docs/CHANGELOG.md, codex_log.md
**Outcome:** Sniper-related cron entries commented out with June 2025 removal note.

s
## [2025-07-01] Sync v7 feature status
**Prompt:** Edit monster_overview.md bullet list and update changelog.
**Files Changed:** Docs/monster_overview.md, Docs/CHANGELOG.md, codex_log.md
**Outcome:** Marked parallel model comparison and drawdown tracking as complete.


## [2025-07-02] Skip Telegram alerts in safecron when dev mode
**Prompt:** Modify safecron.sh to respect TM_DEV_MODE and update docs.
**Files Changed:** utils/safecron.sh, Docs/README.md, Docs/ops.md, Docs/CHANGELOG.md, codex_log.md
**Outcome:** Cron helper no longer sends Telegram alerts when TM_DEV_MODE=1; documentation updated.

## [2025-07-02] Validate Telegram API responses
**Prompt:** After posting to the Telegram API in `tippingmonster/utils.py`, check
`response.status_code`. Log or raise an error if the response is not successful
(status code >= 400). Update existing tests in `tests/test_utils.py` to cover
failure cases. Document the new behaviour in `Docs/CHANGELOG.md`.
**Files Changed:** tippingmonster/utils.py, tests/test_utils.py, Docs/CHANGELOG.md, codex_log.md
**Outcome:** Telegram helpers now raise `RuntimeError` when the API returns an
error. Added tests for failing responses and documented in changelog.

## [2025-07-04] Fix Makefile whitespace
**Prompt:** `make test` failed with `missing separator`.
**Files Changed:** Makefile
**Outcome:** Replaced spaces with a tab for the `dev-check` rule.

## [2025-07-04] Update dev-check path
**Prompt:** Replace ./dev-check.sh references in docs with ./utils/dev-check.sh.
**Files Changed:** Docs/quickstart.md, Docs/CHANGELOG.md, codex_log.md
**Outcome:** Quickstart guide now references correct script path; changelog updated.

## [2025-07-05] Ensure racecards script imports
**Prompt:** Create `rpscrape/scripts/utils/__init__.py` and export `PYTHONPATH` in `daily_upload_racecards.sh`.
**Files Changed:** rpscrape/scripts/utils/__init__.py, core/daily_upload_racecards.sh, Docs/CHANGELOG.md, codex_log.md
**Outcome:** Racecard upload script imports utility modules without errors.

## [2025-07-03] dev-check resolves repo root
**Prompt:** Update dev-check.sh so it can be run from any path.
**Files Changed:** utils/dev-check.sh, Docs/quickstart.md, README.md, Docs/CHANGELOG.md, codex_log.md, tests/test_dev_check.py, tests/test_nap_tracker.py, core/run_inference_and_select_top1.py
**Outcome:** Script now detects repo root via git and unit test ensures it runs correctly from the repo root. Updated nap tracker test to reset `TM_DEV_MODE` and replaced incomplete inference script with a minimal version.

## [2025-07-05] Ensure log directories exist
**Prompt:** After setting `LOG_DIR`, add `mkdir -p "$LOG_DIR/inference" "$LOG_DIR/dispatch"`.
**Files Changed:** core/run_pipeline_with_venv.sh, Docs/CHANGELOG.md, codex_log.md
**Outcome:** Pipeline runs without missing directory errors.

## [2025-06-11] Fix Makefile script paths
**Prompt:** Makefile isnt correct
**Files Changed:** Makefile, Docs/CHANGELOG.md, codex_log.md
**Outcome:** Makefile targets call scripts from `core/` and `roi/` directories.

## [2025-07-04] Fix Makefile whitespace
**Prompt:** `make test` failed with `missing separator`.
**Files Changed:** Makefile
**Outcome:** Replaced spaces with a tab for the `dev-check` rule.

## [2025-07-08] Add production cheatsheet
**Prompt:** Provide simple dev-to-prod instructions and script explanations
**Files Changed:** Docs/prod_setup_cheatsheet.md, Docs/README.md, Docs/CHANGELOG.md
**Outcome:** Added new cheatsheet doc and referenced it in main docs.

## [2025-07-09] Inject repo root path for dispatch scripts
**Prompt:** In `core/dispatch_tips.py`, inject repo-root path and update docs.
**Files Changed:** core/dispatch_tips.py, core/dispatch_all_tips.py, roi/generate_tweet.py, roi/roi_tracker_advised.py, roi/calibrate_confidence_daily.py, roi/generate_subscriber_log.py, roi/tag_roi_tracker.py, README.md, Docs/ec2_setup_guide.md, Docs/quickstart.md, Docs/CHANGELOG.md
**Outcome:** Scripts now run from within subfolders without `PYTHONPATH`; docs mention using `PYTHONPATH` or `python -m` when running by path.


## [2025-07-08] Fix CLI import paths
**Prompt:** Ensure `model_feature_importance` and `tippingmonster` imports work when running `tmcli.py` directly.
**Files Changed:** cli/tmcli.py, Docs/CHANGELOG.md, codex_log.md
**Outcome:** CLI runs from the repo root without `ModuleNotFoundError`.

## [2025-07-09] Fix lint errors
**Prompt:** core/compare_model_v6_v7.py:13:1: F401 'datetime.date' imported but unused
**Files Changed:** core/compare_model_v6_v7.py, core/fetch_betfair_odds.py, explain_model_decision.py, telegram_bot.py, tip_control_panel.py, tests/test_codex_logger.py, tests/test_dispatch_tips.py, tests/test_model_drift_report.py, tests/test_self_training_loop.py, tests/test_telegram_bot.py, Docs/CHANGELOG.md, Docs/monster_overview.md, Docs/monster_todo.md, codex_log.md
**Outcome:** Removed unused imports and spacing issues; updated docs and task log


## [2025-07-10] Final v7 cleanup features
**Prompt:** Implement final cleanup tasks including new bot commands, ROI defaults, tag filtering and SHAP summary.
**Files Changed:** telegram_bot.py, core/extract_best_realistic_odds.py, roi/roi_tracker_advised.py, roi/tag_roi_tracker.py, streamlit_pauls_view.py, train_model_v6.py, model_feature_importance.py, Docs/monster_overview.md, Docs/monster_todo.md, Docs/CHANGELOG.md
**Outcome:** Added /ping and /help commands, clearer odds error, default ROI mode, tag filter option, SHAP logging, updated docs.

## [2025-07-10] Course filter for dispatch
**Prompt:** I need a dispatch tips but to be able to filter for all races at a track for example royal ascot
**Files Changed:** core/dispatch_tips.py, tippingmonster/helpers.py, cli/tmcli.py, tests/test_tmcli.py, tests/test_dispatch_tips.py, README.md, Docs/monster_overview.md, Docs/CHANGELOG.md, Docs/monster_todo.md, codex_log.md
**Outcome:** Added `--course` argument to filter tips by racecourse. Updated docs and tests.


## [2025-07-11] Telegram confidence override
**Prompt:** Implement Telegram-based override for minimum confidence threshold.
**Files Changed:** telegram_bot.py, core/dispatch_tips.py, tippingmonster/utils.py, tests/test_conf_override.py, .env.example, Docs/monster_overview.md, Docs/CHANGELOG.md, Docs/monster_todo.md
**Outcome:** Added `/override_conf`, `/reset_conf`, `/conf_status` commands and override logic applied during dispatch.


## [2025-07-10] Add tip sanity checker
**Prompt:** Create check_tip_sanity.py to warn about low confidence tips, NAP confidence under 0.8 and missing odds or stake.
**Files Changed:** check_tip_sanity.py, tests/test_check_tip_sanity.py, Docs/CHANGELOG.md, Docs/monster_overview.md, Docs/monster_todo.md, codex_log.md
**Outcome:** New script loads the latest sent tips and prints warnings for any issues. Added tests and documentation.

## [2025-07-10] Add backup validator script
**Prompt:** Backup Validator - ensure root scripts are backed up
**Files Changed:** backup_validator.py, Docs/CHANGELOG.md, Docs/monster_todo.md, codex_log.md
**Outcome:** Created timestamped backup tool and updated docs.


## [2025-07-11] Add summarise_logs utility
**Prompt:** Create summarise_logs.py for 7-day log checks with win/place counts.
**Files Changed:** summarise_logs.py, tests/test_summarise_logs.py, Docs/CHANGELOG.md, Docs/monster_todo.md, codex_log.md
**Outcome:** New script summarises log status; tests and documentation updated.


## [2025-07-12] Clarify dev mode in pipeline
**Prompt:** Add README note that `--dev`/`TM_DEV_MODE=1` stops real Telegram posts and S3 uploads when testing.
**Files Changed:** README.md, Docs/CHANGELOG.md, Docs/monster_todo.md, codex_log.md
**Outcome:** Documentation updated with explicit warning about dev mode.


## [2025-07-12] Harden pipeline script
**Prompt:** Add strict mode, safer line count, whitespace trim and AWS check in run_pipeline_with_venv.sh
**Files Changed:** core/run_pipeline_with_venv.sh, Docs/CHANGELOG.md, Docs/monster_todo.md, codex_log.md
**Outcome:** Pipeline aborts on errors, counts tips reliably and skips S3 upload if AWS CLI missing.

## [2025-07-13] Fix unbound variable in pipeline
**Prompt:** The automated daily pipeline script fails with an error `unbound variable $1`. Please fix it.
**Files Changed:** core/run_pipeline_with_venv.sh, Docs/CHANGELOG.md, Docs/monster_todo.md, codex_log.md
**Outcome:** Script now handles missing arguments safely using `${1:-}`.

## [2025-07-13] Restore tmcli pipeline
**Prompt:** Running `tmcli pipeline --dev` exited with status 127.
**Files Changed:** core/run_pipeline_with_venv.sh, Docs/CHANGELOG.md, Docs/monster_todo.md, codex_log.md
**Outcome:** Updated script to reference sub-scripts via `$SCRIPT_DIR`, allowing CLI wrapper to execute successfully.

## [2025-07-13] Fix odds snapshot import path
**Prompt:** `fetch_betfair_odds.py` failed with `ModuleNotFoundError: tippingmonster` when run via the pipeline.
**Files Changed:** core/fetch_betfair_odds.py, Docs/CHANGELOG.md, Docs/monster_todo.md, codex_log.md
**Outcome:** Added repo root to `sys.path` so the odds fetcher runs inside the CLI pipeline.

## [2025-07-15] Document safecron Telegram vars
**Prompt:** Update README and `.env.example` to mention `TG_BOT_TOKEN` and `TG_USER_ID` and document failure alerts in `safecron.sh`.
**Files Changed:** Docs/README.md, Docs/ops.md, .env.example, Docs/CHANGELOG.md, Docs/monster_todo.md, codex_log.md
**Outcome:** Docs now list the new aliases and explain how `safecron.sh` posts alerts when a cron job fails.


## [2025-07-15] Add cron templates
**Prompt:** Create crontab files for prod and dev setups.
**Files Changed:** cron/prod.crontab, cron/dev.crontab, Docs/ops.md, Docs/prod_setup_cheatsheet.md, Docs/quickstart.md, README.md, Docs/CHANGELOG.md, codex_log.md
**Outcome:** Schedules consolidated into templates and docs updated.


## [2025-07-16] Document Telegram variables
**Prompt:** Create `Docs/telegram_alerts.md` summarising Telegram env vars and scripts.
**Files Changed:** Docs/telegram_alerts.md, Docs/README.md, Docs/CHANGELOG.md, codex_log.md
**Outcome:** Added reference doc and linked it from README.

## [2025-07-16] Enhance combo generator
**Prompt:** Improve `generate_combos.py` to log ROI when posting to Telegram and show odds, times and course.
**Files Changed:** generate_combos.py, tests/test_generate_combos.py, Docs/CHANGELOG.md, Docs/monster_overview.md, codex_log.md
**Outcome:** Combo messages now display full race details and are stored in daily ROI logs when sent.



## [2025-07-17] Document new v8 inference script
**Prompt:** Add short docs for `run_inference_monster_v8.py` and `compare_model_outputs.py` and list them in `all_scripts.txt`.
**Files Changed:** Docs/monster_overview.md, all_scripts.txt, Docs/CHANGELOG.md, codex_log.md
**Outcome:** Overview section includes both scripts and script index updated.



## [2025-07-17] Add place confidence output
**Prompt:** Generate `final_place_confidence` using the meta-place model and show it in Telegram tips.
**Files Changed:** core/run_inference_and_select_top1.py, core/dispatch_tips.py, tests/test_run_inference_and_select_top1.py, tests/test_dispatch_tips.py, Docs/CHANGELOG.md, Docs/monster_overview.md, Docs/monster_todo.md, README.md, codex_log.md
**Outcome:** Inference writes a place probability for each runner and Telegram messages include a "Place Chance" line when available.


## [2025-07-17] Use TemporaryDirectory for model tar extraction
**Prompt:** Ensure temporary folders for ensemble tarballs are cleaned up automatically.
**Files Changed:** core/run_inference_and_select_top1.py, model_feature_importance.py, Docs/CHANGELOG.md, Docs/monster_todo.md, codex_log.md
**Outcome:** Model loading now unpacks to a context-managed temp directory that is removed after use.

## [2025-07-17] Check run_inference_monster_v8 script
**Prompt:** Update `core/run_inference_monster_v8.py` to use kebab-case meta filenames.
**Files Changed:** Docs/CHANGELOG.md, codex_log.md
**Outcome:** Requested script not found; documented expected naming in CHANGELOG.

## [2025-07-16] Add stacked ensemble training
**Prompt:** Create `train_monster_model_v8.py` with CatBoost, XGB and Keras stack; inference and comparison scripts.
**Files Changed:** train_monster_model_v8.py, core/run_inference_monster_v8.py, core/compare_model_outputs.py, Docs/monster_todo.md, Docs/monster_overview.md, Docs/CHANGELOG.md, requirements.txt, codex_log.md
**Outcome:** New v8 training and inference tools enable stacked ensemble evaluation.

## [2025-07-16] Refine v8 trainer
**Prompt:** Polish `train_monster_model_v8.py` with model metadata, SHAP export and deduped self-training.
**Files Changed:** train_monster_model_v8.py, Docs/CHANGELOG.md, Docs/monster_overview.md, Docs/monster_todo.md, codex_log.md
**Outcome:** v8 trainer now records model identity, logs SHAP top features and merges past tips without duplication.

## [2025-07-17] Add Streamlit ultimate dashboard
**Prompt:** Create `ultimate_dashboard.py` using Streamlit with ROI trends, confidence heatmap, tag breakdown and filters.
**Files Changed:** ultimate_dashboard.py, Docs/CHANGELOG.md, Docs/monster_todo.md, Docs/script_audit.txt, all_scripts.txt, codex_log.md
**Outcome:** New dashboard script visualises tip performance with advanced filters and export option.

## [2025-07-17] Improve ultimate dashboard filters
**Prompt:** Refine `ultimate_dashboard.py` to add day-of-week filtering and show top winners by profit, confidence and odds.
**Files Changed:** ultimate_dashboard.py, Docs/CHANGELOG.md, Docs/monster_overview.md, codex_log.md


## [2025-07-17] Document Telegram env vars
**Prompt:** Create a reference doc for Telegram variables and link it from README.
**Files Changed:** Docs/telegram_alerts.md, Docs/README.md, Docs/CHANGELOG.md, codex_log.md
**Outcome:** New doc lists all Telegram variables, shows which scripts use them and notes safecron alerts.

## [2025-07-17] Track drawdown streaks
**Prompt:** Extend the ROI tracker to log drawdown streaks — longest losing streak, current losing run, max drawdown in points. Save to `logs/drawdown_stats.csv`.
**Files Changed:** roi/roi_tracker_advised.py, tests/test_drawdown_stats.py, Docs/CHANGELOG.md, Docs/monster_overview.md, Docs/monster_todo.md, codex_log.md
**Outcome:** ROI summary now prints drawdown streak info and updates `drawdown_stats.csv` daily.


## [2025-07-16] Model output comparator
**Prompt:** Build `compare_model_outputs.py` to run two models (v6 vs v7) on same racecards, and log differences in tip selection, confidence, and feature impact.
**Files Changed:** compare_model_outputs.py, Docs/quickstart.md, Docs/prod_setup_cheatsheet.md, Docs/monster_overview.md, Docs/CHANGELOG.md, Docs/monster_todo.md, codex_log.md
**Outcome:** New script outputs CSV of v6 vs v7 tips with SHAP summaries.


## [2025-07-17] Add SHAP explanations script
**Prompt:** Create `generate_shap_explanations.py` to attach per-tip SHAP data.
**Files Changed:** generate_shap_explanations.py, Docs/CHANGELOG.md, Docs/monster_overview.md, Docs/monster_todo.md, codex_log.md
**Outcome:** Tips can now be enriched with top 5 SHAP features saved to `tips_with_shap.jsonl`.

## [2025-07-18] Document new inference and comparison scripts
**Prompt:** In `Docs/monster_overview.md`, list `run_inference_monster_v8.py` and `compare_model_outputs.py` alongside other key scripts with a short description.
**Files Changed:** Docs/monster_overview.md, Docs/CHANGELOG.md, codex_log.md
**Outcome:** Overview now mentions the v8 inference script and the output comparator with typical usage guidance.


## [2025-07-19] Clarify v8 workflow docs
**Prompt:** User noted missing v8 references. Add documentation about the stacked ensemble scripts and update README, quickstart and model storage notes.
**Files Changed:** README.md, Docs/quickstart.md, Docs/model_storage.md, Docs/README.md, Docs/CHANGELOG.md, codex_log.md
**Outcome:** Repo docs now explain how to train and run the v8 stack and where the tarball is stored.



## [2025-07-20] Fix inference helper imports
**Prompt:** Tests failed due to missing `extract_race_sort_key` in `run_inference_and_select_top1.py`.
**Files Changed:** core/run_inference_and_select_top1.py, Docs/CHANGELOG.md
**Outcome:** Restored helper functions and tests pass.

## [2025-07-21] Clarify v8 training docs
**Prompt:** Addressed user feedback about missing v8 instructions. Added training command for the stacked ensemble to README and Quickstart.
**Files Changed:** README.md, Docs/quickstart.md, Docs/CHANGELOG.md, codex_log.md
**Outcome:** Documentation now spells out how to run `train_monster_model_v8.py`.
## [2025-07-22] Tick off completed todo items
**Prompt:** Check the todo and overview for done tasks and update.
**Files Changed:** Docs/monster_todo.md, Docs/monster_overview.md, Docs/CHANGELOG.md, codex_log.md
**Outcome:** Marked All Tips Mode and tag-based ROI as completed with dates in docs.


## [2025-07-22] Clean monster_todo numbering
**Prompt:** Fix messy numbering and duplicates in monster_todo.md.
**Files Changed:** Docs/monster_todo.md
**Outcome:** Renumbered tasks sequentially and removed merge artifacts.

## [2025-07-23] Deduplicate meta place docs
**Prompt:** Address PR feedback about duplicate meta place model description and clarify trainer intent profiler status.
**Files Changed:** Docs/monster_overview.md Docs/monster_todo.md Docs/CHANGELOG.md codex_log.md
**Outcome:** Removed duplicate lines and updated overview bullet for planned stable-level profiler.

<<<<<<< HEAD
## [2025-07-24] Document install step before tests
**Prompt:** Document running `pip install -r requirements.txt` before running tests and provide optional setup script.
**Files Changed:** README.md scripts/install_requirements.sh Docs/CHANGELOG.md codex_log.md
**Outcome:** README emphasises installing dependencies prior to tests and new helper script created.
=======
## [2025-07-24] Fix truncated pipeline script
**Prompt:** Ensure lines after S3 upload commands are complete and add cleanup.
**Files Changed:** core/run_pipeline_with_venv.sh, Docs/CHANGELOG.md, codex_log.md
**Outcome:** Script now properly closes S3 section, deactivates venv, and exits cleanly.

## [2025-06-14] Purge versioned logs
**Prompt:** Remove unnecessary log files from version control (`git rm logs/*` except for `.gitkeep`).
**Files Changed:** logs/* Docs/CHANGELOG.md codex_log.md
**Outcome:** Old logs deleted; `.gitkeep` files retained and existing ignore rules prevent re-adding.

## [2025-07-24] Close file handle when scraping racecards
**Prompt:** Wrap `run()` call in a `with open()` block for proper cleanup.
**Files Changed:** rpscrape/scripts/ingest_racecards_json.py Docs/CHANGELOG.md codex_log.md
**Outcome:** Output JSON file closes properly after scraping.

## [2025-07-24] Remove unused requests import
**Prompt:** Delete the `import requests` line in `roi/weekly_roi_summary.py`.
**Files Changed:** roi/weekly_roi_summary.py Docs/CHANGELOG.md codex_log.md
**Outcome:** Removed unused import and updated changelog.

## [2025-07-24] Enforce newline at EOF
**Prompt:** Append trailing newline to select scripts and reformat.
**Files Changed:** core/run_inference_and_select_top1.py model_drift_report.py roi/weekly_roi_summary.py Docs/CHANGELOG.md codex_log.md
**Outcome:** Files end with newline and pass `black`, `isort`, and `flake8`.
>>>>>>> 4263c079
<|MERGE_RESOLUTION|>--- conflicted
+++ resolved
@@ -634,12 +634,11 @@
 **Files Changed:** Docs/monster_overview.md Docs/monster_todo.md Docs/CHANGELOG.md codex_log.md
 **Outcome:** Removed duplicate lines and updated overview bullet for planned stable-level profiler.
 
-<<<<<<< HEAD
 ## [2025-07-24] Document install step before tests
 **Prompt:** Document running `pip install -r requirements.txt` before running tests and provide optional setup script.
 **Files Changed:** README.md scripts/install_requirements.sh Docs/CHANGELOG.md codex_log.md
 **Outcome:** README emphasises installing dependencies prior to tests and new helper script created.
-=======
+
 ## [2025-07-24] Fix truncated pipeline script
 **Prompt:** Ensure lines after S3 upload commands are complete and add cleanup.
 **Files Changed:** core/run_pipeline_with_venv.sh, Docs/CHANGELOG.md, codex_log.md
@@ -664,4 +663,3 @@
 **Prompt:** Append trailing newline to select scripts and reformat.
 **Files Changed:** core/run_inference_and_select_top1.py model_drift_report.py roi/weekly_roi_summary.py Docs/CHANGELOG.md codex_log.md
 **Outcome:** Files end with newline and pass `black`, `isort`, and `flake8`.
->>>>>>> 4263c079
