
## [2025-07-10] Add SHAP commentary helper
**Prompt:** Integrate new explanation engine for punter commentary.
**Files Changed:** utils/shap_commentary.py, tests/test_shap_commentary.py, Docs/CHANGELOG.md, Docs/monster_todo.md
**Outcome:** New helper returns technical summary and Telegram-friendly text.

## [2025-06-12] Append newline to Makefile
**Prompt:** Ensure file ends with newline for consistent formatting.
**Files Changed:** Makefile, Docs/CHANGELOG.md, codex_log.md
**Outcome:** Trailing newline added; pre-commit and tests pass.


## [2025-07-07] Update Makefile paths
**Prompt:** Align Makefile targets with script directories and log change.
**Files Changed:** Makefile, Docs/CHANGELOG.md, codex_log.md
**Outcome:** Train, pipeline, and ROI targets call scripts from `core/` and `roi/`.


## [2025-07-07] Respect explicit chat_id in Telegram helpers
**Prompt:** Update Telegram send helpers to only use the dev chat when no `chat_id` argument is given.
**Files Changed:** tippingmonster/utils.py, tests/test_utils.py, Docs/CHANGELOG.md, Docs/monster_todo.md, Docs/ec2_setup_guide.md, codex_log.md
**Outcome:** Helpers resolve `chat_id` correctly; tests run with `TM_DEV` unset and sandbox item marked complete.

## [2025-07-07] Document TM_DEV_MODE for EC2 tests
**Prompt:** Amend Docs/ec2_setup_guide.md to emphasise that all test runs should set TM_DEV_MODE=1 to avoid Telegram posts.
**Files Changed:** Docs/ec2_setup_guide.md, Docs/CHANGELOG.md, codex_log.md
**Outcome:** Added guide with dev-mode reminder and updated changelog.


## [2025-06-11] Add EC2 setup guide
**Prompt:** Provide dev to prod instructions for Ubuntu server.
**Files Changed:** Docs/ec2_setup_guide.md, Docs/CHANGELOG.md, codex_log.md
**Outcome:** Documentation explains how to initialise a dev EC2 instance and migrate to prod.


## [2025-07-06] Restore inference script
**Prompt:** Retrieve full `run_inference_and_select_top1.py` from history and ensure tests pass.
**Files Changed:** core/run_inference_and_select_top1.py, Docs/CHANGELOG.md, codex_log.md
**Outcome:** Restored function definitions and `__main__` logic; unit test passes.


## [2025-07-03] Fix dev-check path handling
**Prompt:** Resolve errors when running `utils/dev-check.sh` from the repo root and align docs.
**Files Changed:** utils/dev-check.sh, Makefile, Docs/quickstart.md, Docs/CHANGELOG.md, codex_log.md
**Outcome:** Script now computes repo root via git; Makefile and docs reference correct path.


## [2025-07-05] Make dev-check executable
**Prompt:** Running `./utils/dev-check.sh` failed with "Permission denied".
**Files Changed:** utils/dev-check.sh, Docs/dev_command_reference.md, README.md, Docs/CHANGELOG.md, codex_log.md
**Outcome:** Script marked executable and docs mention using `python3` if the `python` command is missing.


## [2025-06-10] Update dev-check path
**Prompt:** Modify Makefile target to call utils/dev-check.sh and update docs.
**Files Changed:** Makefile, Docs/quickstart.md, Docs/CHANGELOG.md, codex_log.md
**Outcome:** dev-check points to the correct script; docs reflect new path.


## [2025-07-01] Clean up sniper doc references
**Prompt:** Remove outdated bullet points for Steam Sniper docs.
**Files Changed:** Docs/README.md, Docs/CHANGELOG.md, codex_log.md
**Outcome:** README no longer lists obsolete sniper documents.

## [2025-06-27] Add upload_to_s3 helper
**Prompt:** Centralise S3 uploads with a helper that skips when TM_DEV_MODE=1. Update scripts, docs and tests.
**Files Changed:** tippingmonster/utils.py, tippingmonster/__init__.py, core/fetch_betfair_odds.py, core/run_inference_and_select_top1.py, core/train_model_v6.py, core/train_modelv7.py, train_place_model.py, model_feature_importance.py, core/daily_upload_racecards.sh, core/daily_upload_results.sh, core/daily_flatten.sh, tests/test_utils.py, README.md, .env.example, Docs/dev_command_reference.md, Docs/CHANGELOG.md, Docs/monster_todo.md, codex_log.md
**Outcome:** Uploads respect dev mode via a shared helper; documentation reflects the change.

## [2025-06-09] QA review log update
**Prompt:** Document heuristic intent tags and missing stable tactics profiling.
**Files Changed:** codex_log.md
**Outcome:** Added note on run_inference_and_select_top1.py and dispatch_tips.py tags; advanced stable tactics profiling pending.

## [2025-06-26] Document TM_DEV variables
**Prompt:** Add TM_DEV and TM_DEV_MODE lines to `.env.example` and update docs.
**Files Changed:** .env.example, Docs/README.md, README.md, Docs/CHANGELOG.md, codex_log.md
**Outcome:** Example env and docs explain dev routing and disabling posts.


## [2025-06-26] Update script audit for ensure_sent_tips.py
**Prompt:** Mark utils/ensure_sent_tips.py as keep in script_audit.txt and note usage in CLI and tests.
**Files Changed:** Docs/script_audit.txt, Docs/CHANGELOG.md, Docs/monster_todo.md, codex_log.md
**Outcome:** Documentation updated and task logged.
## [2025-06-26] Add time-decay weighting to win rate
**Prompt:** Codex, adjust the win-rate feature to apply time-decay — give more weight to races in the past 30 days vs those over 90 days old
**Files Changed:** win_rate_by_tag.py, tests/test_win_rate_by_tag.py, Docs/CHANGELOG.md, Docs/monster_overview.md, Docs/monster_todo.md, codex_log.md
**Outcome:** Win-rate calculations now prioritise recent races; new test verifies weighting.


## [2025-06-26] Clean up script list
**Prompt:** Remove obsolete paths and deduplicate names in all_scripts.txt.
**Files Changed:** all_scripts.txt, Docs/CHANGELOG.md, codex_log.md
**Outcome:** all_scripts.txt lists each script once; obsolete secrets entry removed.

## [2025-06-26] Weekly ROI commentary logs
**Prompt:** After the weekly ROI summary is generated, append a brief commentary block summarizing key insights.
**Files Changed:** roi/weekly_roi_summary.py, tests/test_weekly_commentary.py, Docs/CHANGELOG.md, Docs/monster_overview.md, Docs/monster_todo.md, codex_log.md
**Outcome:** summary_commentary_<week>.txt saved with top performer, worst day and trend.


## [2025-06-26] Update todo doc reference
**Prompt:** Edit AGENTS.md to reference Docs/monster_todo.md.
**Files Changed:** AGENTS.md, Docs/CHANGELOG.md, Docs/monster_todo.md, codex_log.md
**Outcome:** Documentation now points to the correct todo file.


## [2025-06-26] Add weekly ROI trend chart
**Prompt:** Create a matplotlib line graph showing ROI per day for the past 7 days and save it to `logs/roi/roi_trend_<week>.png`.
**Files Changed:** roi/weekly_roi_summary.py, Docs/CHANGELOG.md, Docs/monster_overview.md, Docs/monster_todo.md, Docs/TIPPING_MONSTER_ROI_OVERVIEW.md, codex_log.md
**Outcome:** Weekly summary now outputs an ROI trend chart for each week.


## [2025-06-26] Trainer intent profiler
**Prompt:** Create scripts to tag tips when trainers show strong recent form, run multiple horses or drop a horse in class after a layoff.
**Files Changed:** core/trainer_stable_profile.py, trainer_intent_profiler.py, core/dispatch_tips.py, core/tip.py, tests/test_trainer_stable_profile.py, tests/test_trainer_intent_profiler.py, tests/test_dispatch_tips.py, Docs/CHANGELOG.md, Docs/monster_overview.md, Docs/monster_todo.md, codex_log.md
**Outcome:** New stable-form field on tips and tagging logic for in-form trainers, multi-runner yards and class-drop layoffs.



## [2025-06-25] Add NAP performance tracker
**Prompt:** Create nap_tracker.py to log NAP results over time.
**Files Changed:** roi/nap_tracker.py, tests/test_nap_tracker.py, Docs/CHANGELOG.md, Docs/monster_todo.md, Docs/monster_overview.md, codex_log.md
**Outcome:** New script logs daily NAP ROI to nap_history.csv and can summarise weekly.


## [2025-06-25] Add band performance to ROI summaries
**Prompt:** Update weekly and daily ROI scripts to break down results by confidence band.
**Files Changed:** roi/weekly_roi_summary.py, roi/send_daily_roi_summary.py, Docs/CHANGELOG.md, codex_log.md
**Outcome:** ROI summaries now include per-band stats with emoji highlights and CSV logs.

## [2025-06-25] Add staking simulator
**Prompt:** Create `simulate_staking.py` to compare level, confidence, and value staking profiles.
**Files Changed:** simulate_staking.py, tests/test_simulate_staking.py, Docs/CHANGELOG.md, Docs/monster_overview.md, Docs/TIPPING_MONSTER_ROI_OVERVIEW.md, Docs/script_audit.txt, all_scripts.txt, codex_log.md
**Outcome:** New script outputs profit summaries and a profit curve chart.

## [2025-06-24] Add value_score tagging
**Prompt:** Codex, update inference to calculate a value_score = (confidence / bf_sp) * 100. Tag as 💰 Value Pick if score > 5. Log and send as normal tip with tag.
**Files Changed:** core/merge_odds_into_tips.py, core/dispatch_tips.py, tests/test_dispatch_tips.py, Docs/monster_overview.md, Docs/monster_todo.md, Docs/CHANGELOG.md, codex_log.md
**Outcome:** Tips now include a value_score field and are tagged "💰 Value Pick" when the score exceeds 5.

## [2025-06-24] Add rolling ROI script
**Prompt:** Compute 30-day rolling ROI from sent logs.
**Files Changed:** generate_rolling_roi.py, Docs/CHANGELOG.md, Docs/monster_todo.md, Docs/TIPPING_MONSTER_ROI_OVERVIEW.md, all_scripts.txt, codex_log.md
**Outcome:** New CSV logs daily and rolling ROI figures.


## [2025-06-24] Add public ROI dashboard
**Prompt:** Codex, build public_dashboard.py using Streamlit. Load _sent.csv files, show ROI charts and tag stats.
**Files Changed:** public_dashboard.py, all_scripts.txt, Docs/CHANGELOG.md, Docs/monster_todo.md, codex_log.md
**Outcome:** New dashboard visualises ROI from sent tips only.


## [2025-06-23] Log auto tweets in dev mode
**Prompt:** Before posting tweets, check `TM_DEV_MODE`.
**Files Changed:** monstertweeter/auto_tweet_tips.py, Docs/ops.md, Docs/quickstart.md, tests/test_auto_tweet_dev_mode.py, Docs/CHANGELOG.md, codex_log.md
**Outcome:** Tweets are written to `logs/dev/twitter.log` when `TM_DEV_MODE=1`.

## [2025-06-08] Fix README security review link
**Prompt:** Update README to reference Docs/SECURITY_REVIEW.md and verify Docs prefixes.
**Files Changed:** README.md, Docs/CHANGELOG.md, codex_log.md
**Outcome:** Fixed documentation link inconsistencies.


## [2025-06-22] Add tag ROI table to streamlit
**Prompt:** Codex, add a table to streamlit_pauls_view.py showing ROI, strike rate, and profit per tag.
**Files Changed:** streamlit_pauls_view.py, Docs/CHANGELOG.md, Docs/monster_todo.md, Docs/TIPPING_MONSTER_ROI_TODO.md, all_scripts.txt, codex_log.md
**Outcome:** Paul's dashboard now highlights top-performing tags.
## [2025-06-08] Remove invalid model_drift_report install
**Prompt:** Fix GitHub workflow failing because package `model_drift_report` is missing.
**Files Changed:** .github/workflows/python-tests.yml, Docs/CHANGELOG.md, codex_log.md
**Outcome:** Workflow now installs only standard dependencies and uses local module.

## [2025-06-20] Add Danger Fav candidate script
**Prompt:** Create generate_lay_candidates.py to flag favourites with low Monster confidence.
**Files Changed:** generate_lay_candidates.py, tests/test_generate_lay_candidates.py, Docs/CHANGELOG.md, Docs/monster_overview.md, Docs/TIPPING_MONSTER_PRODUCTS.md, all_scripts.txt, codex_log.md
**Outcome:** Script outputs Danger Fav candidates and accompanying test added.

## [2025-06-20] Add Danger Fav dispatch and ROI tracking
**Prompt:** Create dispatch_danger_favs.py, update dashboard with Danger Fav view, and add ROI tracker for lays.
**Files Changed:** dispatch_danger_favs.py, track_lay_candidates_roi.py, cli/streamlit_dashboard.py, Docs/CHANGELOG.md, Docs/monster_overview.md, Docs/TIPPING_MONSTER_PRODUCTS.md, all_scripts.txt, tests/test_track_lay_candidates_roi.py, codex_log.md
**Outcome:** Danger Fav alerts can be sent to Telegram and ROI tracking logic implemented.

## [2025-06-21] Export Danger Fav CSV summary
**Prompt:** Create export_lay_candidates_csv.py to convert danger_favs.jsonl to CSV.
**Files Changed:** export_lay_candidates_csv.py, all_scripts.txt, Docs/CHANGELOG.md, Docs/monster_overview.md, Docs/TIPPING_MONSTER_PRODUCTS.md, codex_log.md
**Outcome:** Users can easily view Danger Fav candidates in spreadsheet form.

## [2025-06-08] Completed TODO Audit
**Prompt:** Audit monster_todo.md and mark completed tasks.
**Files Changed:** Docs/monster_todo.md, codex_log.md
**Outcome:** Added checkmarks and dates for finished tasks.

## [2025-06-08] Fix CLI tests typo
**Prompt:** Replace `subparpers.add_parser` with `subparsers.add_parser` in tests/test_tmcli.py.
**Files Changed:** tests/test_tmcli.py, Docs/CHANGELOG.md, codex_log.md
**Outcome:** Healthcheck subcommand parser now created correctly; pre-commit and pytest pass.
## [2025-06-08] Mark additional completed tasks
**Prompt:** Tick off snapshot alert, self-heal, and delta_tag tasks in monster_todo.md.
**Files Changed:** Docs/monster_todo.md, Docs/CHANGELOG.md, codex_log.md
**Outcome:** Documentation reflects completed features.

## [2025-06-08] Add rolling ROI chart to Paul's View
**Prompt:** Add 30-day rolling ROI line chart to streamlit_pauls_view.py
**Files Changed:** cli/pauls_view_dashboard.py, Docs/monster_todo.md, Docs/CHANGELOG.md, tests/test_model_drift_report.py
**Outcome:** Dashboard now plots 30-day ROI trend; docs updated; failing test fixed.


## [2025-06-08] Add weekly ROI Telegram command
**Prompt:** Implement /roi command to show current week's profit, ROI, and win/place stats.
**Files Changed:** telegram_bot.py, tests/test_telegram_bot.py, Docs/CHANGELOG.md, Docs/monster_todo.md, README.md, codex_log.md
**Outcome:** Telegram bot now returns weekly ROI summary via /roi.


## [2025-06-08] Add log archiving utility
**Prompt:** Create archive_old_logs.py to zip and move logs older than 14 days into logs/archive/.
**Files Changed:** utils/archive_old_logs.py, tests/test_archive_old_logs.py, Docs/CHANGELOG.md, Docs/monster_todo.md, Docs/monster_overview.md, Docs/script_audit.txt, codex_log.md
**Outcome:** Old log files can be compressed automatically and documentation updated.


## [2025-06-21] Tag Value Wins in ROI tracker
**Prompt:** Update ROI tracker to label winning tips with `odds_delta` > 5.0 as "💸 Value Win".
**Files Changed:** roi/tag_roi_tracker.py, tests/test_model_drift_report.py, Docs/CHANGELOG.md, Docs/monster_todo.md, codex_log.md
**Outcome:** High-delta winners now flagged for future analysis; failing test patched.

## [2025-06-21] Add /nap command to Telegram bot
**Prompt:** Telegram /nap command with stats
**Files Changed:** telegram_bot.py, tests/test_telegram_bot.py, Docs/monster_todo.md, Docs/CHANGELOG.md, Docs/monster_overview.md, codex_log.md
**Outcome:** Bot now reports last NAP results and ROI via /nap command.


## [2025-06-21] Add place-focused training script
**Prompt:** Clone train_model_v6.py to create train_place_model.py predicting top 3 finishes.
**Files Changed:** train_place_model.py, all_scripts.txt, Docs/CHANGELOG.md, Docs/monster_overview.md, Docs/monster_todo.md, README.md, codex_log.md
**Outcome:** New place model training script added and docs updated.

## [2025-06-08] Add bankroll drawdown tracking
**Prompt:** Codex, update roi_tracker_advised.py to include cumulative profit and drawdown tracking in the output logs.
**Files Changed:** roi/roi_tracker_advised.py, roi/weekly_roi_summary.py, Docs/CHANGELOG.md, Docs/monster_overview.md, Docs/monster_todo.md, codex_log.md
**Outcome:** Daily and weekly ROI summaries now display bankroll figures and worst historical drawdown.
## [2025-06-21] Consolidate changelog entries
**Prompt:** Remove ======= lines and merge duplicate 2025-06-08 sections in Docs/CHANGELOG.md.
**Files Changed:** Docs/CHANGELOG.md, codex_log.md
**Outcome:** CHANGELOG.md now has a single well-formatted 2025-06-08 entry.

## [2025-06-23] Remove outdated check_betfair_market_times.py
**Prompt:** Delete or update script per audit. Deleted and cleaned references.
**Files Changed:** utils/check_betfair_market_times.py (deleted), all_scripts.txt, Docs/script_audit.txt, Docs/CHANGELOG.md, Docs/monster_todo.md, codex_log.md
**Outcome:** Unused script removed and documentation updated.



## [2025-06-23] Remove redundant README section
**Prompt:** Delete the duplicate `self_train_from_history.py` paragraph.
**Files Changed:** README.md, Docs/CHANGELOG.md, codex_log.md
**Outcome:** README now contains one complete explanation of the script.
## [2025-06-23] Fix docs links
**Prompt:** Replace `../docs/` with `../Docs/` for script_audit.txt and SECURITY_REVIEW.md.
**Files Changed:** Docs/README.md, README.md, Docs/CHANGELOG.md, codex_log.md
**Outcome:** Documentation links now correctly reference the capitalised Docs directory.



## [2025-06-24] Add tag commentary helper
**Prompt:** Refactor commentary generation into a reusable function and update dispatch logic.
**Files Changed:** utils/commentary.py, core/dispatch_tips.py, Docs/CHANGELOG.md, Docs/monster_overview.md, Docs/monster_todo.md, codex_log.md, tests/test_commentary.py
**Outcome:** Telegram tips and logs now include concise tag-based commentary.

## [2025-06-24] Add Stats API server
**Prompt:** Build stats_api.py that exposes /roi, /tips, /tags endpoints using FastAPI and serve JSON from latest logs.
**Files Changed:** stats_api.py, tests/test_stats_api.py, requirements.txt, Docs/CHANGELOG.md, Docs/monster_todo.md, codex_log.md
**Outcome:** New FastAPI server returns latest ROI, tips and tag summaries for dashboards.


## [2025-06-24] Add Draw Advantage tag
**Prompt:** Enhance inference to tag runners with 📊 Draw Advantage if draw_bias_rank > 0.7.
**Files Changed:** core/run_inference_and_select_top1.py, core/dispatch_tips.py, tests/test_dispatch_tips.py, Docs/CHANGELOG.md, Docs/monster_todo.md, codex_log.md
**Outcome:** Tips JSON now includes the Draw Advantage tag and Telegram commentary reflects the bias.


## [2025-06-24] Add unit test for inference script
**Prompt:** Write unit tests for run_inference_and_select_top1.py.
**Files Changed:** tests/test_run_inference_and_select_top1.py, Docs/CHANGELOG.md, Docs/monster_todo.md, codex_log.md
**Outcome:** Test verifies NAP selection and tagging logic.


## [2025-06-24] Add Telegram confidence commentary
**Prompt:** Enhance `dispatch_tips.py` to add a model confidence line.
**Files Changed:** core/dispatch_tips.py, tests/test_dispatch_tips.py, Docs/CHANGELOG.md, Docs/monster_todo.md, codex_log.md
**Outcome:** Added confidence summary line with tag reasons.

## [2025-06-25] Refactor tips into dataclass
**Prompt:** Refactor tip dictionaries into a Tip dataclass.
**Files Changed:** core/tip.py, core/dispatch_tips.py, core/dispatch_all_tips.py, roi/calibrate_confidence_daily.py, roi/generate_subscriber_log.py, roi/generate_tweet.py, roi/roi_tracker_advised.py, roi/tag_roi_tracker.py
**Outcome:** Scripts now use the dataclass for loading and saving tips.

## [2025-06-23] Add tip_control_panel CLI
**Prompt:** Create tip_control_panel.py script with manual tip selection and Telegram send.
**Files Changed:** tip_control_panel.py, Docs/CHANGELOG.md, Docs/monster_todo.md
**Outcome:** Added interactive CLI for manual dispatch with dev-mode support.
## [2025-06-25] Log Danger Fav outcomes
**Prompt:** Enhance generate_lay_candidates.py to log results of tagged Danger Favs.
**Files Changed:** generate_lay_candidates.py, tests/test_generate_lay_candidates.py, Docs/CHANGELOG.md, Docs/monster_overview.md, Docs/TIPPING_MONSTER_PRODUCTS.md, Docs/monster_todo.md, codex_log.md
**Outcome:** Script now appends daily Danger Fav results to logs/danger_fav_history.csv and optional Telegram summary.

## [2025-06-24] Add /tip Telegram command
**Prompt:** Add new /tip command to Telegram bot returning latest horse tip.
**Files Changed:** telegram_bot.py, tests/test_telegram_bot.py, Docs/CHANGELOG.md, Docs/monster_overview.md, Docs/monster_todo.md, codex_log.md
**Outcome:** Bot replies with confidence, tags, commentary and odds for the requested horse.
## [2025-06-25] Add expressive commentary style
**Prompt:** Add modular tone templates with CLI/env control.
**Files Changed:** utils/commentary.py, tests/test_commentary.py, core/dispatch_tips.py, cli/tmcli.py, Docs/CHANGELOG.md, Docs/monster_todo.md, codex_log.md
**Outcome:** Commentary can be rendered in basic or expressive tone via `--comment-style` or `TM_COMMENT_STYLE`.

## [2025-06-26] Extend rolling ROI tracking
**Prompt:** Implement rolling_roi_30.csv with wins, places, tips and strike rate; auto-update via ROI pipeline.
**Files Changed:** generate_rolling_roi.py, roi/run_roi_pipeline.sh, Docs/CHANGELOG.md, Docs/TIPPING_MONSTER_ROI_OVERVIEW.md, Docs/monster_todo.md, codex_log.md
**Outcome:** New CSV log summarises the last 30 days and is refreshed daily.



## [2025-06-24] Add combo generator
**Prompt:** Create generate_combos.py to suggest doubles and trebles from top tips.
**Files Changed:** generate_combos.py, tests/test_generate_combos.py, Docs/CHANGELOG.md, Docs/monster_overview.md, Docs/quickstart.md, Docs/script_audit.txt, Docs/TIPPING_MONSTER_PRODUCTS.md, Docs/monster_todo.md, codex_log.md
**Outcome:** Added combo generator script and documentation.


## [2025-06-27] Document stable-level intent profiler
**Prompt:** Add TODO entry for a stable-level intent profiler referencing `trainer_intent_score.py`.
**Files Changed:** Docs/monster_todo.md, Docs/CHANGELOG.md, codex_log.md
**Outcome:** New backlog item outlines intent scoring with trainer win-rate tracking and multiple-entry detection.

## [2025-06-29] Add --dev flags to S3 scripts
**Prompt:** Add --dev argument to core/fetch_betfair_odds.py, run_inference_and_select_top1.py and model_feature_importance.py.
**Files Changed:** core/fetch_betfair_odds.py, core/run_inference_and_select_top1.py, model_feature_importance.py, Docs/dev_command_reference.md, README.md, Docs/CHANGELOG.md, codex_log.md
**Outcome:** Dev mode now skips S3 uploads in these scripts.

## [2025-06-25] Add stale penalty feature
**Prompt:** Update inference to penalise stale form and layoff.
**Files Changed:** core/flatten_racecards_v3.py, features.json, tests/test_explain_model_decision.py, Docs/CHANGELOG.md, Docs/monster_overview.md, Docs/monster_todo.md, codex_log.md
**Outcome:** Added stale_penalty feature to dataset and documentation updated.



## [2025-06-30] Mark features complete in docs
**Prompt:** Prefix SHAP explanations and confidence band filtering with checkmarks.
**Files Changed:** Docs/monster_overview.md, Docs/CHANGELOG.md, codex_log.md
**Outcome:** Documentation updated to reflect completed features.

## [2025-06-30] Document dev mode and intent profiler
**Prompt:** Summarise post-2025-06-01 changelog items in overview docs.
**Files Changed:** Docs/monster_overview.md, Docs/TIPPING_MONSTER_PRODUCTS.md, Docs/CHANGELOG.md, codex_log.md
**Outcome:** Overview now notes dev-mode S3 skipping, intent profiler, and value tag.

## [2025-07-01] Clarify secrets finding
**Prompt:** Update security review to note `.env.example` and mention that credentials were removed from version control. Summarise in changelog.
**Files Changed:** Docs/SECURITY_REVIEW.md, Docs/CHANGELOG.md, codex_log.md
**Outcome:** Security review now references the example environment file and records that secrets were purged.


## [2025-06-30] Renumber TODO tasks 92-98
**Prompt:** Renumber tasks 92-96 sequentially.
**Files Changed:** Docs/monster_todo.md, Docs/CHANGELOG.md, codex_log.md
**Outcome:** Fixed numbering duplication and noted cleanup in changelog.


## [2025-07-01] Remove sniper subsystem references
**Prompt:** Document removal of sniper cron jobs in ops docs and update CHANGELOG.
**Files Changed:** Docs/ops.md, Docs/CHANGELOG.md, codex_log.md
**Outcome:** Sniper-related cron entries commented out with June 2025 removal note.

s
## [2025-07-01] Sync v7 feature status
**Prompt:** Edit monster_overview.md bullet list and update changelog.
**Files Changed:** Docs/monster_overview.md, Docs/CHANGELOG.md, codex_log.md
**Outcome:** Marked parallel model comparison and drawdown tracking as complete.


## [2025-07-02] Skip Telegram alerts in safecron when dev mode
**Prompt:** Modify safecron.sh to respect TM_DEV_MODE and update docs.
**Files Changed:** utils/safecron.sh, Docs/README.md, Docs/ops.md, Docs/CHANGELOG.md, codex_log.md
**Outcome:** Cron helper no longer sends Telegram alerts when TM_DEV_MODE=1; documentation updated.

## [2025-07-02] Validate Telegram API responses
**Prompt:** After posting to the Telegram API in `tippingmonster/utils.py`, check
`response.status_code`. Log or raise an error if the response is not successful
(status code >= 400). Update existing tests in `tests/test_utils.py` to cover
failure cases. Document the new behaviour in `Docs/CHANGELOG.md`.
**Files Changed:** tippingmonster/utils.py, tests/test_utils.py, Docs/CHANGELOG.md, codex_log.md
**Outcome:** Telegram helpers now raise `RuntimeError` when the API returns an
error. Added tests for failing responses and documented in changelog.

## [2025-07-04] Fix Makefile whitespace
**Prompt:** `make test` failed with `missing separator`.
**Files Changed:** Makefile
**Outcome:** Replaced spaces with a tab for the `dev-check` rule.

## [2025-07-04] Update dev-check path
**Prompt:** Replace ./dev-check.sh references in docs with ./utils/dev-check.sh.
**Files Changed:** Docs/quickstart.md, Docs/CHANGELOG.md, codex_log.md
**Outcome:** Quickstart guide now references correct script path; changelog updated.

## [2025-07-05] Ensure racecards script imports
**Prompt:** Create `rpscrape/scripts/utils/__init__.py` and export `PYTHONPATH` in `daily_upload_racecards.sh`.
**Files Changed:** rpscrape/scripts/utils/__init__.py, core/daily_upload_racecards.sh, Docs/CHANGELOG.md, codex_log.md
**Outcome:** Racecard upload script imports utility modules without errors.

## [2025-07-03] dev-check resolves repo root
**Prompt:** Update dev-check.sh so it can be run from any path.
**Files Changed:** utils/dev-check.sh, Docs/quickstart.md, README.md, Docs/CHANGELOG.md, codex_log.md, tests/test_dev_check.py, tests/test_nap_tracker.py, core/run_inference_and_select_top1.py
**Outcome:** Script now detects repo root via git and unit test ensures it runs correctly from the repo root. Updated nap tracker test to reset `TM_DEV_MODE` and replaced incomplete inference script with a minimal version.

## [2025-07-05] Ensure log directories exist
**Prompt:** After setting `LOG_DIR`, add `mkdir -p "$LOG_DIR/inference" "$LOG_DIR/dispatch"`.
**Files Changed:** core/run_pipeline_with_venv.sh, Docs/CHANGELOG.md, codex_log.md
**Outcome:** Pipeline runs without missing directory errors.

## [2025-06-11] Fix Makefile script paths
**Prompt:** Makefile isnt correct
**Files Changed:** Makefile, Docs/CHANGELOG.md, codex_log.md
**Outcome:** Makefile targets call scripts from `core/` and `roi/` directories.

## [2025-07-04] Fix Makefile whitespace
**Prompt:** `make test` failed with `missing separator`.
**Files Changed:** Makefile
**Outcome:** Replaced spaces with a tab for the `dev-check` rule.

## [2025-07-08] Add production cheatsheet
**Prompt:** Provide simple dev-to-prod instructions and script explanations
**Files Changed:** Docs/prod_setup_cheatsheet.md, Docs/README.md, Docs/CHANGELOG.md
**Outcome:** Added new cheatsheet doc and referenced it in main docs.

## [2025-07-09] Inject repo root path for dispatch scripts
**Prompt:** In `core/dispatch_tips.py`, inject repo-root path and update docs.
**Files Changed:** core/dispatch_tips.py, core/dispatch_all_tips.py, roi/generate_tweet.py, roi/roi_tracker_advised.py, roi/calibrate_confidence_daily.py, roi/generate_subscriber_log.py, roi/tag_roi_tracker.py, README.md, Docs/ec2_setup_guide.md, Docs/quickstart.md, Docs/CHANGELOG.md
**Outcome:** Scripts now run from within subfolders without `PYTHONPATH`; docs mention using `PYTHONPATH` or `python -m` when running by path.


## [2025-07-08] Fix CLI import paths
**Prompt:** Ensure `model_feature_importance` and `tippingmonster` imports work when running `tmcli.py` directly.
**Files Changed:** cli/tmcli.py, Docs/CHANGELOG.md, codex_log.md
**Outcome:** CLI runs from the repo root without `ModuleNotFoundError`.

## [2025-07-09] Fix lint errors
**Prompt:** core/compare_model_v6_v7.py:13:1: F401 'datetime.date' imported but unused
**Files Changed:** core/compare_model_v6_v7.py, core/fetch_betfair_odds.py, explain_model_decision.py, telegram_bot.py, tip_control_panel.py, tests/test_codex_logger.py, tests/test_dispatch_tips.py, tests/test_model_drift_report.py, tests/test_self_training_loop.py, tests/test_telegram_bot.py, Docs/CHANGELOG.md, Docs/monster_overview.md, Docs/monster_todo.md, codex_log.md
**Outcome:** Removed unused imports and spacing issues; updated docs and task log


## [2025-07-10] Final v7 cleanup features
**Prompt:** Implement final cleanup tasks including new bot commands, ROI defaults, tag filtering and SHAP summary.
**Files Changed:** telegram_bot.py, core/extract_best_realistic_odds.py, roi/roi_tracker_advised.py, roi/tag_roi_tracker.py, streamlit_pauls_view.py, train_model_v6.py, model_feature_importance.py, Docs/monster_overview.md, Docs/monster_todo.md, Docs/CHANGELOG.md
**Outcome:** Added /ping and /help commands, clearer odds error, default ROI mode, tag filter option, SHAP logging, updated docs.

## [2025-07-10] Course filter for dispatch
**Prompt:** I need a dispatch tips but to be able to filter for all races at a track for example royal ascot
**Files Changed:** core/dispatch_tips.py, tippingmonster/helpers.py, cli/tmcli.py, tests/test_tmcli.py, tests/test_dispatch_tips.py, README.md, Docs/monster_overview.md, Docs/CHANGELOG.md, Docs/monster_todo.md, codex_log.md
**Outcome:** Added `--course` argument to filter tips by racecourse. Updated docs and tests.


## [2025-07-11] Telegram confidence override
**Prompt:** Implement Telegram-based override for minimum confidence threshold.
**Files Changed:** telegram_bot.py, core/dispatch_tips.py, tippingmonster/utils.py, tests/test_conf_override.py, .env.example, Docs/monster_overview.md, Docs/CHANGELOG.md, Docs/monster_todo.md
**Outcome:** Added `/override_conf`, `/reset_conf`, `/conf_status` commands and override logic applied during dispatch.


## [2025-07-10] Add tip sanity checker
**Prompt:** Create check_tip_sanity.py to warn about low confidence tips, NAP confidence under 0.8 and missing odds or stake.
**Files Changed:** check_tip_sanity.py, tests/test_check_tip_sanity.py, Docs/CHANGELOG.md, Docs/monster_overview.md, Docs/monster_todo.md, codex_log.md
**Outcome:** New script loads the latest sent tips and prints warnings for any issues. Added tests and documentation.

## [2025-07-10] Add backup validator script
**Prompt:** Backup Validator - ensure root scripts are backed up
**Files Changed:** backup_validator.py, Docs/CHANGELOG.md, Docs/monster_todo.md, codex_log.md
**Outcome:** Created timestamped backup tool and updated docs.


## [2025-07-11] Add summarise_logs utility
**Prompt:** Create summarise_logs.py for 7-day log checks with win/place counts.
**Files Changed:** summarise_logs.py, tests/test_summarise_logs.py, Docs/CHANGELOG.md, Docs/monster_todo.md, codex_log.md
**Outcome:** New script summarises log status; tests and documentation updated.


## [2025-07-12] Clarify dev mode in pipeline
**Prompt:** Add README note that `--dev`/`TM_DEV_MODE=1` stops real Telegram posts and S3 uploads when testing.
**Files Changed:** README.md, Docs/CHANGELOG.md, Docs/monster_todo.md, codex_log.md
**Outcome:** Documentation updated with explicit warning about dev mode.


## [2025-07-12] Harden pipeline script
**Prompt:** Add strict mode, safer line count, whitespace trim and AWS check in run_pipeline_with_venv.sh
**Files Changed:** core/run_pipeline_with_venv.sh, Docs/CHANGELOG.md, Docs/monster_todo.md, codex_log.md
**Outcome:** Pipeline aborts on errors, counts tips reliably and skips S3 upload if AWS CLI missing.

## [2025-07-13] Fix unbound variable in pipeline
**Prompt:** The automated daily pipeline script fails with an error `unbound variable $1`. Please fix it.
**Files Changed:** core/run_pipeline_with_venv.sh, Docs/CHANGELOG.md, Docs/monster_todo.md, codex_log.md
**Outcome:** Script now handles missing arguments safely using `${1:-}`.

## [2025-07-13] Restore tmcli pipeline
**Prompt:** Running `tmcli pipeline --dev` exited with status 127.
**Files Changed:** core/run_pipeline_with_venv.sh, Docs/CHANGELOG.md, Docs/monster_todo.md, codex_log.md
**Outcome:** Updated script to reference sub-scripts via `$SCRIPT_DIR`, allowing CLI wrapper to execute successfully.

## [2025-07-13] Fix odds snapshot import path
**Prompt:** `fetch_betfair_odds.py` failed with `ModuleNotFoundError: tippingmonster` when run via the pipeline.
**Files Changed:** core/fetch_betfair_odds.py, Docs/CHANGELOG.md, Docs/monster_todo.md, codex_log.md
**Outcome:** Added repo root to `sys.path` so the odds fetcher runs inside the CLI pipeline.

## [2025-07-15] Document safecron Telegram vars
**Prompt:** Update README and `.env.example` to mention `TG_BOT_TOKEN` and `TG_USER_ID` and document failure alerts in `safecron.sh`.
**Files Changed:** Docs/README.md, Docs/ops.md, .env.example, Docs/CHANGELOG.md, Docs/monster_todo.md, codex_log.md
**Outcome:** Docs now list the new aliases and explain how `safecron.sh` posts alerts when a cron job fails.


## [2025-07-15] Add cron templates
**Prompt:** Create crontab files for prod and dev setups.
**Files Changed:** cron/prod.crontab, cron/dev.crontab, Docs/ops.md, Docs/prod_setup_cheatsheet.md, Docs/quickstart.md, README.md, Docs/CHANGELOG.md, codex_log.md
**Outcome:** Schedules consolidated into templates and docs updated.


## [2025-07-16] Document Telegram variables
**Prompt:** Create `Docs/telegram_alerts.md` summarising Telegram env vars and scripts.
**Files Changed:** Docs/telegram_alerts.md, Docs/README.md, Docs/CHANGELOG.md, codex_log.md
**Outcome:** Added reference doc and linked it from README.

## [2025-07-16] Enhance combo generator
**Prompt:** Improve `generate_combos.py` to log ROI when posting to Telegram and show odds, times and course.
**Files Changed:** generate_combos.py, tests/test_generate_combos.py, Docs/CHANGELOG.md, Docs/monster_overview.md, codex_log.md
**Outcome:** Combo messages now display full race details and are stored in daily ROI logs when sent.



## [2025-07-17] Document new v8 inference script
**Prompt:** Add short docs for `run_inference_monster_v8.py` and `compare_model_outputs.py` and list them in `all_scripts.txt`.
**Files Changed:** Docs/monster_overview.md, all_scripts.txt, Docs/CHANGELOG.md, codex_log.md
**Outcome:** Overview section includes both scripts and script index updated.



## [2025-07-17] Add place confidence output
**Prompt:** Generate `final_place_confidence` using the meta-place model and show it in Telegram tips.
**Files Changed:** core/run_inference_and_select_top1.py, core/dispatch_tips.py, tests/test_run_inference_and_select_top1.py, tests/test_dispatch_tips.py, Docs/CHANGELOG.md, Docs/monster_overview.md, Docs/monster_todo.md, README.md, codex_log.md
**Outcome:** Inference writes a place probability for each runner and Telegram messages include a "Place Chance" line when available.


## [2025-07-17] Use TemporaryDirectory for model tar extraction
**Prompt:** Ensure temporary folders for ensemble tarballs are cleaned up automatically.
**Files Changed:** core/run_inference_and_select_top1.py, model_feature_importance.py, Docs/CHANGELOG.md, Docs/monster_todo.md, codex_log.md
**Outcome:** Model loading now unpacks to a context-managed temp directory that is removed after use.

## [2025-07-17] Check run_inference_monster_v8 script
**Prompt:** Update `core/run_inference_monster_v8.py` to use kebab-case meta filenames.
**Files Changed:** Docs/CHANGELOG.md, codex_log.md
**Outcome:** Requested script not found; documented expected naming in CHANGELOG.

## [2025-07-16] Add stacked ensemble training
**Prompt:** Create `train_monster_model_v8.py` with CatBoost, XGB and Keras stack; inference and comparison scripts.
**Files Changed:** train_monster_model_v8.py, core/run_inference_monster_v8.py, core/compare_model_outputs.py, Docs/monster_todo.md, Docs/monster_overview.md, Docs/CHANGELOG.md, requirements.txt, codex_log.md
**Outcome:** New v8 training and inference tools enable stacked ensemble evaluation.

## [2025-07-16] Refine v8 trainer
**Prompt:** Polish `train_monster_model_v8.py` with model metadata, SHAP export and deduped self-training.
**Files Changed:** train_monster_model_v8.py, Docs/CHANGELOG.md, Docs/monster_overview.md, Docs/monster_todo.md, codex_log.md
**Outcome:** v8 trainer now records model identity, logs SHAP top features and merges past tips without duplication.

## [2025-07-17] Add Streamlit ultimate dashboard
**Prompt:** Create `ultimate_dashboard.py` using Streamlit with ROI trends, confidence heatmap, tag breakdown and filters.
**Files Changed:** ultimate_dashboard.py, Docs/CHANGELOG.md, Docs/monster_todo.md, Docs/script_audit.txt, all_scripts.txt, codex_log.md
**Outcome:** New dashboard script visualises tip performance with advanced filters and export option.

## [2025-07-17] Improve ultimate dashboard filters
**Prompt:** Refine `ultimate_dashboard.py` to add day-of-week filtering and show top winners by profit, confidence and odds.
**Files Changed:** ultimate_dashboard.py, Docs/CHANGELOG.md, Docs/monster_overview.md, codex_log.md


## [2025-07-17] Document Telegram env vars
**Prompt:** Create a reference doc for Telegram variables and link it from README.
**Files Changed:** Docs/telegram_alerts.md, Docs/README.md, Docs/CHANGELOG.md, codex_log.md
**Outcome:** New doc lists all Telegram variables, shows which scripts use them and notes safecron alerts.

## [2025-07-17] Track drawdown streaks
**Prompt:** Extend the ROI tracker to log drawdown streaks — longest losing streak, current losing run, max drawdown in points. Save to `logs/drawdown_stats.csv`.
**Files Changed:** roi/roi_tracker_advised.py, tests/test_drawdown_stats.py, Docs/CHANGELOG.md, Docs/monster_overview.md, Docs/monster_todo.md, codex_log.md
**Outcome:** ROI summary now prints drawdown streak info and updates `drawdown_stats.csv` daily.


## [2025-07-16] Model output comparator
**Prompt:** Build `compare_model_outputs.py` to run two models (v6 vs v7) on same racecards, and log differences in tip selection, confidence, and feature impact.
**Files Changed:** compare_model_outputs.py, Docs/quickstart.md, Docs/prod_setup_cheatsheet.md, Docs/monster_overview.md, Docs/CHANGELOG.md, Docs/monster_todo.md, codex_log.md
**Outcome:** New script outputs CSV of v6 vs v7 tips with SHAP summaries.


## [2025-07-17] Add SHAP explanations script
**Prompt:** Create `generate_shap_explanations.py` to attach per-tip SHAP data.
**Files Changed:** generate_shap_explanations.py, Docs/CHANGELOG.md, Docs/monster_overview.md, Docs/monster_todo.md, codex_log.md
**Outcome:** Tips can now be enriched with top 5 SHAP features saved to `tips_with_shap.jsonl`.

## [2025-07-18] Document new inference and comparison scripts
**Prompt:** In `Docs/monster_overview.md`, list `run_inference_monster_v8.py` and `compare_model_outputs.py` alongside other key scripts with a short description.
**Files Changed:** Docs/monster_overview.md, Docs/CHANGELOG.md, codex_log.md
**Outcome:** Overview now mentions the v8 inference script and the output comparator with typical usage guidance.


## [2025-07-19] Clarify v8 workflow docs
**Prompt:** User noted missing v8 references. Add documentation about the stacked ensemble scripts and update README, quickstart and model storage notes.
**Files Changed:** README.md, Docs/quickstart.md, Docs/model_storage.md, Docs/README.md, Docs/CHANGELOG.md, codex_log.md
**Outcome:** Repo docs now explain how to train and run the v8 stack and where the tarball is stored.



## [2025-07-20] Fix inference helper imports
**Prompt:** Tests failed due to missing `extract_race_sort_key` in `run_inference_and_select_top1.py`.
**Files Changed:** core/run_inference_and_select_top1.py, Docs/CHANGELOG.md
**Outcome:** Restored helper functions and tests pass.

## [2025-07-21] Clarify v8 training docs
**Prompt:** Addressed user feedback about missing v8 instructions. Added training command for the stacked ensemble to README and Quickstart.
**Files Changed:** README.md, Docs/quickstart.md, Docs/CHANGELOG.md, codex_log.md
**Outcome:** Documentation now spells out how to run `train_monster_model_v8.py`.
## [2025-07-22] Tick off completed todo items
**Prompt:** Check the todo and overview for done tasks and update.
**Files Changed:** Docs/monster_todo.md, Docs/monster_overview.md, Docs/CHANGELOG.md, codex_log.md
**Outcome:** Marked All Tips Mode and tag-based ROI as completed with dates in docs.


## [2025-07-22] Clean monster_todo numbering
**Prompt:** Fix messy numbering and duplicates in monster_todo.md.
**Files Changed:** Docs/monster_todo.md
**Outcome:** Renumbered tasks sequentially and removed merge artifacts.

## [2025-07-23] Deduplicate meta place docs
**Prompt:** Address PR feedback about duplicate meta place model description and clarify trainer intent profiler status.
**Files Changed:** Docs/monster_overview.md Docs/monster_todo.md Docs/CHANGELOG.md codex_log.md
**Outcome:** Removed duplicate lines and updated overview bullet for planned stable-level profiler.

<<<<<<< HEAD
## [2025-07-24] Document proprietary commentary script
**Prompt:** State explicitly that the optional commentary script is proprietary and remove old pipeline references.
**Files Changed:** Docs/monster_overview.md Docs/quickstart.md core/run_pipeline_with_venv.sh Docs/CHANGELOG.md codex_log.md
**Outcome:** Docs note the missing proprietary script and pipeline steps no longer reference it.
=======
## [2025-07-24] Document install step before tests
**Prompt:** Document running `pip install -r requirements.txt` before running tests and provide optional setup script.
**Files Changed:** README.md scripts/install_requirements.sh Docs/CHANGELOG.md codex_log.md
**Outcome:** README emphasises installing dependencies prior to tests and new helper script created.

## [2025-07-24] Fix truncated pipeline script
**Prompt:** Ensure lines after S3 upload commands are complete and add cleanup.
**Files Changed:** core/run_pipeline_with_venv.sh, Docs/CHANGELOG.md, codex_log.md
**Outcome:** Script now properly closes S3 section, deactivates venv, and exits cleanly.

## [2025-06-14] Purge versioned logs
**Prompt:** Remove unnecessary log files from version control (`git rm logs/*` except for `.gitkeep`).
**Files Changed:** logs/* Docs/CHANGELOG.md codex_log.md
**Outcome:** Old logs deleted; `.gitkeep` files retained and existing ignore rules prevent re-adding.

## [2025-07-24] Close file handle when scraping racecards
**Prompt:** Wrap `run()` call in a `with open()` block for proper cleanup.
**Files Changed:** rpscrape/scripts/ingest_racecards_json.py Docs/CHANGELOG.md codex_log.md
**Outcome:** Output JSON file closes properly after scraping.

## [2025-07-24] Remove unused requests import
**Prompt:** Delete the `import requests` line in `roi/weekly_roi_summary.py`.
**Files Changed:** roi/weekly_roi_summary.py Docs/CHANGELOG.md codex_log.md
**Outcome:** Removed unused import and updated changelog.

## [2025-07-24] Enforce newline at EOF
**Prompt:** Append trailing newline to select scripts and reformat.
**Files Changed:** core/run_inference_and_select_top1.py model_drift_report.py roi/weekly_roi_summary.py Docs/CHANGELOG.md codex_log.md
**Outcome:** Files end with newline and pass `black`, `isort`, and `flake8`.
>>>>>>> 92ba1508
<|MERGE_RESOLUTION|>--- conflicted
+++ resolved
@@ -634,12 +634,12 @@
 **Files Changed:** Docs/monster_overview.md Docs/monster_todo.md Docs/CHANGELOG.md codex_log.md
 **Outcome:** Removed duplicate lines and updated overview bullet for planned stable-level profiler.
 
-<<<<<<< HEAD
+
 ## [2025-07-24] Document proprietary commentary script
 **Prompt:** State explicitly that the optional commentary script is proprietary and remove old pipeline references.
 **Files Changed:** Docs/monster_overview.md Docs/quickstart.md core/run_pipeline_with_venv.sh Docs/CHANGELOG.md codex_log.md
 **Outcome:** Docs note the missing proprietary script and pipeline steps no longer reference it.
-=======
+
 ## [2025-07-24] Document install step before tests
 **Prompt:** Document running `pip install -r requirements.txt` before running tests and provide optional setup script.
 **Files Changed:** README.md scripts/install_requirements.sh Docs/CHANGELOG.md codex_log.md
@@ -669,4 +669,4 @@
 **Prompt:** Append trailing newline to select scripts and reformat.
 **Files Changed:** core/run_inference_and_select_top1.py model_drift_report.py roi/weekly_roi_summary.py Docs/CHANGELOG.md codex_log.md
 **Outcome:** Files end with newline and pass `black`, `isort`, and `flake8`.
->>>>>>> 92ba1508
+
