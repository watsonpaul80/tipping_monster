--- conflicted
+++ resolved
@@ -118,13 +118,13 @@
 **Files Changed:** Docs/README.md, README.md, Docs/CHANGELOG.md, codex_log.md
 **Outcome:** Documentation links now correctly reference the capitalised Docs directory.
 
-<<<<<<< HEAD
+
 
 ## [2025-06-24] Add tag commentary helper
 **Prompt:** Refactor commentary generation into a reusable function and update dispatch logic.
 **Files Changed:** utils/commentary.py, core/dispatch_tips.py, Docs/CHANGELOG.md, Docs/monster_overview.md, Docs/monster_todo.md, codex_log.md, tests/test_commentary.py
 **Outcome:** Telegram tips and logs now include concise tag-based commentary.
-=======
+
 ## [2025-06-24] Add Stats API server
 **Prompt:** Build stats_api.py that exposes /roi, /tips, /tags endpoints using FastAPI and serve JSON from latest logs.
 **Files Changed:** stats_api.py, tests/test_stats_api.py, requirements.txt, Docs/CHANGELOG.md, Docs/monster_todo.md, codex_log.md
@@ -152,4 +152,4 @@
 **Prompt:** Create tip_control_panel.py script with manual tip selection and Telegram send.
 **Files Changed:** tip_control_panel.py, Docs/CHANGELOG.md, Docs/monster_todo.md
 **Outcome:** Added interactive CLI for manual dispatch with dev-mode support.
->>>>>>> 112849a9
+
