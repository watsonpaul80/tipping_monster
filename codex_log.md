--- conflicted
+++ resolved
@@ -1,9 +1,8 @@
-<<<<<<< HEAD
 ## [2025-06-26] Add time-decay weighting to win rate
 **Prompt:** Codex, adjust the win-rate feature to apply time-decay — give more weight to races in the past 30 days vs those over 90 days old
 **Files Changed:** win_rate_by_tag.py, tests/test_win_rate_by_tag.py, Docs/CHANGELOG.md, Docs/monster_overview.md, Docs/monster_todo.md, codex_log.md
 **Outcome:** Win-rate calculations now prioritise recent races; new test verifies weighting.
-=======
+
 
 ## [2025-06-26] Clean up script list
 **Prompt:** Remove obsolete paths and deduplicate names in all_scripts.txt.
@@ -26,7 +25,7 @@
 **Files Changed:** roi/weekly_roi_summary.py, Docs/CHANGELOG.md, Docs/monster_overview.md, Docs/monster_todo.md, Docs/TIPPING_MONSTER_ROI_OVERVIEW.md, codex_log.md
 **Outcome:** Weekly summary now outputs an ROI trend chart for each week.
 
->>>>>>> a5c76d29
+
 
 ## [2025-06-25] Add NAP performance tracker
 **Prompt:** Create nap_tracker.py to log NAP results over time.
