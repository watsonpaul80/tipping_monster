<<<<<<< HEAD
=======

>>>>>>> da31bd54
## [2025-07-03] Fix dev-check path handling
**Prompt:** Resolve errors when running `utils/dev-check.sh` from the repo root and align docs.
**Files Changed:** utils/dev-check.sh, Makefile, Docs/quickstart.md, Docs/CHANGELOG.md, codex_log.md
**Outcome:** Script now computes repo root via git; Makefile and docs reference correct path.

<<<<<<< HEAD
## [2025-07-05] Make dev-check executable
**Prompt:** Running `./utils/dev-check.sh` failed with "Permission denied".
**Files Changed:** utils/dev-check.sh, Docs/dev_command_reference.md, README.md, Docs/CHANGELOG.md, codex_log.md
**Outcome:** Script marked executable and docs mention using `python3` if the `python` command is missing.
=======

## [2025-06-10] Update dev-check path
**Prompt:** Modify Makefile target to call utils/dev-check.sh and update docs.
**Files Changed:** Makefile, Docs/quickstart.md, Docs/CHANGELOG.md, codex_log.md
**Outcome:** dev-check points to the correct script; docs reflect new path.
>>>>>>> da31bd54

## [2025-07-01] Clean up sniper doc references
**Prompt:** Remove outdated bullet points for Steam Sniper docs.
**Files Changed:** Docs/README.md, Docs/CHANGELOG.md, codex_log.md
**Outcome:** README no longer lists obsolete sniper documents.

## [2025-06-27] Add upload_to_s3 helper
**Prompt:** Centralise S3 uploads with a helper that skips when TM_DEV_MODE=1. Update scripts, docs and tests.
**Files Changed:** tippingmonster/utils.py, tippingmonster/__init__.py, core/fetch_betfair_odds.py, core/run_inference_and_select_top1.py, core/train_model_v6.py, core/train_modelv7.py, train_place_model.py, model_feature_importance.py, core/daily_upload_racecards.sh, core/daily_upload_results.sh, core/daily_flatten.sh, tests/test_utils.py, README.md, .env.example, Docs/dev_command_reference.md, Docs/CHANGELOG.md, Docs/monster_todo.md, codex_log.md
**Outcome:** Uploads respect dev mode via a shared helper; documentation reflects the change.

## [2025-06-09] QA review log update
**Prompt:** Document heuristic intent tags and missing stable tactics profiling.
**Files Changed:** codex_log.md
**Outcome:** Added note on run_inference_and_select_top1.py and dispatch_tips.py tags; advanced stable tactics profiling pending.

## [2025-06-26] Document TM_DEV variables
**Prompt:** Add TM_DEV and TM_DEV_MODE lines to `.env.example` and update docs.
**Files Changed:** .env.example, Docs/README.md, README.md, Docs/CHANGELOG.md, codex_log.md
**Outcome:** Example env and docs explain dev routing and disabling posts.


## [2025-06-26] Update script audit for ensure_sent_tips.py
**Prompt:** Mark utils/ensure_sent_tips.py as keep in script_audit.txt and note usage in CLI and tests.
**Files Changed:** Docs/script_audit.txt, Docs/CHANGELOG.md, Docs/monster_todo.md, codex_log.md
**Outcome:** Documentation updated and task logged.
## [2025-06-26] Add time-decay weighting to win rate
**Prompt:** Codex, adjust the win-rate feature to apply time-decay — give more weight to races in the past 30 days vs those over 90 days old
**Files Changed:** win_rate_by_tag.py, tests/test_win_rate_by_tag.py, Docs/CHANGELOG.md, Docs/monster_overview.md, Docs/monster_todo.md, codex_log.md
**Outcome:** Win-rate calculations now prioritise recent races; new test verifies weighting.


## [2025-06-26] Clean up script list
**Prompt:** Remove obsolete paths and deduplicate names in all_scripts.txt.
**Files Changed:** all_scripts.txt, Docs/CHANGELOG.md, codex_log.md
**Outcome:** all_scripts.txt lists each script once; obsolete secrets entry removed.

## [2025-06-26] Weekly ROI commentary logs
**Prompt:** After the weekly ROI summary is generated, append a brief commentary block summarizing key insights.
**Files Changed:** roi/weekly_roi_summary.py, tests/test_weekly_commentary.py, Docs/CHANGELOG.md, Docs/monster_overview.md, Docs/monster_todo.md, codex_log.md
**Outcome:** summary_commentary_<week>.txt saved with top performer, worst day and trend.


## [2025-06-26] Update todo doc reference
**Prompt:** Edit AGENTS.md to reference Docs/monster_todo.md.
**Files Changed:** AGENTS.md, Docs/CHANGELOG.md, Docs/monster_todo.md, codex_log.md
**Outcome:** Documentation now points to the correct todo file.


## [2025-06-26] Add weekly ROI trend chart
**Prompt:** Create a matplotlib line graph showing ROI per day for the past 7 days and save it to `logs/roi/roi_trend_<week>.png`.
**Files Changed:** roi/weekly_roi_summary.py, Docs/CHANGELOG.md, Docs/monster_overview.md, Docs/monster_todo.md, Docs/TIPPING_MONSTER_ROI_OVERVIEW.md, codex_log.md
**Outcome:** Weekly summary now outputs an ROI trend chart for each week.


## [2025-06-26] Trainer intent profiler
**Prompt:** Create scripts to tag tips when trainers show strong recent form, run multiple horses or drop a horse in class after a layoff.
**Files Changed:** core/trainer_stable_profile.py, trainer_intent_profiler.py, core/dispatch_tips.py, core/tip.py, tests/test_trainer_stable_profile.py, tests/test_trainer_intent_profiler.py, tests/test_dispatch_tips.py, Docs/CHANGELOG.md, Docs/monster_overview.md, Docs/monster_todo.md, codex_log.md
**Outcome:** New stable-form field on tips and tagging logic for in-form trainers, multi-runner yards and class-drop layoffs.



## [2025-06-25] Add NAP performance tracker
**Prompt:** Create nap_tracker.py to log NAP results over time.
**Files Changed:** roi/nap_tracker.py, tests/test_nap_tracker.py, Docs/CHANGELOG.md, Docs/monster_todo.md, Docs/monster_overview.md, codex_log.md
**Outcome:** New script logs daily NAP ROI to nap_history.csv and can summarise weekly.


## [2025-06-25] Add band performance to ROI summaries
**Prompt:** Update weekly and daily ROI scripts to break down results by confidence band.
**Files Changed:** roi/weekly_roi_summary.py, roi/send_daily_roi_summary.py, Docs/CHANGELOG.md, codex_log.md
**Outcome:** ROI summaries now include per-band stats with emoji highlights and CSV logs.

## [2025-06-25] Add staking simulator
**Prompt:** Create `simulate_staking.py` to compare level, confidence, and value staking profiles.
**Files Changed:** simulate_staking.py, tests/test_simulate_staking.py, Docs/CHANGELOG.md, Docs/monster_overview.md, Docs/TIPPING_MONSTER_ROI_OVERVIEW.md, Docs/script_audit.txt, all_scripts.txt, codex_log.md
**Outcome:** New script outputs profit summaries and a profit curve chart.

## [2025-06-24] Add value_score tagging
**Prompt:** Codex, update inference to calculate a value_score = (confidence / bf_sp) * 100. Tag as 💰 Value Pick if score > 5. Log and send as normal tip with tag.
**Files Changed:** core/merge_odds_into_tips.py, core/dispatch_tips.py, tests/test_dispatch_tips.py, Docs/monster_overview.md, Docs/monster_todo.md, Docs/CHANGELOG.md, codex_log.md
**Outcome:** Tips now include a value_score field and are tagged "💰 Value Pick" when the score exceeds 5.

## [2025-06-24] Add rolling ROI script
**Prompt:** Compute 30-day rolling ROI from sent logs.
**Files Changed:** generate_rolling_roi.py, Docs/CHANGELOG.md, Docs/monster_todo.md, Docs/TIPPING_MONSTER_ROI_OVERVIEW.md, all_scripts.txt, codex_log.md
**Outcome:** New CSV logs daily and rolling ROI figures.


## [2025-06-24] Add public ROI dashboard
**Prompt:** Codex, build public_dashboard.py using Streamlit. Load _sent.csv files, show ROI charts and tag stats.
**Files Changed:** public_dashboard.py, all_scripts.txt, Docs/CHANGELOG.md, Docs/monster_todo.md, codex_log.md
**Outcome:** New dashboard visualises ROI from sent tips only.


## [2025-06-23] Log auto tweets in dev mode
**Prompt:** Before posting tweets, check `TM_DEV_MODE`.
**Files Changed:** monstertweeter/auto_tweet_tips.py, Docs/ops.md, Docs/quickstart.md, tests/test_auto_tweet_dev_mode.py, Docs/CHANGELOG.md, codex_log.md
**Outcome:** Tweets are written to `logs/dev/twitter.log` when `TM_DEV_MODE=1`.

## [2025-06-08] Fix README security review link
**Prompt:** Update README to reference Docs/SECURITY_REVIEW.md and verify Docs prefixes.
**Files Changed:** README.md, Docs/CHANGELOG.md, codex_log.md
**Outcome:** Fixed documentation link inconsistencies.


## [2025-06-22] Add tag ROI table to streamlit
**Prompt:** Codex, add a table to streamlit_pauls_view.py showing ROI, strike rate, and profit per tag.
**Files Changed:** streamlit_pauls_view.py, Docs/CHANGELOG.md, Docs/monster_todo.md, Docs/TIPPING_MONSTER_ROI_TODO.md, all_scripts.txt, codex_log.md
**Outcome:** Paul's dashboard now highlights top-performing tags.
## [2025-06-08] Remove invalid model_drift_report install
**Prompt:** Fix GitHub workflow failing because package `model_drift_report` is missing.
**Files Changed:** .github/workflows/python-tests.yml, Docs/CHANGELOG.md, codex_log.md
**Outcome:** Workflow now installs only standard dependencies and uses local module.

## [2025-06-20] Add Danger Fav candidate script
**Prompt:** Create generate_lay_candidates.py to flag favourites with low Monster confidence.
**Files Changed:** generate_lay_candidates.py, tests/test_generate_lay_candidates.py, Docs/CHANGELOG.md, Docs/monster_overview.md, Docs/TIPPING_MONSTER_PRODUCTS.md, all_scripts.txt, codex_log.md
**Outcome:** Script outputs Danger Fav candidates and accompanying test added.

## [2025-06-20] Add Danger Fav dispatch and ROI tracking
**Prompt:** Create dispatch_danger_favs.py, update dashboard with Danger Fav view, and add ROI tracker for lays.
**Files Changed:** dispatch_danger_favs.py, track_lay_candidates_roi.py, cli/streamlit_dashboard.py, Docs/CHANGELOG.md, Docs/monster_overview.md, Docs/TIPPING_MONSTER_PRODUCTS.md, all_scripts.txt, tests/test_track_lay_candidates_roi.py, codex_log.md
**Outcome:** Danger Fav alerts can be sent to Telegram and ROI tracking logic implemented.

## [2025-06-21] Export Danger Fav CSV summary
**Prompt:** Create export_lay_candidates_csv.py to convert danger_favs.jsonl to CSV.
**Files Changed:** export_lay_candidates_csv.py, all_scripts.txt, Docs/CHANGELOG.md, Docs/monster_overview.md, Docs/TIPPING_MONSTER_PRODUCTS.md, codex_log.md
**Outcome:** Users can easily view Danger Fav candidates in spreadsheet form.

## [2025-06-08] Completed TODO Audit
**Prompt:** Audit monster_todo.md and mark completed tasks.
**Files Changed:** Docs/monster_todo.md, codex_log.md
**Outcome:** Added checkmarks and dates for finished tasks.

## [2025-06-08] Fix CLI tests typo
**Prompt:** Replace `subparpers.add_parser` with `subparsers.add_parser` in tests/test_tmcli.py.
**Files Changed:** tests/test_tmcli.py, Docs/CHANGELOG.md, codex_log.md
**Outcome:** Healthcheck subcommand parser now created correctly; pre-commit and pytest pass.
## [2025-06-08] Mark additional completed tasks
**Prompt:** Tick off snapshot alert, self-heal, and delta_tag tasks in monster_todo.md.
**Files Changed:** Docs/monster_todo.md, Docs/CHANGELOG.md, codex_log.md
**Outcome:** Documentation reflects completed features.

## [2025-06-08] Add weekly ROI Telegram command
**Prompt:** Implement /roi command to show current week's profit, ROI, and win/place stats.
**Files Changed:** telegram_bot.py, tests/test_telegram_bot.py, Docs/CHANGELOG.md, Docs/monster_todo.md, README.md, codex_log.md
**Outcome:** Telegram bot now returns weekly ROI summary via /roi.


## [2025-06-08] Add log archiving utility
**Prompt:** Create archive_old_logs.py to zip and move logs older than 14 days into logs/archive/.
**Files Changed:** utils/archive_old_logs.py, tests/test_archive_old_logs.py, Docs/CHANGELOG.md, Docs/monster_todo.md, Docs/monster_overview.md, Docs/script_audit.txt, codex_log.md
**Outcome:** Old log files can be compressed automatically and documentation updated.


## [2025-06-21] Tag Value Wins in ROI tracker
**Prompt:** Update ROI tracker to label winning tips with `odds_delta` > 5.0 as "💸 Value Win".
**Files Changed:** roi/tag_roi_tracker.py, tests/test_model_drift_report.py, Docs/CHANGELOG.md, Docs/monster_todo.md, codex_log.md
**Outcome:** High-delta winners now flagged for future analysis; failing test patched.

## [2025-06-21] Add /nap command to Telegram bot
**Prompt:** Telegram /nap command with stats
**Files Changed:** telegram_bot.py, tests/test_telegram_bot.py, Docs/monster_todo.md, Docs/CHANGELOG.md, Docs/monster_overview.md, codex_log.md
**Outcome:** Bot now reports last NAP results and ROI via /nap command.


## [2025-06-21] Add place-focused training script
**Prompt:** Clone train_model_v6.py to create train_place_model.py predicting top 3 finishes.
**Files Changed:** train_place_model.py, all_scripts.txt, Docs/CHANGELOG.md, Docs/monster_overview.md, Docs/monster_todo.md, README.md, codex_log.md
**Outcome:** New place model training script added and docs updated.

## [2025-06-08] Add bankroll drawdown tracking
**Prompt:** Codex, update roi_tracker_advised.py to include cumulative profit and drawdown tracking in the output logs.
**Files Changed:** roi/roi_tracker_advised.py, roi/weekly_roi_summary.py, Docs/CHANGELOG.md, Docs/monster_overview.md, Docs/monster_todo.md, codex_log.md
**Outcome:** Daily and weekly ROI summaries now display bankroll figures and worst historical drawdown.
## [2025-06-21] Consolidate changelog entries
**Prompt:** Remove ======= lines and merge duplicate 2025-06-08 sections in Docs/CHANGELOG.md.
**Files Changed:** Docs/CHANGELOG.md, codex_log.md
**Outcome:** CHANGELOG.md now has a single well-formatted 2025-06-08 entry.

## [2025-06-23] Remove outdated check_betfair_market_times.py
**Prompt:** Delete or update script per audit. Deleted and cleaned references.
**Files Changed:** utils/check_betfair_market_times.py (deleted), all_scripts.txt, Docs/script_audit.txt, Docs/CHANGELOG.md, Docs/monster_todo.md, codex_log.md
**Outcome:** Unused script removed and documentation updated.



## [2025-06-23] Remove redundant README section
**Prompt:** Delete the duplicate `self_train_from_history.py` paragraph.
**Files Changed:** README.md, Docs/CHANGELOG.md, codex_log.md
**Outcome:** README now contains one complete explanation of the script.
## [2025-06-23] Fix docs links
**Prompt:** Replace `../docs/` with `../Docs/` for script_audit.txt and SECURITY_REVIEW.md.
**Files Changed:** Docs/README.md, README.md, Docs/CHANGELOG.md, codex_log.md
**Outcome:** Documentation links now correctly reference the capitalised Docs directory.



## [2025-06-24] Add tag commentary helper
**Prompt:** Refactor commentary generation into a reusable function and update dispatch logic.
**Files Changed:** utils/commentary.py, core/dispatch_tips.py, Docs/CHANGELOG.md, Docs/monster_overview.md, Docs/monster_todo.md, codex_log.md, tests/test_commentary.py
**Outcome:** Telegram tips and logs now include concise tag-based commentary.

## [2025-06-24] Add Stats API server
**Prompt:** Build stats_api.py that exposes /roi, /tips, /tags endpoints using FastAPI and serve JSON from latest logs.
**Files Changed:** stats_api.py, tests/test_stats_api.py, requirements.txt, Docs/CHANGELOG.md, Docs/monster_todo.md, codex_log.md
**Outcome:** New FastAPI server returns latest ROI, tips and tag summaries for dashboards.


## [2025-06-24] Add Draw Advantage tag
**Prompt:** Enhance inference to tag runners with 📊 Draw Advantage if draw_bias_rank > 0.7.
**Files Changed:** core/run_inference_and_select_top1.py, core/dispatch_tips.py, tests/test_dispatch_tips.py, Docs/CHANGELOG.md, Docs/monster_todo.md, codex_log.md
**Outcome:** Tips JSON now includes the Draw Advantage tag and Telegram commentary reflects the bias.


## [2025-06-24] Add unit test for inference script
**Prompt:** Write unit tests for run_inference_and_select_top1.py.
**Files Changed:** tests/test_run_inference_and_select_top1.py, Docs/CHANGELOG.md, Docs/monster_todo.md, codex_log.md
**Outcome:** Test verifies NAP selection and tagging logic.


## [2025-06-24] Add Telegram confidence commentary
**Prompt:** Enhance `dispatch_tips.py` to add a model confidence line.
**Files Changed:** core/dispatch_tips.py, tests/test_dispatch_tips.py, Docs/CHANGELOG.md, Docs/monster_todo.md, codex_log.md
**Outcome:** Added confidence summary line with tag reasons.

## [2025-06-25] Refactor tips into dataclass
**Prompt:** Refactor tip dictionaries into a Tip dataclass.
**Files Changed:** core/tip.py, core/dispatch_tips.py, core/dispatch_all_tips.py, roi/calibrate_confidence_daily.py, roi/generate_subscriber_log.py, roi/generate_tweet.py, roi/roi_tracker_advised.py, roi/tag_roi_tracker.py
**Outcome:** Scripts now use the dataclass for loading and saving tips.

## [2025-06-23] Add tip_control_panel CLI
**Prompt:** Create tip_control_panel.py script with manual tip selection and Telegram send.
**Files Changed:** tip_control_panel.py, Docs/CHANGELOG.md, Docs/monster_todo.md
**Outcome:** Added interactive CLI for manual dispatch with dev-mode support.
## [2025-06-25] Log Danger Fav outcomes
**Prompt:** Enhance generate_lay_candidates.py to log results of tagged Danger Favs.
**Files Changed:** generate_lay_candidates.py, tests/test_generate_lay_candidates.py, Docs/CHANGELOG.md, Docs/monster_overview.md, Docs/TIPPING_MONSTER_PRODUCTS.md, Docs/monster_todo.md, codex_log.md
**Outcome:** Script now appends daily Danger Fav results to logs/danger_fav_history.csv and optional Telegram summary.

## [2025-06-24] Add /tip Telegram command
**Prompt:** Add new /tip command to Telegram bot returning latest horse tip.
**Files Changed:** telegram_bot.py, tests/test_telegram_bot.py, Docs/CHANGELOG.md, Docs/monster_overview.md, Docs/monster_todo.md, codex_log.md
**Outcome:** Bot replies with confidence, tags, commentary and odds for the requested horse.
## [2025-06-25] Add expressive commentary style
**Prompt:** Add modular tone templates with CLI/env control.
**Files Changed:** utils/commentary.py, tests/test_commentary.py, core/dispatch_tips.py, cli/tmcli.py, Docs/CHANGELOG.md, Docs/monster_todo.md, codex_log.md
**Outcome:** Commentary can be rendered in basic or expressive tone via `--comment-style` or `TM_COMMENT_STYLE`.

## [2025-06-26] Extend rolling ROI tracking
**Prompt:** Implement rolling_roi_30.csv with wins, places, tips and strike rate; auto-update via ROI pipeline.
**Files Changed:** generate_rolling_roi.py, roi/run_roi_pipeline.sh, Docs/CHANGELOG.md, Docs/TIPPING_MONSTER_ROI_OVERVIEW.md, Docs/monster_todo.md, codex_log.md
**Outcome:** New CSV log summarises the last 30 days and is refreshed daily.



## [2025-06-24] Add combo generator
**Prompt:** Create generate_combos.py to suggest doubles and trebles from top tips.
**Files Changed:** generate_combos.py, tests/test_generate_combos.py, Docs/CHANGELOG.md, Docs/monster_overview.md, Docs/quickstart.md, Docs/script_audit.txt, Docs/TIPPING_MONSTER_PRODUCTS.md, Docs/monster_todo.md, codex_log.md
**Outcome:** Added combo generator script and documentation.


## [2025-06-27] Document stable-level intent profiler
**Prompt:** Add TODO entry for a stable-level intent profiler referencing `trainer_intent_score.py`.
**Files Changed:** Docs/monster_todo.md, Docs/CHANGELOG.md, codex_log.md
**Outcome:** New backlog item outlines intent scoring with trainer win-rate tracking and multiple-entry detection.

## [2025-06-29] Add --dev flags to S3 scripts
**Prompt:** Add --dev argument to core/fetch_betfair_odds.py, run_inference_and_select_top1.py and model_feature_importance.py.
**Files Changed:** core/fetch_betfair_odds.py, core/run_inference_and_select_top1.py, model_feature_importance.py, Docs/dev_command_reference.md, README.md, Docs/CHANGELOG.md, codex_log.md
**Outcome:** Dev mode now skips S3 uploads in these scripts.

## [2025-06-25] Add stale penalty feature
**Prompt:** Update inference to penalise stale form and layoff.
**Files Changed:** core/flatten_racecards_v3.py, features.json, tests/test_explain_model_decision.py, Docs/CHANGELOG.md, Docs/monster_overview.md, Docs/monster_todo.md, codex_log.md
**Outcome:** Added stale_penalty feature to dataset and documentation updated.



## [2025-06-30] Mark features complete in docs
**Prompt:** Prefix SHAP explanations and confidence band filtering with checkmarks.
**Files Changed:** Docs/monster_overview.md, Docs/CHANGELOG.md, codex_log.md
**Outcome:** Documentation updated to reflect completed features.

## [2025-06-30] Document dev mode and intent profiler
**Prompt:** Summarise post-2025-06-01 changelog items in overview docs.
**Files Changed:** Docs/monster_overview.md, Docs/TIPPING_MONSTER_PRODUCTS.md, Docs/CHANGELOG.md, codex_log.md
**Outcome:** Overview now notes dev-mode S3 skipping, intent profiler, and value tag.

## [2025-07-01] Clarify secrets finding
**Prompt:** Update security review to note `.env.example` and mention that credentials were removed from version control. Summarise in changelog.
**Files Changed:** Docs/SECURITY_REVIEW.md, Docs/CHANGELOG.md, codex_log.md
**Outcome:** Security review now references the example environment file and records that secrets were purged.


## [2025-06-30] Renumber TODO tasks 92-98
**Prompt:** Renumber tasks 92-96 sequentially.
**Files Changed:** Docs/monster_todo.md, Docs/CHANGELOG.md, codex_log.md
**Outcome:** Fixed numbering duplication and noted cleanup in changelog.


## [2025-07-01] Remove sniper subsystem references
**Prompt:** Document removal of sniper cron jobs in ops docs and update CHANGELOG.
**Files Changed:** Docs/ops.md, Docs/CHANGELOG.md, codex_log.md
**Outcome:** Sniper-related cron entries commented out with June 2025 removal note.

s
## [2025-07-01] Sync v7 feature status
**Prompt:** Edit monster_overview.md bullet list and update changelog.
**Files Changed:** Docs/monster_overview.md, Docs/CHANGELOG.md, codex_log.md
**Outcome:** Marked parallel model comparison and drawdown tracking as complete.


## [2025-07-02] Skip Telegram alerts in safecron when dev mode
**Prompt:** Modify safecron.sh to respect TM_DEV_MODE and update docs.
**Files Changed:** utils/safecron.sh, Docs/README.md, Docs/ops.md, Docs/CHANGELOG.md, codex_log.md
**Outcome:** Cron helper no longer sends Telegram alerts when TM_DEV_MODE=1; documentation updated.

## [2025-07-02] Validate Telegram API responses
**Prompt:** After posting to the Telegram API in `tippingmonster/utils.py`, check
`response.status_code`. Log or raise an error if the response is not successful
(status code >= 400). Update existing tests in `tests/test_utils.py` to cover
failure cases. Document the new behaviour in `Docs/CHANGELOG.md`.
**Files Changed:** tippingmonster/utils.py, tests/test_utils.py, Docs/CHANGELOG.md, codex_log.md
**Outcome:** Telegram helpers now raise `RuntimeError` when the API returns an
error. Added tests for failing responses and documented in changelog.

<<<<<<< HEAD


## [2025-07-04] Fix Makefile whitespace
**Prompt:** `make test` failed with `missing separator`.
**Files Changed:** Makefile
**Outcome:** Replaced spaces with a tab for the `dev-check` rule.
=======
## [2025-07-04] Fix Makefile whitespace
**Prompt:** `make test` failed with `missing separator`.
**Files Changed:** Makefile
**Outcome:** Replaced spaces with a tab for the `dev-check` rule.

## [2025-07-04] Update dev-check path
**Prompt:** Replace ./dev-check.sh references in docs with ./utils/dev-check.sh.
**Files Changed:** Docs/quickstart.md, Docs/CHANGELOG.md, codex_log.md
**Outcome:** Quickstart guide now references correct script path; changelog updated.

## [2025-07-05] Ensure racecards script imports
**Prompt:** Create `rpscrape/scripts/utils/__init__.py` and export `PYTHONPATH` in `daily_upload_racecards.sh`.
**Files Changed:** rpscrape/scripts/utils/__init__.py, core/daily_upload_racecards.sh, Docs/CHANGELOG.md, codex_log.md
**Outcome:** Racecard upload script imports utility modules without errors.

## [2025-07-03] dev-check resolves repo root
**Prompt:** Update dev-check.sh so it can be run from any path.
**Files Changed:** utils/dev-check.sh, Docs/quickstart.md, README.md, Docs/CHANGELOG.md, codex_log.md, tests/test_dev_check.py, tests/test_nap_tracker.py, core/run_inference_and_select_top1.py
**Outcome:** Script now detects repo root via git and unit test ensures it runs correctly from the repo root. Updated nap tracker test to reset `TM_DEV_MODE` and replaced incomplete inference script with a minimal version.

## [2025-07-05] Ensure log directories exist
**Prompt:** After setting `LOG_DIR`, add `mkdir -p "$LOG_DIR/inference" "$LOG_DIR/dispatch"`.
**Files Changed:** core/run_pipeline_with_venv.sh, Docs/CHANGELOG.md, codex_log.md
**Outcome:** Pipeline runs without missing directory errors.
>>>>>>> da31bd54
<|MERGE_RESOLUTION|>--- conflicted
+++ resolved
@@ -1,24 +1,21 @@
-<<<<<<< HEAD
-=======
-
->>>>>>> da31bd54
+
 ## [2025-07-03] Fix dev-check path handling
 **Prompt:** Resolve errors when running `utils/dev-check.sh` from the repo root and align docs.
 **Files Changed:** utils/dev-check.sh, Makefile, Docs/quickstart.md, Docs/CHANGELOG.md, codex_log.md
 **Outcome:** Script now computes repo root via git; Makefile and docs reference correct path.
 
-<<<<<<< HEAD
+
 ## [2025-07-05] Make dev-check executable
 **Prompt:** Running `./utils/dev-check.sh` failed with "Permission denied".
 **Files Changed:** utils/dev-check.sh, Docs/dev_command_reference.md, README.md, Docs/CHANGELOG.md, codex_log.md
 **Outcome:** Script marked executable and docs mention using `python3` if the `python` command is missing.
-=======
+
 
 ## [2025-06-10] Update dev-check path
 **Prompt:** Modify Makefile target to call utils/dev-check.sh and update docs.
 **Files Changed:** Makefile, Docs/quickstart.md, Docs/CHANGELOG.md, codex_log.md
 **Outcome:** dev-check points to the correct script; docs reflect new path.
->>>>>>> da31bd54
+
 
 ## [2025-07-01] Clean up sniper doc references
 **Prompt:** Remove outdated bullet points for Steam Sniper docs.
@@ -347,18 +344,10 @@
 **Outcome:** Telegram helpers now raise `RuntimeError` when the API returns an
 error. Added tests for failing responses and documented in changelog.
 
-<<<<<<< HEAD
-
-
 ## [2025-07-04] Fix Makefile whitespace
 **Prompt:** `make test` failed with `missing separator`.
 **Files Changed:** Makefile
 **Outcome:** Replaced spaces with a tab for the `dev-check` rule.
-=======
-## [2025-07-04] Fix Makefile whitespace
-**Prompt:** `make test` failed with `missing separator`.
-**Files Changed:** Makefile
-**Outcome:** Replaced spaces with a tab for the `dev-check` rule.
 
 ## [2025-07-04] Update dev-check path
 **Prompt:** Replace ./dev-check.sh references in docs with ./utils/dev-check.sh.
@@ -379,4 +368,8 @@
 **Prompt:** After setting `LOG_DIR`, add `mkdir -p "$LOG_DIR/inference" "$LOG_DIR/dispatch"`.
 **Files Changed:** core/run_pipeline_with_venv.sh, Docs/CHANGELOG.md, codex_log.md
 **Outcome:** Pipeline runs without missing directory errors.
->>>>>>> da31bd54
+
+## [2025-07-04] Fix Makefile whitespace
+**Prompt:** `make test` failed with `missing separator`.
+**Files Changed:** Makefile
+**Outcome:** Replaced spaces with a tab for the `dev-check` rule.