--- conflicted
+++ resolved
@@ -1,14 +1,14 @@
-<<<<<<< HEAD
+
 ## [2025-07-03] Fix dev-check path handling
 **Prompt:** Resolve errors when running `utils/dev-check.sh` from the repo root and align docs.
 **Files Changed:** utils/dev-check.sh, Makefile, Docs/quickstart.md, Docs/CHANGELOG.md, codex_log.md
 **Outcome:** Script now computes repo root via git; Makefile and docs reference correct path.
-=======
+
 ## [2025-06-10] Update dev-check path
 **Prompt:** Modify Makefile target to call utils/dev-check.sh and update docs.
 **Files Changed:** Makefile, Docs/quickstart.md, Docs/CHANGELOG.md, codex_log.md
 **Outcome:** dev-check points to the correct script; docs reflect new path.
->>>>>>> 8bbf7ace
+
 
 ## [2025-07-01] Clean up sniper doc references
 **Prompt:** Remove outdated bullet points for Steam Sniper docs.
