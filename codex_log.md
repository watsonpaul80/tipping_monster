--- conflicted
+++ resolved
@@ -517,15 +517,13 @@
 **Files Changed:** generate_combos.py, tests/test_generate_combos.py, Docs/CHANGELOG.md, Docs/monster_overview.md, codex_log.md
 **Outcome:** Combo messages now display full race details and are stored in daily ROI logs when sent.
 
-<<<<<<< HEAD
 ## [2025-07-16] Model output comparator
 **Prompt:** Build `compare_model_outputs.py` to run two models (v6 vs v7) on same racecards, and log differences in tip selection, confidence, and feature impact.
 **Files Changed:** compare_model_outputs.py, Docs/quickstart.md, Docs/prod_setup_cheatsheet.md, Docs/monster_overview.md, Docs/CHANGELOG.md, Docs/monster_todo.md, codex_log.md
 **Outcome:** New script outputs CSV of v6 vs v7 tips with SHAP summaries.
-=======
 
 ## [2025-07-17] Add SHAP explanations script
 **Prompt:** Create `generate_shap_explanations.py` to attach per-tip SHAP data.
 **Files Changed:** generate_shap_explanations.py, Docs/CHANGELOG.md, Docs/monster_overview.md, Docs/monster_todo.md, codex_log.md
 **Outcome:** Tips can now be enriched with top 5 SHAP features saved to `tips_with_shap.jsonl`.
->>>>>>> 39b90e2b
+
