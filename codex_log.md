
## [2025-07-07] Update Makefile paths
**Prompt:** Align Makefile targets with script directories and log change.
**Files Changed:** Makefile, Docs/CHANGELOG.md, codex_log.md
**Outcome:** Train, pipeline, and ROI targets call scripts from `core/` and `roi/`.


## [2025-07-07] Respect explicit chat_id in Telegram helpers
**Prompt:** Update Telegram send helpers to only use the dev chat when no `chat_id` argument is given.
**Files Changed:** tippingmonster/utils.py, tests/test_utils.py, Docs/CHANGELOG.md, Docs/monster_todo.md, Docs/ec2_setup_guide.md, codex_log.md
**Outcome:** Helpers resolve `chat_id` correctly; tests run with `TM_DEV` unset and sandbox item marked complete.

## [2025-07-07] Document TM_DEV_MODE for EC2 tests
**Prompt:** Amend Docs/ec2_setup_guide.md to emphasise that all test runs should set TM_DEV_MODE=1 to avoid Telegram posts.
**Files Changed:** Docs/ec2_setup_guide.md, Docs/CHANGELOG.md, codex_log.md
**Outcome:** Added guide with dev-mode reminder and updated changelog.


## [2025-06-11] Add EC2 setup guide
**Prompt:** Provide dev to prod instructions for Ubuntu server.
**Files Changed:** Docs/ec2_setup_guide.md, Docs/CHANGELOG.md, codex_log.md
**Outcome:** Documentation explains how to initialise a dev EC2 instance and migrate to prod.


## [2025-07-06] Restore inference script
**Prompt:** Retrieve full `run_inference_and_select_top1.py` from history and ensure tests pass.
**Files Changed:** core/run_inference_and_select_top1.py, Docs/CHANGELOG.md, codex_log.md
**Outcome:** Restored function definitions and `__main__` logic; unit test passes.


## [2025-07-03] Fix dev-check path handling
**Prompt:** Resolve errors when running `utils/dev-check.sh` from the repo root and align docs.
**Files Changed:** utils/dev-check.sh, Makefile, Docs/quickstart.md, Docs/CHANGELOG.md, codex_log.md
**Outcome:** Script now computes repo root via git; Makefile and docs reference correct path.


## [2025-07-05] Make dev-check executable
**Prompt:** Running `./utils/dev-check.sh` failed with "Permission denied".
**Files Changed:** utils/dev-check.sh, Docs/dev_command_reference.md, README.md, Docs/CHANGELOG.md, codex_log.md
**Outcome:** Script marked executable and docs mention using `python3` if the `python` command is missing.


## [2025-06-10] Update dev-check path
**Prompt:** Modify Makefile target to call utils/dev-check.sh and update docs.
**Files Changed:** Makefile, Docs/quickstart.md, Docs/CHANGELOG.md, codex_log.md
**Outcome:** dev-check points to the correct script; docs reflect new path.


## [2025-07-01] Clean up sniper doc references
**Prompt:** Remove outdated bullet points for Steam Sniper docs.
**Files Changed:** Docs/README.md, Docs/CHANGELOG.md, codex_log.md
**Outcome:** README no longer lists obsolete sniper documents.

## [2025-06-27] Add upload_to_s3 helper
**Prompt:** Centralise S3 uploads with a helper that skips when TM_DEV_MODE=1. Update scripts, docs and tests.
**Files Changed:** tippingmonster/utils.py, tippingmonster/__init__.py, core/fetch_betfair_odds.py, core/run_inference_and_select_top1.py, core/train_model_v6.py, core/train_modelv7.py, train_place_model.py, model_feature_importance.py, core/daily_upload_racecards.sh, core/daily_upload_results.sh, core/daily_flatten.sh, tests/test_utils.py, README.md, .env.example, Docs/dev_command_reference.md, Docs/CHANGELOG.md, Docs/monster_todo.md, codex_log.md
**Outcome:** Uploads respect dev mode via a shared helper; documentation reflects the change.

## [2025-06-09] QA review log update
**Prompt:** Document heuristic intent tags and missing stable tactics profiling.
**Files Changed:** codex_log.md
**Outcome:** Added note on run_inference_and_select_top1.py and dispatch_tips.py tags; advanced stable tactics profiling pending.

## [2025-06-26] Document TM_DEV variables
**Prompt:** Add TM_DEV and TM_DEV_MODE lines to `.env.example` and update docs.
**Files Changed:** .env.example, Docs/README.md, README.md, Docs/CHANGELOG.md, codex_log.md
**Outcome:** Example env and docs explain dev routing and disabling posts.


## [2025-06-26] Update script audit for ensure_sent_tips.py
**Prompt:** Mark utils/ensure_sent_tips.py as keep in script_audit.txt and note usage in CLI and tests.
**Files Changed:** Docs/script_audit.txt, Docs/CHANGELOG.md, Docs/monster_todo.md, codex_log.md
**Outcome:** Documentation updated and task logged.
## [2025-06-26] Add time-decay weighting to win rate
**Prompt:** Codex, adjust the win-rate feature to apply time-decay — give more weight to races in the past 30 days vs those over 90 days old
**Files Changed:** win_rate_by_tag.py, tests/test_win_rate_by_tag.py, Docs/CHANGELOG.md, Docs/monster_overview.md, Docs/monster_todo.md, codex_log.md
**Outcome:** Win-rate calculations now prioritise recent races; new test verifies weighting.


## [2025-06-26] Clean up script list
**Prompt:** Remove obsolete paths and deduplicate names in all_scripts.txt.
**Files Changed:** all_scripts.txt, Docs/CHANGELOG.md, codex_log.md
**Outcome:** all_scripts.txt lists each script once; obsolete secrets entry removed.

## [2025-06-26] Weekly ROI commentary logs
**Prompt:** After the weekly ROI summary is generated, append a brief commentary block summarizing key insights.
**Files Changed:** roi/weekly_roi_summary.py, tests/test_weekly_commentary.py, Docs/CHANGELOG.md, Docs/monster_overview.md, Docs/monster_todo.md, codex_log.md
**Outcome:** summary_commentary_<week>.txt saved with top performer, worst day and trend.


## [2025-06-26] Update todo doc reference
**Prompt:** Edit AGENTS.md to reference Docs/monster_todo.md.
**Files Changed:** AGENTS.md, Docs/CHANGELOG.md, Docs/monster_todo.md, codex_log.md
**Outcome:** Documentation now points to the correct todo file.


## [2025-06-26] Add weekly ROI trend chart
**Prompt:** Create a matplotlib line graph showing ROI per day for the past 7 days and save it to `logs/roi/roi_trend_<week>.png`.
**Files Changed:** roi/weekly_roi_summary.py, Docs/CHANGELOG.md, Docs/monster_overview.md, Docs/monster_todo.md, Docs/TIPPING_MONSTER_ROI_OVERVIEW.md, codex_log.md
**Outcome:** Weekly summary now outputs an ROI trend chart for each week.


## [2025-06-26] Trainer intent profiler
**Prompt:** Create scripts to tag tips when trainers show strong recent form, run multiple horses or drop a horse in class after a layoff.
**Files Changed:** core/trainer_stable_profile.py, trainer_intent_profiler.py, core/dispatch_tips.py, core/tip.py, tests/test_trainer_stable_profile.py, tests/test_trainer_intent_profiler.py, tests/test_dispatch_tips.py, Docs/CHANGELOG.md, Docs/monster_overview.md, Docs/monster_todo.md, codex_log.md
**Outcome:** New stable-form field on tips and tagging logic for in-form trainers, multi-runner yards and class-drop layoffs.



## [2025-06-25] Add NAP performance tracker
**Prompt:** Create nap_tracker.py to log NAP results over time.
**Files Changed:** roi/nap_tracker.py, tests/test_nap_tracker.py, Docs/CHANGELOG.md, Docs/monster_todo.md, Docs/monster_overview.md, codex_log.md
**Outcome:** New script logs daily NAP ROI to nap_history.csv and can summarise weekly.


## [2025-06-25] Add band performance to ROI summaries
**Prompt:** Update weekly and daily ROI scripts to break down results by confidence band.
**Files Changed:** roi/weekly_roi_summary.py, roi/send_daily_roi_summary.py, Docs/CHANGELOG.md, codex_log.md
**Outcome:** ROI summaries now include per-band stats with emoji highlights and CSV logs.

## [2025-06-25] Add staking simulator
**Prompt:** Create `simulate_staking.py` to compare level, confidence, and value staking profiles.
**Files Changed:** simulate_staking.py, tests/test_simulate_staking.py, Docs/CHANGELOG.md, Docs/monster_overview.md, Docs/TIPPING_MONSTER_ROI_OVERVIEW.md, Docs/script_audit.txt, all_scripts.txt, codex_log.md
**Outcome:** New script outputs profit summaries and a profit curve chart.

## [2025-06-24] Add value_score tagging
**Prompt:** Codex, update inference to calculate a value_score = (confidence / bf_sp) * 100. Tag as 💰 Value Pick if score > 5. Log and send as normal tip with tag.
**Files Changed:** core/merge_odds_into_tips.py, core/dispatch_tips.py, tests/test_dispatch_tips.py, Docs/monster_overview.md, Docs/monster_todo.md, Docs/CHANGELOG.md, codex_log.md
**Outcome:** Tips now include a value_score field and are tagged "💰 Value Pick" when the score exceeds 5.

## [2025-06-24] Add rolling ROI script
**Prompt:** Compute 30-day rolling ROI from sent logs.
**Files Changed:** generate_rolling_roi.py, Docs/CHANGELOG.md, Docs/monster_todo.md, Docs/TIPPING_MONSTER_ROI_OVERVIEW.md, all_scripts.txt, codex_log.md
**Outcome:** New CSV logs daily and rolling ROI figures.


## [2025-06-24] Add public ROI dashboard
**Prompt:** Codex, build public_dashboard.py using Streamlit. Load _sent.csv files, show ROI charts and tag stats.
**Files Changed:** public_dashboard.py, all_scripts.txt, Docs/CHANGELOG.md, Docs/monster_todo.md, codex_log.md
**Outcome:** New dashboard visualises ROI from sent tips only.


## [2025-06-23] Log auto tweets in dev mode
**Prompt:** Before posting tweets, check `TM_DEV_MODE`.
**Files Changed:** monstertweeter/auto_tweet_tips.py, Docs/ops.md, Docs/quickstart.md, tests/test_auto_tweet_dev_mode.py, Docs/CHANGELOG.md, codex_log.md
**Outcome:** Tweets are written to `logs/dev/twitter.log` when `TM_DEV_MODE=1`.

## [2025-06-08] Fix README security review link
**Prompt:** Update README to reference Docs/SECURITY_REVIEW.md and verify Docs prefixes.
**Files Changed:** README.md, Docs/CHANGELOG.md, codex_log.md
**Outcome:** Fixed documentation link inconsistencies.


## [2025-06-22] Add tag ROI table to streamlit
**Prompt:** Codex, add a table to streamlit_pauls_view.py showing ROI, strike rate, and profit per tag.
**Files Changed:** streamlit_pauls_view.py, Docs/CHANGELOG.md, Docs/monster_todo.md, Docs/TIPPING_MONSTER_ROI_TODO.md, all_scripts.txt, codex_log.md
**Outcome:** Paul's dashboard now highlights top-performing tags.
## [2025-06-08] Remove invalid model_drift_report install
**Prompt:** Fix GitHub workflow failing because package `model_drift_report` is missing.
**Files Changed:** .github/workflows/python-tests.yml, Docs/CHANGELOG.md, codex_log.md
**Outcome:** Workflow now installs only standard dependencies and uses local module.

## [2025-06-20] Add Danger Fav candidate script
**Prompt:** Create generate_lay_candidates.py to flag favourites with low Monster confidence.
**Files Changed:** generate_lay_candidates.py, tests/test_generate_lay_candidates.py, Docs/CHANGELOG.md, Docs/monster_overview.md, Docs/TIPPING_MONSTER_PRODUCTS.md, all_scripts.txt, codex_log.md
**Outcome:** Script outputs Danger Fav candidates and accompanying test added.

## [2025-06-20] Add Danger Fav dispatch and ROI tracking
**Prompt:** Create dispatch_danger_favs.py, update dashboard with Danger Fav view, and add ROI tracker for lays.
**Files Changed:** dispatch_danger_favs.py, track_lay_candidates_roi.py, cli/streamlit_dashboard.py, Docs/CHANGELOG.md, Docs/monster_overview.md, Docs/TIPPING_MONSTER_PRODUCTS.md, all_scripts.txt, tests/test_track_lay_candidates_roi.py, codex_log.md
**Outcome:** Danger Fav alerts can be sent to Telegram and ROI tracking logic implemented.

## [2025-06-21] Export Danger Fav CSV summary
**Prompt:** Create export_lay_candidates_csv.py to convert danger_favs.jsonl to CSV.
**Files Changed:** export_lay_candidates_csv.py, all_scripts.txt, Docs/CHANGELOG.md, Docs/monster_overview.md, Docs/TIPPING_MONSTER_PRODUCTS.md, codex_log.md
**Outcome:** Users can easily view Danger Fav candidates in spreadsheet form.

## [2025-06-08] Completed TODO Audit
**Prompt:** Audit monster_todo.md and mark completed tasks.
**Files Changed:** Docs/monster_todo.md, codex_log.md
**Outcome:** Added checkmarks and dates for finished tasks.

## [2025-06-08] Fix CLI tests typo
**Prompt:** Replace `subparpers.add_parser` with `subparsers.add_parser` in tests/test_tmcli.py.
**Files Changed:** tests/test_tmcli.py, Docs/CHANGELOG.md, codex_log.md
**Outcome:** Healthcheck subcommand parser now created correctly; pre-commit and pytest pass.
## [2025-06-08] Mark additional completed tasks
**Prompt:** Tick off snapshot alert, self-heal, and delta_tag tasks in monster_todo.md.
**Files Changed:** Docs/monster_todo.md, Docs/CHANGELOG.md, codex_log.md
**Outcome:** Documentation reflects completed features.

## [2025-06-08] Add rolling ROI chart to Paul's View
**Prompt:** Add 30-day rolling ROI line chart to streamlit_pauls_view.py
**Files Changed:** cli/pauls_view_dashboard.py, Docs/monster_todo.md, Docs/CHANGELOG.md, tests/test_model_drift_report.py
**Outcome:** Dashboard now plots 30-day ROI trend; docs updated; failing test fixed.


## [2025-06-08] Add weekly ROI Telegram command
**Prompt:** Implement /roi command to show current week's profit, ROI, and win/place stats.
**Files Changed:** telegram_bot.py, tests/test_telegram_bot.py, Docs/CHANGELOG.md, Docs/monster_todo.md, README.md, codex_log.md
**Outcome:** Telegram bot now returns weekly ROI summary via /roi.


## [2025-06-08] Add log archiving utility
**Prompt:** Create archive_old_logs.py to zip and move logs older than 14 days into logs/archive/.
**Files Changed:** utils/archive_old_logs.py, tests/test_archive_old_logs.py, Docs/CHANGELOG.md, Docs/monster_todo.md, Docs/monster_overview.md, Docs/script_audit.txt, codex_log.md
**Outcome:** Old log files can be compressed automatically and documentation updated.


## [2025-06-21] Tag Value Wins in ROI tracker
**Prompt:** Update ROI tracker to label winning tips with `odds_delta` > 5.0 as "💸 Value Win".
**Files Changed:** roi/tag_roi_tracker.py, tests/test_model_drift_report.py, Docs/CHANGELOG.md, Docs/monster_todo.md, codex_log.md
**Outcome:** High-delta winners now flagged for future analysis; failing test patched.

## [2025-06-21] Add /nap command to Telegram bot
**Prompt:** Telegram /nap command with stats
**Files Changed:** telegram_bot.py, tests/test_telegram_bot.py, Docs/monster_todo.md, Docs/CHANGELOG.md, Docs/monster_overview.md, codex_log.md
**Outcome:** Bot now reports last NAP results and ROI via /nap command.


## [2025-06-21] Add place-focused training script
**Prompt:** Clone train_model_v6.py to create train_place_model.py predicting top 3 finishes.
**Files Changed:** train_place_model.py, all_scripts.txt, Docs/CHANGELOG.md, Docs/monster_overview.md, Docs/monster_todo.md, README.md, codex_log.md
**Outcome:** New place model training script added and docs updated.

## [2025-06-08] Add bankroll drawdown tracking
**Prompt:** Codex, update roi_tracker_advised.py to include cumulative profit and drawdown tracking in the output logs.
**Files Changed:** roi/roi_tracker_advised.py, roi/weekly_roi_summary.py, Docs/CHANGELOG.md, Docs/monster_overview.md, Docs/monster_todo.md, codex_log.md
**Outcome:** Daily and weekly ROI summaries now display bankroll figures and worst historical drawdown.
## [2025-06-21] Consolidate changelog entries
**Prompt:** Remove ======= lines and merge duplicate 2025-06-08 sections in Docs/CHANGELOG.md.
**Files Changed:** Docs/CHANGELOG.md, codex_log.md
**Outcome:** CHANGELOG.md now has a single well-formatted 2025-06-08 entry.

## [2025-06-23] Remove outdated check_betfair_market_times.py
**Prompt:** Delete or update script per audit. Deleted and cleaned references.
**Files Changed:** utils/check_betfair_market_times.py (deleted), all_scripts.txt, Docs/script_audit.txt, Docs/CHANGELOG.md, Docs/monster_todo.md, codex_log.md
**Outcome:** Unused script removed and documentation updated.



## [2025-06-23] Remove redundant README section
**Prompt:** Delete the duplicate `self_train_from_history.py` paragraph.
**Files Changed:** README.md, Docs/CHANGELOG.md, codex_log.md
**Outcome:** README now contains one complete explanation of the script.
## [2025-06-23] Fix docs links
**Prompt:** Replace `../docs/` with `../Docs/` for script_audit.txt and SECURITY_REVIEW.md.
**Files Changed:** Docs/README.md, README.md, Docs/CHANGELOG.md, codex_log.md
**Outcome:** Documentation links now correctly reference the capitalised Docs directory.



## [2025-06-24] Add tag commentary helper
**Prompt:** Refactor commentary generation into a reusable function and update dispatch logic.
**Files Changed:** utils/commentary.py, core/dispatch_tips.py, Docs/CHANGELOG.md, Docs/monster_overview.md, Docs/monster_todo.md, codex_log.md, tests/test_commentary.py
**Outcome:** Telegram tips and logs now include concise tag-based commentary.

## [2025-06-24] Add Stats API server
**Prompt:** Build stats_api.py that exposes /roi, /tips, /tags endpoints using FastAPI and serve JSON from latest logs.
**Files Changed:** stats_api.py, tests/test_stats_api.py, requirements.txt, Docs/CHANGELOG.md, Docs/monster_todo.md, codex_log.md
**Outcome:** New FastAPI server returns latest ROI, tips and tag summaries for dashboards.


## [2025-06-24] Add Draw Advantage tag
**Prompt:** Enhance inference to tag runners with 📊 Draw Advantage if draw_bias_rank > 0.7.
**Files Changed:** core/run_inference_and_select_top1.py, core/dispatch_tips.py, tests/test_dispatch_tips.py, Docs/CHANGELOG.md, Docs/monster_todo.md, codex_log.md
**Outcome:** Tips JSON now includes the Draw Advantage tag and Telegram commentary reflects the bias.


## [2025-06-24] Add unit test for inference script
**Prompt:** Write unit tests for run_inference_and_select_top1.py.
**Files Changed:** tests/test_run_inference_and_select_top1.py, Docs/CHANGELOG.md, Docs/monster_todo.md, codex_log.md
**Outcome:** Test verifies NAP selection and tagging logic.


## [2025-06-24] Add Telegram confidence commentary
**Prompt:** Enhance `dispatch_tips.py` to add a model confidence line.
**Files Changed:** core/dispatch_tips.py, tests/test_dispatch_tips.py, Docs/CHANGELOG.md, Docs/monster_todo.md, codex_log.md
**Outcome:** Added confidence summary line with tag reasons.

## [2025-06-25] Refactor tips into dataclass
**Prompt:** Refactor tip dictionaries into a Tip dataclass.
**Files Changed:** core/tip.py, core/dispatch_tips.py, core/dispatch_all_tips.py, roi/calibrate_confidence_daily.py, roi/generate_subscriber_log.py, roi/generate_tweet.py, roi/roi_tracker_advised.py, roi/tag_roi_tracker.py
**Outcome:** Scripts now use the dataclass for loading and saving tips.

## [2025-06-23] Add tip_control_panel CLI
**Prompt:** Create tip_control_panel.py script with manual tip selection and Telegram send.
**Files Changed:** tip_control_panel.py, Docs/CHANGELOG.md, Docs/monster_todo.md
**Outcome:** Added interactive CLI for manual dispatch with dev-mode support.
## [2025-06-25] Log Danger Fav outcomes
**Prompt:** Enhance generate_lay_candidates.py to log results of tagged Danger Favs.
**Files Changed:** generate_lay_candidates.py, tests/test_generate_lay_candidates.py, Docs/CHANGELOG.md, Docs/monster_overview.md, Docs/TIPPING_MONSTER_PRODUCTS.md, Docs/monster_todo.md, codex_log.md
**Outcome:** Script now appends daily Danger Fav results to logs/danger_fav_history.csv and optional Telegram summary.

## [2025-06-24] Add /tip Telegram command
**Prompt:** Add new /tip command to Telegram bot returning latest horse tip.
**Files Changed:** telegram_bot.py, tests/test_telegram_bot.py, Docs/CHANGELOG.md, Docs/monster_overview.md, Docs/monster_todo.md, codex_log.md
**Outcome:** Bot replies with confidence, tags, commentary and odds for the requested horse.
## [2025-06-25] Add expressive commentary style
**Prompt:** Add modular tone templates with CLI/env control.
**Files Changed:** utils/commentary.py, tests/test_commentary.py, core/dispatch_tips.py, cli/tmcli.py, Docs/CHANGELOG.md, Docs/monster_todo.md, codex_log.md
**Outcome:** Commentary can be rendered in basic or expressive tone via `--comment-style` or `TM_COMMENT_STYLE`.

## [2025-06-26] Extend rolling ROI tracking
**Prompt:** Implement rolling_roi_30.csv with wins, places, tips and strike rate; auto-update via ROI pipeline.
**Files Changed:** generate_rolling_roi.py, roi/run_roi_pipeline.sh, Docs/CHANGELOG.md, Docs/TIPPING_MONSTER_ROI_OVERVIEW.md, Docs/monster_todo.md, codex_log.md
**Outcome:** New CSV log summarises the last 30 days and is refreshed daily.



## [2025-06-24] Add combo generator
**Prompt:** Create generate_combos.py to suggest doubles and trebles from top tips.
**Files Changed:** generate_combos.py, tests/test_generate_combos.py, Docs/CHANGELOG.md, Docs/monster_overview.md, Docs/quickstart.md, Docs/script_audit.txt, Docs/TIPPING_MONSTER_PRODUCTS.md, Docs/monster_todo.md, codex_log.md
**Outcome:** Added combo generator script and documentation.


## [2025-06-27] Document stable-level intent profiler
**Prompt:** Add TODO entry for a stable-level intent profiler referencing `trainer_intent_score.py`.
**Files Changed:** Docs/monster_todo.md, Docs/CHANGELOG.md, codex_log.md
**Outcome:** New backlog item outlines intent scoring with trainer win-rate tracking and multiple-entry detection.

## [2025-06-29] Add --dev flags to S3 scripts
**Prompt:** Add --dev argument to core/fetch_betfair_odds.py, run_inference_and_select_top1.py and model_feature_importance.py.
**Files Changed:** core/fetch_betfair_odds.py, core/run_inference_and_select_top1.py, model_feature_importance.py, Docs/dev_command_reference.md, README.md, Docs/CHANGELOG.md, codex_log.md
**Outcome:** Dev mode now skips S3 uploads in these scripts.

## [2025-06-25] Add stale penalty feature
**Prompt:** Update inference to penalise stale form and layoff.
**Files Changed:** core/flatten_racecards_v3.py, features.json, tests/test_explain_model_decision.py, Docs/CHANGELOG.md, Docs/monster_overview.md, Docs/monster_todo.md, codex_log.md
**Outcome:** Added stale_penalty feature to dataset and documentation updated.



## [2025-06-30] Mark features complete in docs
**Prompt:** Prefix SHAP explanations and confidence band filtering with checkmarks.
**Files Changed:** Docs/monster_overview.md, Docs/CHANGELOG.md, codex_log.md
**Outcome:** Documentation updated to reflect completed features.

## [2025-06-30] Document dev mode and intent profiler
**Prompt:** Summarise post-2025-06-01 changelog items in overview docs.
**Files Changed:** Docs/monster_overview.md, Docs/TIPPING_MONSTER_PRODUCTS.md, Docs/CHANGELOG.md, codex_log.md
**Outcome:** Overview now notes dev-mode S3 skipping, intent profiler, and value tag.

## [2025-07-01] Clarify secrets finding
**Prompt:** Update security review to note `.env.example` and mention that credentials were removed from version control. Summarise in changelog.
**Files Changed:** Docs/SECURITY_REVIEW.md, Docs/CHANGELOG.md, codex_log.md
**Outcome:** Security review now references the example environment file and records that secrets were purged.


## [2025-06-30] Renumber TODO tasks 92-98
**Prompt:** Renumber tasks 92-96 sequentially.
**Files Changed:** Docs/monster_todo.md, Docs/CHANGELOG.md, codex_log.md
**Outcome:** Fixed numbering duplication and noted cleanup in changelog.


## [2025-07-01] Remove sniper subsystem references
**Prompt:** Document removal of sniper cron jobs in ops docs and update CHANGELOG.
**Files Changed:** Docs/ops.md, Docs/CHANGELOG.md, codex_log.md
**Outcome:** Sniper-related cron entries commented out with June 2025 removal note.

s
## [2025-07-01] Sync v7 feature status
**Prompt:** Edit monster_overview.md bullet list and update changelog.
**Files Changed:** Docs/monster_overview.md, Docs/CHANGELOG.md, codex_log.md
**Outcome:** Marked parallel model comparison and drawdown tracking as complete.


## [2025-07-02] Skip Telegram alerts in safecron when dev mode
**Prompt:** Modify safecron.sh to respect TM_DEV_MODE and update docs.
**Files Changed:** utils/safecron.sh, Docs/README.md, Docs/ops.md, Docs/CHANGELOG.md, codex_log.md
**Outcome:** Cron helper no longer sends Telegram alerts when TM_DEV_MODE=1; documentation updated.

## [2025-07-02] Validate Telegram API responses
**Prompt:** After posting to the Telegram API in `tippingmonster/utils.py`, check
`response.status_code`. Log or raise an error if the response is not successful
(status code >= 400). Update existing tests in `tests/test_utils.py` to cover
failure cases. Document the new behaviour in `Docs/CHANGELOG.md`.
**Files Changed:** tippingmonster/utils.py, tests/test_utils.py, Docs/CHANGELOG.md, codex_log.md
**Outcome:** Telegram helpers now raise `RuntimeError` when the API returns an
error. Added tests for failing responses and documented in changelog.

## [2025-07-04] Fix Makefile whitespace
**Prompt:** `make test` failed with `missing separator`.
**Files Changed:** Makefile
**Outcome:** Replaced spaces with a tab for the `dev-check` rule.

## [2025-07-04] Update dev-check path
**Prompt:** Replace ./dev-check.sh references in docs with ./utils/dev-check.sh.
**Files Changed:** Docs/quickstart.md, Docs/CHANGELOG.md, codex_log.md
**Outcome:** Quickstart guide now references correct script path; changelog updated.

## [2025-07-05] Ensure racecards script imports
**Prompt:** Create `rpscrape/scripts/utils/__init__.py` and export `PYTHONPATH` in `daily_upload_racecards.sh`.
**Files Changed:** rpscrape/scripts/utils/__init__.py, core/daily_upload_racecards.sh, Docs/CHANGELOG.md, codex_log.md
**Outcome:** Racecard upload script imports utility modules without errors.

## [2025-07-03] dev-check resolves repo root
**Prompt:** Update dev-check.sh so it can be run from any path.
**Files Changed:** utils/dev-check.sh, Docs/quickstart.md, README.md, Docs/CHANGELOG.md, codex_log.md, tests/test_dev_check.py, tests/test_nap_tracker.py, core/run_inference_and_select_top1.py
**Outcome:** Script now detects repo root via git and unit test ensures it runs correctly from the repo root. Updated nap tracker test to reset `TM_DEV_MODE` and replaced incomplete inference script with a minimal version.

## [2025-07-05] Ensure log directories exist
**Prompt:** After setting `LOG_DIR`, add `mkdir -p "$LOG_DIR/inference" "$LOG_DIR/dispatch"`.
**Files Changed:** core/run_pipeline_with_venv.sh, Docs/CHANGELOG.md, codex_log.md
**Outcome:** Pipeline runs without missing directory errors.

## [2025-06-11] Fix Makefile script paths
**Prompt:** Makefile isnt correct
**Files Changed:** Makefile, Docs/CHANGELOG.md, codex_log.md
**Outcome:** Makefile targets call scripts from `core/` and `roi/` directories.

## [2025-07-04] Fix Makefile whitespace
**Prompt:** `make test` failed with `missing separator`.
**Files Changed:** Makefile
**Outcome:** Replaced spaces with a tab for the `dev-check` rule.

## [2025-07-08] Add production cheatsheet
**Prompt:** Provide simple dev-to-prod instructions and script explanations
**Files Changed:** Docs/prod_setup_cheatsheet.md, Docs/README.md, Docs/CHANGELOG.md
**Outcome:** Added new cheatsheet doc and referenced it in main docs.

## [2025-07-09] Inject repo root path for dispatch scripts
**Prompt:** In `core/dispatch_tips.py`, inject repo-root path and update docs.
**Files Changed:** core/dispatch_tips.py, core/dispatch_all_tips.py, roi/generate_tweet.py, roi/roi_tracker_advised.py, roi/calibrate_confidence_daily.py, roi/generate_subscriber_log.py, roi/tag_roi_tracker.py, README.md, Docs/ec2_setup_guide.md, Docs/quickstart.md, Docs/CHANGELOG.md
**Outcome:** Scripts now run from within subfolders without `PYTHONPATH`; docs mention using `PYTHONPATH` or `python -m` when running by path.


## [2025-07-08] Fix CLI import paths
**Prompt:** Ensure `model_feature_importance` and `tippingmonster` imports work when running `tmcli.py` directly.
**Files Changed:** cli/tmcli.py, Docs/CHANGELOG.md, codex_log.md
**Outcome:** CLI runs from the repo root without `ModuleNotFoundError`.

## [2025-07-09] Fix lint errors
**Prompt:** core/compare_model_v6_v7.py:13:1: F401 'datetime.date' imported but unused
**Files Changed:** core/compare_model_v6_v7.py, core/fetch_betfair_odds.py, explain_model_decision.py, telegram_bot.py, tip_control_panel.py, tests/test_codex_logger.py, tests/test_dispatch_tips.py, tests/test_model_drift_report.py, tests/test_self_training_loop.py, tests/test_telegram_bot.py, Docs/CHANGELOG.md, Docs/monster_overview.md, Docs/monster_todo.md, codex_log.md
**Outcome:** Removed unused imports and spacing issues; updated docs and task log


## [2025-07-10] Final v7 cleanup features
**Prompt:** Implement final cleanup tasks including new bot commands, ROI defaults, tag filtering and SHAP summary.
**Files Changed:** telegram_bot.py, core/extract_best_realistic_odds.py, roi/roi_tracker_advised.py, roi/tag_roi_tracker.py, streamlit_pauls_view.py, train_model_v6.py, model_feature_importance.py, Docs/monster_overview.md, Docs/monster_todo.md, Docs/CHANGELOG.md
**Outcome:** Added /ping and /help commands, clearer odds error, default ROI mode, tag filter option, SHAP logging, updated docs.

## [2025-07-10] Course filter for dispatch
**Prompt:** I need a dispatch tips but to be able to filter for all races at a track for example royal ascot
**Files Changed:** core/dispatch_tips.py, tippingmonster/helpers.py, cli/tmcli.py, tests/test_tmcli.py, tests/test_dispatch_tips.py, README.md, Docs/monster_overview.md, Docs/CHANGELOG.md, Docs/monster_todo.md, codex_log.md
**Outcome:** Added `--course` argument to filter tips by racecourse. Updated docs and tests.

<<<<<<< HEAD
=======

>>>>>>> b5bfe8de
## [2025-07-11] Telegram confidence override
**Prompt:** Implement Telegram-based override for minimum confidence threshold.
**Files Changed:** telegram_bot.py, core/dispatch_tips.py, tippingmonster/utils.py, tests/test_conf_override.py, .env.example, Docs/monster_overview.md, Docs/CHANGELOG.md, Docs/monster_todo.md
**Outcome:** Added `/override_conf`, `/reset_conf`, `/conf_status` commands and override logic applied during dispatch.

<<<<<<< HEAD

=======
>>>>>>> b5bfe8de
## [2025-07-10] Add tip sanity checker
**Prompt:** Create check_tip_sanity.py to warn about low confidence tips, NAP confidence under 0.8 and missing odds or stake.
**Files Changed:** check_tip_sanity.py, tests/test_check_tip_sanity.py, Docs/CHANGELOG.md, Docs/monster_overview.md, Docs/monster_todo.md, codex_log.md
**Outcome:** New script loads the latest sent tips and prints warnings for any issues. Added tests and documentation.

## [2025-07-10] Add backup validator script
**Prompt:** Backup Validator - ensure root scripts are backed up
**Files Changed:** backup_validator.py, Docs/CHANGELOG.md, Docs/monster_todo.md, codex_log.md
**Outcome:** Created timestamped backup tool and updated docs.


## [2025-07-11] Add summarise_logs utility
**Prompt:** Create summarise_logs.py for 7-day log checks with win/place counts.
**Files Changed:** summarise_logs.py, tests/test_summarise_logs.py, Docs/CHANGELOG.md, Docs/monster_todo.md, codex_log.md
**Outcome:** New script summarises log status; tests and documentation updated.

<<<<<<< HEAD
=======
## [2025-07-12] Clarify dev mode in pipeline
**Prompt:** Add README note that `--dev`/`TM_DEV_MODE=1` stops real Telegram posts and S3 uploads when testing.
**Files Changed:** README.md, Docs/CHANGELOG.md, Docs/monster_todo.md, codex_log.md
**Outcome:** Documentation updated with explicit warning about dev mode.


## [2025-07-12] Harden pipeline script
**Prompt:** Add strict mode, safer line count, whitespace trim and AWS check in run_pipeline_with_venv.sh
**Files Changed:** core/run_pipeline_with_venv.sh, Docs/CHANGELOG.md, Docs/monster_todo.md, codex_log.md
**Outcome:** Pipeline aborts on errors, counts tips reliably and skips S3 upload if AWS CLI missing.
>>>>>>> b5bfe8de
<|MERGE_RESOLUTION|>--- conflicted
+++ resolved
@@ -446,19 +446,13 @@
 **Files Changed:** core/dispatch_tips.py, tippingmonster/helpers.py, cli/tmcli.py, tests/test_tmcli.py, tests/test_dispatch_tips.py, README.md, Docs/monster_overview.md, Docs/CHANGELOG.md, Docs/monster_todo.md, codex_log.md
 **Outcome:** Added `--course` argument to filter tips by racecourse. Updated docs and tests.
 
-<<<<<<< HEAD
-=======
-
->>>>>>> b5bfe8de
+
 ## [2025-07-11] Telegram confidence override
 **Prompt:** Implement Telegram-based override for minimum confidence threshold.
 **Files Changed:** telegram_bot.py, core/dispatch_tips.py, tippingmonster/utils.py, tests/test_conf_override.py, .env.example, Docs/monster_overview.md, Docs/CHANGELOG.md, Docs/monster_todo.md
 **Outcome:** Added `/override_conf`, `/reset_conf`, `/conf_status` commands and override logic applied during dispatch.
 
-<<<<<<< HEAD
-
-=======
->>>>>>> b5bfe8de
+
 ## [2025-07-10] Add tip sanity checker
 **Prompt:** Create check_tip_sanity.py to warn about low confidence tips, NAP confidence under 0.8 and missing odds or stake.
 **Files Changed:** check_tip_sanity.py, tests/test_check_tip_sanity.py, Docs/CHANGELOG.md, Docs/monster_overview.md, Docs/monster_todo.md, codex_log.md
@@ -475,8 +469,7 @@
 **Files Changed:** summarise_logs.py, tests/test_summarise_logs.py, Docs/CHANGELOG.md, Docs/monster_todo.md, codex_log.md
 **Outcome:** New script summarises log status; tests and documentation updated.
 
-<<<<<<< HEAD
-=======
+
 ## [2025-07-12] Clarify dev mode in pipeline
 **Prompt:** Add README note that `--dev`/`TM_DEV_MODE=1` stops real Telegram posts and S3 uploads when testing.
 **Files Changed:** README.md, Docs/CHANGELOG.md, Docs/monster_todo.md, codex_log.md
@@ -487,4 +480,4 @@
 **Prompt:** Add strict mode, safer line count, whitespace trim and AWS check in run_pipeline_with_venv.sh
 **Files Changed:** core/run_pipeline_with_venv.sh, Docs/CHANGELOG.md, Docs/monster_todo.md, codex_log.md
 **Outcome:** Pipeline aborts on errors, counts tips reliably and skips S3 upload if AWS CLI missing.
->>>>>>> b5bfe8de
+
