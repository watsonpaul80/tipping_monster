
## [2025-07-10] Add SHAP commentary helper
**Prompt:** Integrate new explanation engine for punter commentary.
**Files Changed:** utils/shap_commentary.py, tests/test_shap_commentary.py, Docs/CHANGELOG.md, Docs/monster_todo.md
**Outcome:** New helper returns technical summary and Telegram-friendly text.

## [2025-06-12] Append newline to Makefile
**Prompt:** Ensure file ends with newline for consistent formatting.
**Files Changed:** Makefile, Docs/CHANGELOG.md, codex_log.md
**Outcome:** Trailing newline added; pre-commit and tests pass.


## [2025-07-07] Update Makefile paths
**Prompt:** Align Makefile targets with script directories and log change.
**Files Changed:** Makefile, Docs/CHANGELOG.md, codex_log.md
**Outcome:** Train, pipeline, and ROI targets call scripts from `core/` and `roi/`.


## [2025-07-07] Respect explicit chat_id in Telegram helpers
**Prompt:** Update Telegram send helpers to only use the dev chat when no `chat_id` argument is given.
**Files Changed:** tippingmonster/utils.py, tests/test_utils.py, Docs/CHANGELOG.md, Docs/monster_todo.md, Docs/ec2_setup_guide.md, codex_log.md
**Outcome:** Helpers resolve `chat_id` correctly; tests run with `TM_DEV` unset and sandbox item marked complete.

## [2025-07-07] Document TM_DEV_MODE for EC2 tests
**Prompt:** Amend Docs/ec2_setup_guide.md to emphasise that all test runs should set TM_DEV_MODE=1 to avoid Telegram posts.
**Files Changed:** Docs/ec2_setup_guide.md, Docs/CHANGELOG.md, codex_log.md
**Outcome:** Added guide with dev-mode reminder and updated changelog.


## [2025-06-11] Add EC2 setup guide
**Prompt:** Provide dev to prod instructions for Ubuntu server.
**Files Changed:** Docs/ec2_setup_guide.md, Docs/CHANGELOG.md, codex_log.md
**Outcome:** Documentation explains how to initialise a dev EC2 instance and migrate to prod.


## [2025-07-06] Restore inference script
**Prompt:** Retrieve full `run_inference_and_select_top1.py` from history and ensure tests pass.
**Files Changed:** core/run_inference_and_select_top1.py, Docs/CHANGELOG.md, codex_log.md
**Outcome:** Restored function definitions and `__main__` logic; unit test passes.


## [2025-07-03] Fix dev-check path handling
**Prompt:** Resolve errors when running `utils/dev-check.sh` from the repo root and align docs.
**Files Changed:** utils/dev-check.sh, Makefile, Docs/quickstart.md, Docs/CHANGELOG.md, codex_log.md
**Outcome:** Script now computes repo root via git; Makefile and docs reference correct path.


## [2025-07-05] Make dev-check executable
**Prompt:** Running `./utils/dev-check.sh` failed with "Permission denied".
**Files Changed:** utils/dev-check.sh, Docs/dev_command_reference.md, README.md, Docs/CHANGELOG.md, codex_log.md
**Outcome:** Script marked executable and docs mention using `python3` if the `python` command is missing.


## [2025-06-10] Update dev-check path
**Prompt:** Modify Makefile target to call utils/dev-check.sh and update docs.
**Files Changed:** Makefile, Docs/quickstart.md, Docs/CHANGELOG.md, codex_log.md
**Outcome:** dev-check points to the correct script; docs reflect new path.


## [2025-07-01] Clean up sniper doc references
**Prompt:** Remove outdated bullet points for Steam Sniper docs.
**Files Changed:** Docs/README.md, Docs/CHANGELOG.md, codex_log.md
**Outcome:** README no longer lists obsolete sniper documents.

## [2025-06-27] Add upload_to_s3 helper
**Prompt:** Centralise S3 uploads with a helper that skips when TM_DEV_MODE=1. Update scripts, docs and tests.
**Files Changed:** tippingmonster/utils.py, tippingmonster/__init__.py, core/fetch_betfair_odds.py, core/run_inference_and_select_top1.py, core/train_model_v6.py, core/train_modelv7.py, train_place_model.py, model_feature_importance.py, core/daily_upload_racecards.sh, core/daily_upload_results.sh, core/daily_flatten.sh, tests/test_utils.py, README.md, .env.example, Docs/dev_command_reference.md, Docs/CHANGELOG.md, Docs/monster_todo.md, codex_log.md
**Outcome:** Uploads respect dev mode via a shared helper; documentation reflects the change.

## [2025-06-09] QA review log update
**Prompt:** Document heuristic intent tags and missing stable tactics profiling.
**Files Changed:** codex_log.md
**Outcome:** Added note on run_inference_and_select_top1.py and dispatch_tips.py tags; advanced stable tactics profiling pending.

## [2025-06-26] Document TM_DEV variables
**Prompt:** Add TM_DEV and TM_DEV_MODE lines to `.env.example` and update docs.
**Files Changed:** .env.example, Docs/README.md, README.md, Docs/CHANGELOG.md, codex_log.md
**Outcome:** Example env and docs explain dev routing and disabling posts.


## [2025-06-26] Update script audit for ensure_sent_tips.py
**Prompt:** Mark utils/ensure_sent_tips.py as keep in script_audit.txt and note usage in CLI and tests.
**Files Changed:** Docs/script_audit.txt, Docs/CHANGELOG.md, Docs/monster_todo.md, codex_log.md
**Outcome:** Documentation updated and task logged.
## [2025-06-26] Add time-decay weighting to win rate
**Prompt:** Codex, adjust the win-rate feature to apply time-decay — give more weight to races in the past 30 days vs those over 90 days old
**Files Changed:** win_rate_by_tag.py, tests/test_win_rate_by_tag.py, Docs/CHANGELOG.md, Docs/monster_overview.md, Docs/monster_todo.md, codex_log.md
**Outcome:** Win-rate calculations now prioritise recent races; new test verifies weighting.


## [2025-06-26] Clean up script list
**Prompt:** Remove obsolete paths and deduplicate names in all_scripts.txt.
**Files Changed:** all_scripts.txt, Docs/CHANGELOG.md, codex_log.md
**Outcome:** all_scripts.txt lists each script once; obsolete secrets entry removed.

## [2025-06-26] Weekly ROI commentary logs
**Prompt:** After the weekly ROI summary is generated, append a brief commentary block summarizing key insights.
**Files Changed:** roi/weekly_roi_summary.py, tests/test_weekly_commentary.py, Docs/CHANGELOG.md, Docs/monster_overview.md, Docs/monster_todo.md, codex_log.md
**Outcome:** summary_commentary_<week>.txt saved with top performer, worst day and trend.


## [2025-06-26] Update todo doc reference
**Prompt:** Edit AGENTS.md to reference Docs/monster_todo.md.
**Files Changed:** AGENTS.md, Docs/CHANGELOG.md, Docs/monster_todo.md, codex_log.md
**Outcome:** Documentation now points to the correct todo file.


## [2025-06-26] Add weekly ROI trend chart
**Prompt:** Create a matplotlib line graph showing ROI per day for the past 7 days and save it to `logs/roi/roi_trend_<week>.png`.
**Files Changed:** roi/weekly_roi_summary.py, Docs/CHANGELOG.md, Docs/monster_overview.md, Docs/monster_todo.md, Docs/TIPPING_MONSTER_ROI_OVERVIEW.md, codex_log.md
**Outcome:** Weekly summary now outputs an ROI trend chart for each week.


## [2025-06-26] Trainer intent profiler
**Prompt:** Create scripts to tag tips when trainers show strong recent form, run multiple horses or drop a horse in class after a layoff.
**Files Changed:** core/trainer_stable_profile.py, trainer_intent_profiler.py, core/dispatch_tips.py, core/tip.py, tests/test_trainer_stable_profile.py, tests/test_trainer_intent_profiler.py, tests/test_dispatch_tips.py, Docs/CHANGELOG.md, Docs/monster_overview.md, Docs/monster_todo.md, codex_log.md
**Outcome:** New stable-form field on tips and tagging logic for in-form trainers, multi-runner yards and class-drop layoffs.



## [2025-06-25] Add NAP performance tracker
**Prompt:** Create nap_tracker.py to log NAP results over time.
**Files Changed:** roi/nap_tracker.py, tests/test_nap_tracker.py, Docs/CHANGELOG.md, Docs/monster_todo.md, Docs/monster_overview.md, codex_log.md
**Outcome:** New script logs daily NAP ROI to nap_history.csv and can summarise weekly.


## [2025-06-25] Add band performance to ROI summaries
**Prompt:** Update weekly and daily ROI scripts to break down results by confidence band.
**Files Changed:** roi/weekly_roi_summary.py, roi/send_daily_roi_summary.py, Docs/CHANGELOG.md, codex_log.md
**Outcome:** ROI summaries now include per-band stats with emoji highlights and CSV logs.

## [2025-06-25] Add staking simulator
**Prompt:** Create `simulate_staking.py` to compare level, confidence, and value staking profiles.
**Files Changed:** simulate_staking.py, tests/test_simulate_staking.py, Docs/CHANGELOG.md, Docs/monster_overview.md, Docs/TIPPING_MONSTER_ROI_OVERVIEW.md, Docs/script_audit.txt, all_scripts.txt, codex_log.md
**Outcome:** New script outputs profit summaries and a profit curve chart.

## [2025-06-24] Add value_score tagging
**Prompt:** Codex, update inference to calculate a value_score = (confidence / bf_sp) * 100. Tag as 💰 Value Pick if score > 5. Log and send as normal tip with tag.
**Files Changed:** core/merge_odds_into_tips.py, core/dispatch_tips.py, tests/test_dispatch_tips.py, Docs/monster_overview.md, Docs/monster_todo.md, Docs/CHANGELOG.md, codex_log.md
**Outcome:** Tips now include a value_score field and are tagged "💰 Value Pick" when the score exceeds 5.

## [2025-06-24] Add rolling ROI script
**Prompt:** Compute 30-day rolling ROI from sent logs.
**Files Changed:** generate_rolling_roi.py, Docs/CHANGELOG.md, Docs/monster_todo.md, Docs/TIPPING_MONSTER_ROI_OVERVIEW.md, all_scripts.txt, codex_log.md
**Outcome:** New CSV logs daily and rolling ROI figures.


## [2025-06-24] Add public ROI dashboard
**Prompt:** Codex, build public_dashboard.py using Streamlit. Load _sent.csv files, show ROI charts and tag stats.
**Files Changed:** public_dashboard.py, all_scripts.txt, Docs/CHANGELOG.md, Docs/monster_todo.md, codex_log.md
**Outcome:** New dashboard visualises ROI from sent tips only.


## [2025-06-23] Log auto tweets in dev mode
**Prompt:** Before posting tweets, check `TM_DEV_MODE`.
**Files Changed:** monstertweeter/auto_tweet_tips.py, Docs/ops.md, Docs/quickstart.md, tests/test_auto_tweet_dev_mode.py, Docs/CHANGELOG.md, codex_log.md
**Outcome:** Tweets are written to `logs/dev/twitter.log` when `TM_DEV_MODE=1`.

## [2025-06-08] Fix README security review link
**Prompt:** Update README to reference Docs/SECURITY_REVIEW.md and verify Docs prefixes.
**Files Changed:** README.md, Docs/CHANGELOG.md, codex_log.md
**Outcome:** Fixed documentation link inconsistencies.


## [2025-06-22] Add tag ROI table to streamlit
**Prompt:** Codex, add a table to streamlit_pauls_view.py showing ROI, strike rate, and profit per tag.
**Files Changed:** streamlit_pauls_view.py, Docs/CHANGELOG.md, Docs/monster_todo.md, Docs/TIPPING_MONSTER_ROI_TODO.md, all_scripts.txt, codex_log.md
**Outcome:** Paul's dashboard now highlights top-performing tags.
## [2025-06-08] Remove invalid model_drift_report install
**Prompt:** Fix GitHub workflow failing because package `model_drift_report` is missing.
**Files Changed:** .github/workflows/python-tests.yml, Docs/CHANGELOG.md, codex_log.md
**Outcome:** Workflow now installs only standard dependencies and uses local module.

## [2025-06-20] Add Danger Fav candidate script
**Prompt:** Create generate_lay_candidates.py to flag favourites with low Monster confidence.
**Files Changed:** generate_lay_candidates.py, tests/test_generate_lay_candidates.py, Docs/CHANGELOG.md, Docs/monster_overview.md, Docs/TIPPING_MONSTER_PRODUCTS.md, all_scripts.txt, codex_log.md
**Outcome:** Script outputs Danger Fav candidates and accompanying test added.

## [2025-06-20] Add Danger Fav dispatch and ROI tracking
**Prompt:** Create dispatch_danger_favs.py, update dashboard with Danger Fav view, and add ROI tracker for lays.
**Files Changed:** dispatch_danger_favs.py, track_lay_candidates_roi.py, cli/streamlit_dashboard.py, Docs/CHANGELOG.md, Docs/monster_overview.md, Docs/TIPPING_MONSTER_PRODUCTS.md, all_scripts.txt, tests/test_track_lay_candidates_roi.py, codex_log.md
**Outcome:** Danger Fav alerts can be sent to Telegram and ROI tracking logic implemented.

## [2025-06-21] Export Danger Fav CSV summary
**Prompt:** Create export_lay_candidates_csv.py to convert danger_favs.jsonl to CSV.
**Files Changed:** export_lay_candidates_csv.py, all_scripts.txt, Docs/CHANGELOG.md, Docs/monster_overview.md, Docs/TIPPING_MONSTER_PRODUCTS.md, codex_log.md
**Outcome:** Users can easily view Danger Fav candidates in spreadsheet form.

## [2025-06-08] Completed TODO Audit
**Prompt:** Audit monster_todo.md and mark completed tasks.
**Files Changed:** Docs/monster_todo.md, codex_log.md
**Outcome:** Added checkmarks and dates for finished tasks.

## [2025-06-08] Fix CLI tests typo
**Prompt:** Replace `subparpers.add_parser` with `subparsers.add_parser` in tests/test_tmcli.py.
**Files Changed:** tests/test_tmcli.py, Docs/CHANGELOG.md, codex_log.md
**Outcome:** Healthcheck subcommand parser now created correctly; pre-commit and pytest pass.
## [2025-06-08] Mark additional completed tasks
**Prompt:** Tick off snapshot alert, self-heal, and delta_tag tasks in monster_todo.md.
**Files Changed:** Docs/monster_todo.md, Docs/CHANGELOG.md, codex_log.md
**Outcome:** Documentation reflects completed features.

## [2025-06-08] Add rolling ROI chart to Paul's View
**Prompt:** Add 30-day rolling ROI line chart to streamlit_pauls_view.py
**Files Changed:** cli/pauls_view_dashboard.py, Docs/monster_todo.md, Docs/CHANGELOG.md, tests/test_model_drift_report.py
**Outcome:** Dashboard now plots 30-day ROI trend; docs updated; failing test fixed.


## [2025-06-08] Add weekly ROI Telegram command
**Prompt:** Implement /roi command to show current week's profit, ROI, and win/place stats.
**Files Changed:** telegram_bot.py, tests/test_telegram_bot.py, Docs/CHANGELOG.md, Docs/monster_todo.md, README.md, codex_log.md
**Outcome:** Telegram bot now returns weekly ROI summary via /roi.


## [2025-06-08] Add log archiving utility
**Prompt:** Create archive_old_logs.py to zip and move logs older than 14 days into logs/archive/.
**Files Changed:** utils/archive_old_logs.py, tests/test_archive_old_logs.py, Docs/CHANGELOG.md, Docs/monster_todo.md, Docs/monster_overview.md, Docs/script_audit.txt, codex_log.md
**Outcome:** Old log files can be compressed automatically and documentation updated.


## [2025-06-21] Tag Value Wins in ROI tracker
**Prompt:** Update ROI tracker to label winning tips with `odds_delta` > 5.0 as "💸 Value Win".
**Files Changed:** roi/tag_roi_tracker.py, tests/test_model_drift_report.py, Docs/CHANGELOG.md, Docs/monster_todo.md, codex_log.md
**Outcome:** High-delta winners now flagged for future analysis; failing test patched.

## [2025-06-21] Add /nap command to Telegram bot
**Prompt:** Telegram /nap command with stats
**Files Changed:** telegram_bot.py, tests/test_telegram_bot.py, Docs/monster_todo.md, Docs/CHANGELOG.md, Docs/monster_overview.md, codex_log.md
**Outcome:** Bot now reports last NAP results and ROI via /nap command.


## [2025-06-21] Add place-focused training script
**Prompt:** Clone train_model_v6.py to create train_place_model.py predicting top 3 finishes.
**Files Changed:** train_place_model.py, all_scripts.txt, Docs/CHANGELOG.md, Docs/monster_overview.md, Docs/monster_todo.md, README.md, codex_log.md
**Outcome:** New place model training script added and docs updated.

## [2025-06-08] Add bankroll drawdown tracking
**Prompt:** Codex, update roi_tracker_advised.py to include cumulative profit and drawdown tracking in the output logs.
**Files Changed:** roi/roi_tracker_advised.py, roi/weekly_roi_summary.py, Docs/CHANGELOG.md, Docs/monster_overview.md, Docs/monster_todo.md, codex_log.md
**Outcome:** Daily and weekly ROI summaries now display bankroll figures and worst historical drawdown.
## [2025-06-21] Consolidate changelog entries
**Prompt:** Remove ======= lines and merge duplicate 2025-06-08 sections in Docs/CHANGELOG.md.
**Files Changed:** Docs/CHANGELOG.md, codex_log.md
**Outcome:** CHANGELOG.md now has a single well-formatted 2025-06-08 entry.

## [2025-06-23] Remove outdated check_betfair_market_times.py
**Prompt:** Delete or update script per audit. Deleted and cleaned references.
**Files Changed:** utils/check_betfair_market_times.py (deleted), all_scripts.txt, Docs/script_audit.txt, Docs/CHANGELOG.md, Docs/monster_todo.md, codex_log.md
**Outcome:** Unused script removed and documentation updated.



## [2025-06-23] Remove redundant README section
**Prompt:** Delete the duplicate `self_train_from_history.py` paragraph.
**Files Changed:** README.md, Docs/CHANGELOG.md, codex_log.md
**Outcome:** README now contains one complete explanation of the script.
## [2025-06-23] Fix docs links
**Prompt:** Replace `../docs/` with `../Docs/` for script_audit.txt and SECURITY_REVIEW.md.
**Files Changed:** Docs/README.md, README.md, Docs/CHANGELOG.md, codex_log.md
**Outcome:** Documentation links now correctly reference the capitalised Docs directory.



## [2025-06-24] Add tag commentary helper
**Prompt:** Refactor commentary generation into a reusable function and update dispatch logic.
**Files Changed:** utils/commentary.py, core/dispatch_tips.py, Docs/CHANGELOG.md, Docs/monster_overview.md, Docs/monster_todo.md, codex_log.md, tests/test_commentary.py
**Outcome:** Telegram tips and logs now include concise tag-based commentary.

## [2025-06-24] Add Stats API server
**Prompt:** Build stats_api.py that exposes /roi, /tips, /tags endpoints using FastAPI and serve JSON from latest logs.
**Files Changed:** stats_api.py, tests/test_stats_api.py, requirements.txt, Docs/CHANGELOG.md, Docs/monster_todo.md, codex_log.md
**Outcome:** New FastAPI server returns latest ROI, tips and tag summaries for dashboards.


## [2025-06-24] Add Draw Advantage tag
**Prompt:** Enhance inference to tag runners with 📊 Draw Advantage if draw_bias_rank > 0.7.
**Files Changed:** core/run_inference_and_select_top1.py, core/dispatch_tips.py, tests/test_dispatch_tips.py, Docs/CHANGELOG.md, Docs/monster_todo.md, codex_log.md
**Outcome:** Tips JSON now includes the Draw Advantage tag and Telegram commentary reflects the bias.


## [2025-06-24] Add unit test for inference script
**Prompt:** Write unit tests for run_inference_and_select_top1.py.
**Files Changed:** tests/test_run_inference_and_select_top1.py, Docs/CHANGELOG.md, Docs/monster_todo.md, codex_log.md
**Outcome:** Test verifies NAP selection and tagging logic.


## [2025-06-24] Add Telegram confidence commentary
**Prompt:** Enhance `dispatch_tips.py` to add a model confidence line.
**Files Changed:** core/dispatch_tips.py, tests/test_dispatch_tips.py, Docs/CHANGELOG.md, Docs/monster_todo.md, codex_log.md
**Outcome:** Added confidence summary line with tag reasons.

## [2025-06-25] Refactor tips into dataclass
**Prompt:** Refactor tip dictionaries into a Tip dataclass.
**Files Changed:** core/tip.py, core/dispatch_tips.py, core/dispatch_all_tips.py, roi/calibrate_confidence_daily.py, roi/generate_subscriber_log.py, roi/generate_tweet.py, roi/roi_tracker_advised.py, roi/tag_roi_tracker.py
**Outcome:** Scripts now use the dataclass for loading and saving tips.

## [2025-06-23] Add tip_control_panel CLI
**Prompt:** Create tip_control_panel.py script with manual tip selection and Telegram send.
**Files Changed:** tip_control_panel.py, Docs/CHANGELOG.md, Docs/monster_todo.md
**Outcome:** Added interactive CLI for manual dispatch with dev-mode support.
## [2025-06-25] Log Danger Fav outcomes
**Prompt:** Enhance generate_lay_candidates.py to log results of tagged Danger Favs.
**Files Changed:** generate_lay_candidates.py, tests/test_generate_lay_candidates.py, Docs/CHANGELOG.md, Docs/monster_overview.md, Docs/TIPPING_MONSTER_PRODUCTS.md, Docs/monster_todo.md, codex_log.md
**Outcome:** Script now appends daily Danger Fav results to logs/danger_fav_history.csv and optional Telegram summary.

## [2025-06-24] Add /tip Telegram command
**Prompt:** Add new /tip command to Telegram bot returning latest horse tip.
**Files Changed:** telegram_bot.py, tests/test_telegram_bot.py, Docs/CHANGELOG.md, Docs/monster_overview.md, Docs/monster_todo.md, codex_log.md
**Outcome:** Bot replies with confidence, tags, commentary and odds for the requested horse.
## [2025-06-25] Add expressive commentary style
**Prompt:** Add modular tone templates with CLI/env control.
**Files Changed:** utils/commentary.py, tests/test_commentary.py, core/dispatch_tips.py, cli/tmcli.py, Docs/CHANGELOG.md, Docs/monster_todo.md, codex_log.md
**Outcome:** Commentary can be rendered in basic or expressive tone via `--comment-style` or `TM_COMMENT_STYLE`.

## [2025-06-26] Extend rolling ROI tracking
**Prompt:** Implement rolling_roi_30.csv with wins, places, tips and strike rate; auto-update via ROI pipeline.
**Files Changed:** generate_rolling_roi.py, roi/run_roi_pipeline.sh, Docs/CHANGELOG.md, Docs/TIPPING_MONSTER_ROI_OVERVIEW.md, Docs/monster_todo.md, codex_log.md
**Outcome:** New CSV log summarises the last 30 days and is refreshed daily.



## [2025-06-24] Add combo generator
**Prompt:** Create generate_combos.py to suggest doubles and trebles from top tips.
**Files Changed:** generate_combos.py, tests/test_generate_combos.py, Docs/CHANGELOG.md, Docs/monster_overview.md, Docs/quickstart.md, Docs/script_audit.txt, Docs/TIPPING_MONSTER_PRODUCTS.md, Docs/monster_todo.md, codex_log.md
**Outcome:** Added combo generator script and documentation.


## [2025-06-27] Document stable-level intent profiler
**Prompt:** Add TODO entry for a stable-level intent profiler referencing `trainer_intent_score.py`.
**Files Changed:** Docs/monster_todo.md, Docs/CHANGELOG.md, codex_log.md
**Outcome:** New backlog item outlines intent scoring with trainer win-rate tracking and multiple-entry detection.

## [2025-06-29] Add --dev flags to S3 scripts
**Prompt:** Add --dev argument to core/fetch_betfair_odds.py, run_inference_and_select_top1.py and model_feature_importance.py.
**Files Changed:** core/fetch_betfair_odds.py, core/run_inference_and_select_top1.py, model_feature_importance.py, Docs/dev_command_reference.md, README.md, Docs/CHANGELOG.md, codex_log.md
**Outcome:** Dev mode now skips S3 uploads in these scripts.

## [2025-06-25] Add stale penalty feature
**Prompt:** Update inference to penalise stale form and layoff.
**Files Changed:** core/flatten_racecards_v3.py, features.json, tests/test_explain_model_decision.py, Docs/CHANGELOG.md, Docs/monster_overview.md, Docs/monster_todo.md, codex_log.md
**Outcome:** Added stale_penalty feature to dataset and documentation updated.



## [2025-06-30] Mark features complete in docs
**Prompt:** Prefix SHAP explanations and confidence band filtering with checkmarks.
**Files Changed:** Docs/monster_overview.md, Docs/CHANGELOG.md, codex_log.md
**Outcome:** Documentation updated to reflect completed features.

## [2025-06-30] Document dev mode and intent profiler
**Prompt:** Summarise post-2025-06-01 changelog items in overview docs.
**Files Changed:** Docs/monster_overview.md, Docs/TIPPING_MONSTER_PRODUCTS.md, Docs/CHANGELOG.md, codex_log.md
**Outcome:** Overview now notes dev-mode S3 skipping, intent profiler, and value tag.

## [2025-07-01] Clarify secrets finding
**Prompt:** Update security review to note `.env.example` and mention that credentials were removed from version control. Summarise in changelog.
**Files Changed:** Docs/SECURITY_REVIEW.md, Docs/CHANGELOG.md, codex_log.md
**Outcome:** Security review now references the example environment file and records that secrets were purged.


## [2025-06-30] Renumber TODO tasks 92-98
**Prompt:** Renumber tasks 92-96 sequentially.
**Files Changed:** Docs/monster_todo.md, Docs/CHANGELOG.md, codex_log.md
**Outcome:** Fixed numbering duplication and noted cleanup in changelog.


## [2025-07-01] Remove sniper subsystem references
**Prompt:** Document removal of sniper cron jobs in ops docs and update CHANGELOG.
**Files Changed:** Docs/ops.md, Docs/CHANGELOG.md, codex_log.md
**Outcome:** Sniper-related cron entries commented out with June 2025 removal note.

s
## [2025-07-01] Sync v7 feature status
**Prompt:** Edit monster_overview.md bullet list and update changelog.
**Files Changed:** Docs/monster_overview.md, Docs/CHANGELOG.md, codex_log.md
**Outcome:** Marked parallel model comparison and drawdown tracking as complete.


## [2025-07-02] Skip Telegram alerts in safecron when dev mode
**Prompt:** Modify safecron.sh to respect TM_DEV_MODE and update docs.
**Files Changed:** utils/safecron.sh, Docs/README.md, Docs/ops.md, Docs/CHANGELOG.md, codex_log.md
**Outcome:** Cron helper no longer sends Telegram alerts when TM_DEV_MODE=1; documentation updated.

## [2025-07-02] Validate Telegram API responses
**Prompt:** After posting to the Telegram API in `tippingmonster/utils.py`, check
`response.status_code`. Log or raise an error if the response is not successful
(status code >= 400). Update existing tests in `tests/test_utils.py` to cover
failure cases. Document the new behaviour in `Docs/CHANGELOG.md`.
**Files Changed:** tippingmonster/utils.py, tests/test_utils.py, Docs/CHANGELOG.md, codex_log.md
**Outcome:** Telegram helpers now raise `RuntimeError` when the API returns an
error. Added tests for failing responses and documented in changelog.

## [2025-07-04] Fix Makefile whitespace
**Prompt:** `make test` failed with `missing separator`.
**Files Changed:** Makefile
**Outcome:** Replaced spaces with a tab for the `dev-check` rule.

## [2025-07-04] Update dev-check path
**Prompt:** Replace ./dev-check.sh references in docs with ./utils/dev-check.sh.
**Files Changed:** Docs/quickstart.md, Docs/CHANGELOG.md, codex_log.md
**Outcome:** Quickstart guide now references correct script path; changelog updated.

## [2025-07-05] Ensure racecards script imports
**Prompt:** Create `rpscrape/scripts/utils/__init__.py` and export `PYTHONPATH` in `daily_upload_racecards.sh`.
**Files Changed:** rpscrape/scripts/utils/__init__.py, core/daily_upload_racecards.sh, Docs/CHANGELOG.md, codex_log.md
**Outcome:** Racecard upload script imports utility modules without errors.

## [2025-07-03] dev-check resolves repo root
**Prompt:** Update dev-check.sh so it can be run from any path.
**Files Changed:** utils/dev-check.sh, Docs/quickstart.md, README.md, Docs/CHANGELOG.md, codex_log.md, tests/test_dev_check.py, tests/test_nap_tracker.py, core/run_inference_and_select_top1.py
**Outcome:** Script now detects repo root via git and unit test ensures it runs correctly from the repo root. Updated nap tracker test to reset `TM_DEV_MODE` and replaced incomplete inference script with a minimal version.

## [2025-07-05] Ensure log directories exist
**Prompt:** After setting `LOG_DIR`, add `mkdir -p "$LOG_DIR/inference" "$LOG_DIR/dispatch"`.
**Files Changed:** core/run_pipeline_with_venv.sh, Docs/CHANGELOG.md, codex_log.md
**Outcome:** Pipeline runs without missing directory errors.

## [2025-06-11] Fix Makefile script paths
**Prompt:** Makefile isnt correct
**Files Changed:** Makefile, Docs/CHANGELOG.md, codex_log.md
**Outcome:** Makefile targets call scripts from `core/` and `roi/` directories.

## [2025-07-04] Fix Makefile whitespace
**Prompt:** `make test` failed with `missing separator`.
**Files Changed:** Makefile
**Outcome:** Replaced spaces with a tab for the `dev-check` rule.

## [2025-07-08] Add production cheatsheet
**Prompt:** Provide simple dev-to-prod instructions and script explanations
**Files Changed:** Docs/prod_setup_cheatsheet.md, Docs/README.md, Docs/CHANGELOG.md
**Outcome:** Added new cheatsheet doc and referenced it in main docs.

## [2025-07-09] Inject repo root path for dispatch scripts
**Prompt:** In `core/dispatch_tips.py`, inject repo-root path and update docs.
**Files Changed:** core/dispatch_tips.py, core/dispatch_all_tips.py, roi/generate_tweet.py, roi/roi_tracker_advised.py, roi/calibrate_confidence_daily.py, roi/generate_subscriber_log.py, roi/tag_roi_tracker.py, README.md, Docs/ec2_setup_guide.md, Docs/quickstart.md, Docs/CHANGELOG.md
**Outcome:** Scripts now run from within subfolders without `PYTHONPATH`; docs mention using `PYTHONPATH` or `python -m` when running by path.


## [2025-07-08] Fix CLI import paths
**Prompt:** Ensure `model_feature_importance` and `tippingmonster` imports work when running `tmcli.py` directly.
**Files Changed:** cli/tmcli.py, Docs/CHANGELOG.md, codex_log.md
**Outcome:** CLI runs from the repo root without `ModuleNotFoundError`.

## [2025-07-09] Fix lint errors
**Prompt:** core/compare_model_v6_v7.py:13:1: F401 'datetime.date' imported but unused
**Files Changed:** core/compare_model_v6_v7.py, core/fetch_betfair_odds.py, explain_model_decision.py, telegram_bot.py, tip_control_panel.py, tests/test_codex_logger.py, tests/test_dispatch_tips.py, tests/test_model_drift_report.py, tests/test_self_training_loop.py, tests/test_telegram_bot.py, Docs/CHANGELOG.md, Docs/monster_overview.md, Docs/monster_todo.md, codex_log.md
**Outcome:** Removed unused imports and spacing issues; updated docs and task log


## [2025-07-10] Final v7 cleanup features
**Prompt:** Implement final cleanup tasks including new bot commands, ROI defaults, tag filtering and SHAP summary.
**Files Changed:** telegram_bot.py, core/extract_best_realistic_odds.py, roi/roi_tracker_advised.py, roi/tag_roi_tracker.py, streamlit_pauls_view.py, train_model_v6.py, model_feature_importance.py, Docs/monster_overview.md, Docs/monster_todo.md, Docs/CHANGELOG.md
**Outcome:** Added /ping and /help commands, clearer odds error, default ROI mode, tag filter option, SHAP logging, updated docs.

## [2025-07-10] Course filter for dispatch
**Prompt:** I need a dispatch tips but to be able to filter for all races at a track for example royal ascot
**Files Changed:** core/dispatch_tips.py, tippingmonster/helpers.py, cli/tmcli.py, tests/test_tmcli.py, tests/test_dispatch_tips.py, README.md, Docs/monster_overview.md, Docs/CHANGELOG.md, Docs/monster_todo.md, codex_log.md
**Outcome:** Added `--course` argument to filter tips by racecourse. Updated docs and tests.


## [2025-07-11] Telegram confidence override
**Prompt:** Implement Telegram-based override for minimum confidence threshold.
**Files Changed:** telegram_bot.py, core/dispatch_tips.py, tippingmonster/utils.py, tests/test_conf_override.py, .env.example, Docs/monster_overview.md, Docs/CHANGELOG.md, Docs/monster_todo.md
**Outcome:** Added `/override_conf`, `/reset_conf`, `/conf_status` commands and override logic applied during dispatch.


## [2025-07-10] Add tip sanity checker
**Prompt:** Create check_tip_sanity.py to warn about low confidence tips, NAP confidence under 0.8 and missing odds or stake.
**Files Changed:** check_tip_sanity.py, tests/test_check_tip_sanity.py, Docs/CHANGELOG.md, Docs/monster_overview.md, Docs/monster_todo.md, codex_log.md
**Outcome:** New script loads the latest sent tips and prints warnings for any issues. Added tests and documentation.

## [2025-07-10] Add backup validator script
**Prompt:** Backup Validator - ensure root scripts are backed up
**Files Changed:** backup_validator.py, Docs/CHANGELOG.md, Docs/monster_todo.md, codex_log.md
**Outcome:** Created timestamped backup tool and updated docs.


## [2025-07-11] Add summarise_logs utility
**Prompt:** Create summarise_logs.py for 7-day log checks with win/place counts.
**Files Changed:** summarise_logs.py, tests/test_summarise_logs.py, Docs/CHANGELOG.md, Docs/monster_todo.md, codex_log.md
**Outcome:** New script summarises log status; tests and documentation updated.


## [2025-07-12] Clarify dev mode in pipeline
**Prompt:** Add README note that `--dev`/`TM_DEV_MODE=1` stops real Telegram posts and S3 uploads when testing.
**Files Changed:** README.md, Docs/CHANGELOG.md, Docs/monster_todo.md, codex_log.md
**Outcome:** Documentation updated with explicit warning about dev mode.


## [2025-07-12] Harden pipeline script
**Prompt:** Add strict mode, safer line count, whitespace trim and AWS check in run_pipeline_with_venv.sh
**Files Changed:** core/run_pipeline_with_venv.sh, Docs/CHANGELOG.md, Docs/monster_todo.md, codex_log.md
**Outcome:** Pipeline aborts on errors, counts tips reliably and skips S3 upload if AWS CLI missing.

## [2025-07-13] Fix unbound variable in pipeline
**Prompt:** The automated daily pipeline script fails with an error `unbound variable $1`. Please fix it.
**Files Changed:** core/run_pipeline_with_venv.sh, Docs/CHANGELOG.md, Docs/monster_todo.md, codex_log.md
**Outcome:** Script now handles missing arguments safely using `${1:-}`.

## [2025-07-13] Restore tmcli pipeline
**Prompt:** Running `tmcli pipeline --dev` exited with status 127.
**Files Changed:** core/run_pipeline_with_venv.sh, Docs/CHANGELOG.md, Docs/monster_todo.md, codex_log.md
**Outcome:** Updated script to reference sub-scripts via `$SCRIPT_DIR`, allowing CLI wrapper to execute successfully.

## [2025-07-13] Fix odds snapshot import path
**Prompt:** `fetch_betfair_odds.py` failed with `ModuleNotFoundError: tippingmonster` when run via the pipeline.
**Files Changed:** core/fetch_betfair_odds.py, Docs/CHANGELOG.md, Docs/monster_todo.md, codex_log.md
**Outcome:** Added repo root to `sys.path` so the odds fetcher runs inside the CLI pipeline.

## [2025-07-15] Document safecron Telegram vars
**Prompt:** Update README and `.env.example` to mention `TG_BOT_TOKEN` and `TG_USER_ID` and document failure alerts in `safecron.sh`.
**Files Changed:** Docs/README.md, Docs/ops.md, .env.example, Docs/CHANGELOG.md, Docs/monster_todo.md, codex_log.md
**Outcome:** Docs now list the new aliases and explain how `safecron.sh` posts alerts when a cron job fails.


## [2025-07-15] Add cron templates
**Prompt:** Create crontab files for prod and dev setups.
**Files Changed:** cron/prod.crontab, cron/dev.crontab, Docs/ops.md, Docs/prod_setup_cheatsheet.md, Docs/quickstart.md, README.md, Docs/CHANGELOG.md, codex_log.md
**Outcome:** Schedules consolidated into templates and docs updated.


## [2025-07-16] Document Telegram variables
**Prompt:** Create `Docs/telegram_alerts.md` summarising Telegram env vars and scripts.
**Files Changed:** Docs/telegram_alerts.md, Docs/README.md, Docs/CHANGELOG.md, codex_log.md
**Outcome:** Added reference doc and linked it from README.

## [2025-07-16] Enhance combo generator
**Prompt:** Improve `generate_combos.py` to log ROI when posting to Telegram and show odds, times and course.
**Files Changed:** generate_combos.py, tests/test_generate_combos.py, Docs/CHANGELOG.md, Docs/monster_overview.md, codex_log.md
**Outcome:** Combo messages now display full race details and are stored in daily ROI logs when sent.



## [2025-07-17] Document new v8 inference script
**Prompt:** Add short docs for `run_inference_monster_v8.py` and `compare_model_outputs.py` and list them in `all_scripts.txt`.
**Files Changed:** Docs/monster_overview.md, all_scripts.txt, Docs/CHANGELOG.md, codex_log.md
**Outcome:** Overview section includes both scripts and script index updated.



## [2025-07-17] Add place confidence output
**Prompt:** Generate `final_place_confidence` using the meta-place model and show it in Telegram tips.
**Files Changed:** core/run_inference_and_select_top1.py, core/dispatch_tips.py, tests/test_run_inference_and_select_top1.py, tests/test_dispatch_tips.py, Docs/CHANGELOG.md, Docs/monster_overview.md, Docs/monster_todo.md, README.md, codex_log.md
**Outcome:** Inference writes a place probability for each runner and Telegram messages include a "Place Chance" line when available.


## [2025-07-17] Use TemporaryDirectory for model tar extraction
**Prompt:** Ensure temporary folders for ensemble tarballs are cleaned up automatically.
**Files Changed:** core/run_inference_and_select_top1.py, model_feature_importance.py, Docs/CHANGELOG.md, Docs/monster_todo.md, codex_log.md
**Outcome:** Model loading now unpacks to a context-managed temp directory that is removed after use.

## [2025-07-17] Check run_inference_monster_v8 script
**Prompt:** Update `core/run_inference_monster_v8.py` to use kebab-case meta filenames.
**Files Changed:** Docs/CHANGELOG.md, codex_log.md
**Outcome:** Requested script not found; documented expected naming in CHANGELOG.

## [2025-07-16] Add stacked ensemble training
**Prompt:** Create `train_monster_model_v8.py` with CatBoost, XGB and Keras stack; inference and comparison scripts.
**Files Changed:** train_monster_model_v8.py, core/run_inference_monster_v8.py, core/compare_model_outputs.py, Docs/monster_todo.md, Docs/monster_overview.md, Docs/CHANGELOG.md, requirements.txt, codex_log.md
**Outcome:** New v8 training and inference tools enable stacked ensemble evaluation.

## [2025-07-16] Refine v8 trainer
**Prompt:** Polish `train_monster_model_v8.py` with model metadata, SHAP export and deduped self-training.
**Files Changed:** train_monster_model_v8.py, Docs/CHANGELOG.md, Docs/monster_overview.md, Docs/monster_todo.md, codex_log.md
**Outcome:** v8 trainer now records model identity, logs SHAP top features and merges past tips without duplication.

## [2025-07-17] Add Streamlit ultimate dashboard
**Prompt:** Create `ultimate_dashboard.py` using Streamlit with ROI trends, confidence heatmap, tag breakdown and filters.
**Files Changed:** ultimate_dashboard.py, Docs/CHANGELOG.md, Docs/monster_todo.md, Docs/script_audit.txt, all_scripts.txt, codex_log.md
**Outcome:** New dashboard script visualises tip performance with advanced filters and export option.

## [2025-07-17] Improve ultimate dashboard filters
**Prompt:** Refine `ultimate_dashboard.py` to add day-of-week filtering and show top winners by profit, confidence and odds.
**Files Changed:** ultimate_dashboard.py, Docs/CHANGELOG.md, Docs/monster_overview.md, codex_log.md


## [2025-07-17] Document Telegram env vars
**Prompt:** Create a reference doc for Telegram variables and link it from README.
**Files Changed:** Docs/telegram_alerts.md, Docs/README.md, Docs/CHANGELOG.md, codex_log.md
**Outcome:** New doc lists all Telegram variables, shows which scripts use them and notes safecron alerts.

## [2025-07-17] Track drawdown streaks
**Prompt:** Extend the ROI tracker to log drawdown streaks — longest losing streak, current losing run, max drawdown in points. Save to `logs/drawdown_stats.csv`.
**Files Changed:** roi/roi_tracker_advised.py, tests/test_drawdown_stats.py, Docs/CHANGELOG.md, Docs/monster_overview.md, Docs/monster_todo.md, codex_log.md
**Outcome:** ROI summary now prints drawdown streak info and updates `drawdown_stats.csv` daily.


## [2025-07-16] Model output comparator
**Prompt:** Build `compare_model_outputs.py` to run two models (v6 vs v7) on same racecards, and log differences in tip selection, confidence, and feature impact.
**Files Changed:** compare_model_outputs.py, Docs/quickstart.md, Docs/prod_setup_cheatsheet.md, Docs/monster_overview.md, Docs/CHANGELOG.md, Docs/monster_todo.md, codex_log.md
**Outcome:** New script outputs CSV of v6 vs v7 tips with SHAP summaries.


## [2025-07-17] Add SHAP explanations script
**Prompt:** Create `generate_shap_explanations.py` to attach per-tip SHAP data.
**Files Changed:** generate_shap_explanations.py, Docs/CHANGELOG.md, Docs/monster_overview.md, Docs/monster_todo.md, codex_log.md
**Outcome:** Tips can now be enriched with top 5 SHAP features saved to `tips_with_shap.jsonl`.

## [2025-07-18] Document new inference and comparison scripts
**Prompt:** In `Docs/monster_overview.md`, list `run_inference_monster_v8.py` and `compare_model_outputs.py` alongside other key scripts with a short description.
**Files Changed:** Docs/monster_overview.md, Docs/CHANGELOG.md, codex_log.md
**Outcome:** Overview now mentions the v8 inference script and the output comparator with typical usage guidance.


## [2025-07-19] Clarify v8 workflow docs
**Prompt:** User noted missing v8 references. Add documentation about the stacked ensemble scripts and update README, quickstart and model storage notes.
**Files Changed:** README.md, Docs/quickstart.md, Docs/model_storage.md, Docs/README.md, Docs/CHANGELOG.md, codex_log.md
**Outcome:** Repo docs now explain how to train and run the v8 stack and where the tarball is stored.



## [2025-07-20] Fix inference helper imports
**Prompt:** Tests failed due to missing `extract_race_sort_key` in `run_inference_and_select_top1.py`.
**Files Changed:** core/run_inference_and_select_top1.py, Docs/CHANGELOG.md
**Outcome:** Restored helper functions and tests pass.

## [2025-07-21] Clarify v8 training docs
**Prompt:** Addressed user feedback about missing v8 instructions. Added training command for the stacked ensemble to README and Quickstart.
**Files Changed:** README.md, Docs/quickstart.md, Docs/CHANGELOG.md, codex_log.md
**Outcome:** Documentation now spells out how to run `train_monster_model_v8.py`.
## [2025-07-22] Tick off completed todo items
**Prompt:** Check the todo and overview for done tasks and update.
**Files Changed:** Docs/monster_todo.md, Docs/monster_overview.md, Docs/CHANGELOG.md, codex_log.md
**Outcome:** Marked All Tips Mode and tag-based ROI as completed with dates in docs.


## [2025-07-22] Clean monster_todo numbering
**Prompt:** Fix messy numbering and duplicates in monster_todo.md.
**Files Changed:** Docs/monster_todo.md
**Outcome:** Renumbered tasks sequentially and removed merge artifacts.

## [2025-07-23] Deduplicate meta place docs
**Prompt:** Address PR feedback about duplicate meta place model description and clarify trainer intent profiler status.
**Files Changed:** Docs/monster_overview.md Docs/monster_todo.md Docs/CHANGELOG.md codex_log.md
**Outcome:** Removed duplicate lines and updated overview bullet for planned stable-level profiler.

<<<<<<< HEAD
## [2025-06-14] Purge versioned logs
**Prompt:** Remove unnecessary log files from version control (`git rm logs/*` except for `.gitkeep`).
**Files Changed:** logs/* Docs/CHANGELOG.md codex_log.md
**Outcome:** Old logs deleted; `.gitkeep` files retained and existing ignore rules prevent re-adding.
=======

## [2025-07-24] Close file handle when scraping racecards
**Prompt:** Wrap `run()` call in a `with open()` block for proper cleanup.
**Files Changed:** rpscrape/scripts/ingest_racecards_json.py Docs/CHANGELOG.md codex_log.md
**Outcome:** Output JSON file closes properly after scraping.

## [2025-07-24] Remove unused requests import
**Prompt:** Delete the `import requests` line in `roi/weekly_roi_summary.py`.
**Files Changed:** roi/weekly_roi_summary.py Docs/CHANGELOG.md codex_log.md
**Outcome:** Removed unused import and updated changelog.

## [2025-07-24] Enforce newline at EOF
**Prompt:** Append trailing newline to select scripts and reformat.
**Files Changed:** core/run_inference_and_select_top1.py model_drift_report.py roi/weekly_roi_summary.py Docs/CHANGELOG.md codex_log.md
**Outcome:** Files end with newline and pass `black`, `isort`, and `flake8`.
>>>>>>> 3352e2d5
<|MERGE_RESOLUTION|>--- conflicted
+++ resolved
@@ -634,12 +634,10 @@
 **Files Changed:** Docs/monster_overview.md Docs/monster_todo.md Docs/CHANGELOG.md codex_log.md
 **Outcome:** Removed duplicate lines and updated overview bullet for planned stable-level profiler.
 
-<<<<<<< HEAD
 ## [2025-06-14] Purge versioned logs
 **Prompt:** Remove unnecessary log files from version control (`git rm logs/*` except for `.gitkeep`).
 **Files Changed:** logs/* Docs/CHANGELOG.md codex_log.md
 **Outcome:** Old logs deleted; `.gitkeep` files retained and existing ignore rules prevent re-adding.
-=======
 
 ## [2025-07-24] Close file handle when scraping racecards
 **Prompt:** Wrap `run()` call in a `with open()` block for proper cleanup.
@@ -654,5 +652,4 @@
 ## [2025-07-24] Enforce newline at EOF
 **Prompt:** Append trailing newline to select scripts and reformat.
 **Files Changed:** core/run_inference_and_select_top1.py model_drift_report.py roi/weekly_roi_summary.py Docs/CHANGELOG.md codex_log.md
-**Outcome:** Files end with newline and pass `black`, `isort`, and `flake8`.
->>>>>>> 3352e2d5
+**Outcome:** Files end with newline and pass `black`, `isort`, and `flake8`.