## [2025-06-08] Remove invalid model_drift_report install
**Prompt:** Fix GitHub workflow failing because package `model_drift_report` is missing.
**Files Changed:** .github/workflows/python-tests.yml, Docs/CHANGELOG.md, codex_log.md
**Outcome:** Workflow now installs only standard dependencies and uses local module.

## [2025-06-20] Add Danger Fav candidate script
**Prompt:** Create generate_lay_candidates.py to flag favourites with low Monster confidence.
**Files Changed:** generate_lay_candidates.py, tests/test_generate_lay_candidates.py, Docs/CHANGELOG.md, Docs/monster_overview.md, Docs/TIPPING_MONSTER_PRODUCTS.md, all_scripts.txt, codex_log.md
**Outcome:** Script outputs Danger Fav candidates and accompanying test added.

## [2025-06-20] Add Danger Fav dispatch and ROI tracking
**Prompt:** Create dispatch_danger_favs.py, update dashboard with Danger Fav view, and add ROI tracker for lays.
**Files Changed:** dispatch_danger_favs.py, track_lay_candidates_roi.py, cli/streamlit_dashboard.py, Docs/CHANGELOG.md, Docs/monster_overview.md, Docs/TIPPING_MONSTER_PRODUCTS.md, all_scripts.txt, tests/test_track_lay_candidates_roi.py, codex_log.md
**Outcome:** Danger Fav alerts can be sent to Telegram and ROI tracking logic implemented.

## [2025-06-21] Export Danger Fav CSV summary
**Prompt:** Create export_lay_candidates_csv.py to convert danger_favs.jsonl to CSV.
**Files Changed:** export_lay_candidates_csv.py, all_scripts.txt, Docs/CHANGELOG.md, Docs/monster_overview.md, Docs/TIPPING_MONSTER_PRODUCTS.md, codex_log.md
**Outcome:** Users can easily view Danger Fav candidates in spreadsheet form.

## [2025-06-08] Completed TODO Audit
**Prompt:** Audit monster_todo.md and mark completed tasks.
**Files Changed:** Docs/monster_todo.md, codex_log.md
**Outcome:** Added checkmarks and dates for finished tasks.

## [2025-06-08] Fix CLI tests typo
**Prompt:** Replace `subparpers.add_parser` with `subparsers.add_parser` in tests/test_tmcli.py.
**Files Changed:** tests/test_tmcli.py, Docs/CHANGELOG.md, codex_log.md
**Outcome:** Healthcheck subcommand parser now created correctly; pre-commit and pytest pass.
## [2025-06-08] Mark additional completed tasks
**Prompt:** Tick off snapshot alert, self-heal, and delta_tag tasks in monster_todo.md.
**Files Changed:** Docs/monster_todo.md, Docs/CHANGELOG.md, codex_log.md
**Outcome:** Documentation reflects completed features.
<<<<<<< HEAD
## [2025-06-08] Add rolling ROI chart to Paul's View
**Prompt:** Add 30-day rolling ROI line chart to streamlit_pauls_view.py
**Files Changed:** cli/pauls_view_dashboard.py, Docs/monster_todo.md, Docs/CHANGELOG.md, tests/test_model_drift_report.py
**Outcome:** Dashboard now plots 30-day ROI trend; docs updated; failing test fixed.
=======
>>>>>>> 2bd7538e
<|MERGE_RESOLUTION|>--- conflicted
+++ resolved
@@ -31,10 +31,7 @@
 **Prompt:** Tick off snapshot alert, self-heal, and delta_tag tasks in monster_todo.md.
 **Files Changed:** Docs/monster_todo.md, Docs/CHANGELOG.md, codex_log.md
 **Outcome:** Documentation reflects completed features.
-<<<<<<< HEAD
 ## [2025-06-08] Add rolling ROI chart to Paul's View
 **Prompt:** Add 30-day rolling ROI line chart to streamlit_pauls_view.py
 **Files Changed:** cli/pauls_view_dashboard.py, Docs/monster_todo.md, Docs/CHANGELOG.md, tests/test_model_drift_report.py
-**Outcome:** Dashboard now plots 30-day ROI trend; docs updated; failing test fixed.
-=======
->>>>>>> 2bd7538e
+**Outcome:** Dashboard now plots 30-day ROI trend; docs updated; failing test fixed.