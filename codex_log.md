--- conflicted
+++ resolved
@@ -1,9 +1,9 @@
-<<<<<<< HEAD
+
 ## [2025-06-09] QA review log update
 **Prompt:** Document heuristic intent tags and missing stable tactics profiling.
 **Files Changed:** codex_log.md
 **Outcome:** Added note on run_inference_and_select_top1.py and dispatch_tips.py tags; advanced stable tactics profiling pending.
-=======
+
 ## [2025-06-26] Document TM_DEV variables
 **Prompt:** Add TM_DEV and TM_DEV_MODE lines to `.env.example` and update docs.
 **Files Changed:** .env.example, Docs/README.md, README.md, Docs/CHANGELOG.md, codex_log.md
@@ -35,7 +35,7 @@
 **Prompt:** Edit AGENTS.md to reference Docs/monster_todo.md.
 **Files Changed:** AGENTS.md, Docs/CHANGELOG.md, Docs/monster_todo.md, codex_log.md
 **Outcome:** Documentation now points to the correct todo file.
->>>>>>> ded73fd6
+
 
 ## [2025-06-26] Add weekly ROI trend chart
 **Prompt:** Create a matplotlib line graph showing ROI per day for the past 7 days and save it to `logs/roi/roi_trend_<week>.png`.
