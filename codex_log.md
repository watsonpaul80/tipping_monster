--- conflicted
+++ resolved
@@ -1,9 +1,9 @@
-<<<<<<< HEAD
+
 ## [2025-06-26] Weekly ROI commentary logs
 **Prompt:** After the weekly ROI summary is generated, append a brief commentary block summarizing key insights.
 **Files Changed:** roi/weekly_roi_summary.py, tests/test_weekly_commentary.py, Docs/CHANGELOG.md, Docs/monster_overview.md, Docs/monster_todo.md, codex_log.md
 **Outcome:** summary_commentary_<week>.txt saved with top performer, worst day and trend.
-=======
+
 
 ## [2025-06-26] Update todo doc reference
 **Prompt:** Edit AGENTS.md to reference Docs/monster_todo.md.
@@ -14,8 +14,6 @@
 **Prompt:** Create a matplotlib line graph showing ROI per day for the past 7 days and save it to `logs/roi/roi_trend_<week>.png`.
 **Files Changed:** roi/weekly_roi_summary.py, Docs/CHANGELOG.md, Docs/monster_overview.md, Docs/monster_todo.md, Docs/TIPPING_MONSTER_ROI_OVERVIEW.md, codex_log.md
 **Outcome:** Weekly summary now outputs an ROI trend chart for each week.
-
->>>>>>> a1b8bcb6
 
 ## [2025-06-25] Add NAP performance tracker
 **Prompt:** Create nap_tracker.py to log NAP results over time.
