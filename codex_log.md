
<<<<<<< HEAD
## [2025-07-10] Add SHAP commentary helper
**Prompt:** Integrate new explanation engine for punter commentary.
**Files Changed:** utils/shap_commentary.py, tests/test_shap_commentary.py, Docs/CHANGELOG.md, Docs/monster_todo.md
**Outcome:** New helper returns technical summary and Telegram-friendly text.
=======
## [2025-06-12] Append newline to Makefile
**Prompt:** Ensure file ends with newline for consistent formatting.
**Files Changed:** Makefile, Docs/CHANGELOG.md, codex_log.md
**Outcome:** Trailing newline added; pre-commit and tests pass.
>>>>>>> 39eb1daa

## [2025-07-07] Update Makefile paths
**Prompt:** Align Makefile targets with script directories and log change.
**Files Changed:** Makefile, Docs/CHANGELOG.md, codex_log.md
**Outcome:** Train, pipeline, and ROI targets call scripts from `core/` and `roi/`.


## [2025-07-07] Respect explicit chat_id in Telegram helpers
**Prompt:** Update Telegram send helpers to only use the dev chat when no `chat_id` argument is given.
**Files Changed:** tippingmonster/utils.py, tests/test_utils.py, Docs/CHANGELOG.md, Docs/monster_todo.md, Docs/ec2_setup_guide.md, codex_log.md
**Outcome:** Helpers resolve `chat_id` correctly; tests run with `TM_DEV` unset and sandbox item marked complete.

## [2025-07-07] Document TM_DEV_MODE for EC2 tests
**Prompt:** Amend Docs/ec2_setup_guide.md to emphasise that all test runs should set TM_DEV_MODE=1 to avoid Telegram posts.
**Files Changed:** Docs/ec2_setup_guide.md, Docs/CHANGELOG.md, codex_log.md
**Outcome:** Added guide with dev-mode reminder and updated changelog.


## [2025-06-11] Add EC2 setup guide
**Prompt:** Provide dev to prod instructions for Ubuntu server.
**Files Changed:** Docs/ec2_setup_guide.md, Docs/CHANGELOG.md, codex_log.md
**Outcome:** Documentation explains how to initialise a dev EC2 instance and migrate to prod.


## [2025-07-06] Restore inference script
**Prompt:** Retrieve full `run_inference_and_select_top1.py` from history and ensure tests pass.
**Files Changed:** core/run_inference_and_select_top1.py, Docs/CHANGELOG.md, codex_log.md
**Outcome:** Restored function definitions and `__main__` logic; unit test passes.


## [2025-07-03] Fix dev-check path handling
**Prompt:** Resolve errors when running `utils/dev-check.sh` from the repo root and align docs.
**Files Changed:** utils/dev-check.sh, Makefile, Docs/quickstart.md, Docs/CHANGELOG.md, codex_log.md
**Outcome:** Script now computes repo root via git; Makefile and docs reference correct path.


## [2025-07-05] Make dev-check executable
**Prompt:** Running `./utils/dev-check.sh` failed with "Permission denied".
**Files Changed:** utils/dev-check.sh, Docs/dev_command_reference.md, README.md, Docs/CHANGELOG.md, codex_log.md
**Outcome:** Script marked executable and docs mention using `python3` if the `python` command is missing.


## [2025-06-10] Update dev-check path
**Prompt:** Modify Makefile target to call utils/dev-check.sh and update docs.
**Files Changed:** Makefile, Docs/quickstart.md, Docs/CHANGELOG.md, codex_log.md
**Outcome:** dev-check points to the correct script; docs reflect new path.


## [2025-07-01] Clean up sniper doc references
**Prompt:** Remove outdated bullet points for Steam Sniper docs.
**Files Changed:** Docs/README.md, Docs/CHANGELOG.md, codex_log.md
**Outcome:** README no longer lists obsolete sniper documents.

## [2025-06-27] Add upload_to_s3 helper
**Prompt:** Centralise S3 uploads with a helper that skips when TM_DEV_MODE=1. Update scripts, docs and tests.
**Files Changed:** tippingmonster/utils.py, tippingmonster/__init__.py, core/fetch_betfair_odds.py, core/run_inference_and_select_top1.py, core/train_model_v6.py, core/train_modelv7.py, train_place_model.py, model_feature_importance.py, core/daily_upload_racecards.sh, core/daily_upload_results.sh, core/daily_flatten.sh, tests/test_utils.py, README.md, .env.example, Docs/dev_command_reference.md, Docs/CHANGELOG.md, Docs/monster_todo.md, codex_log.md
**Outcome:** Uploads respect dev mode via a shared helper; documentation reflects the change.

## [2025-06-09] QA review log update
**Prompt:** Document heuristic intent tags and missing stable tactics profiling.
**Files Changed:** codex_log.md
**Outcome:** Added note on run_inference_and_select_top1.py and dispatch_tips.py tags; advanced stable tactics profiling pending.

## [2025-06-26] Document TM_DEV variables
**Prompt:** Add TM_DEV and TM_DEV_MODE lines to `.env.example` and update docs.
**Files Changed:** .env.example, Docs/README.md, README.md, Docs/CHANGELOG.md, codex_log.md
**Outcome:** Example env and docs explain dev routing and disabling posts.


## [2025-06-26] Update script audit for ensure_sent_tips.py
**Prompt:** Mark utils/ensure_sent_tips.py as keep in script_audit.txt and note usage in CLI and tests.
**Files Changed:** Docs/script_audit.txt, Docs/CHANGELOG.md, Docs/monster_todo.md, codex_log.md
**Outcome:** Documentation updated and task logged.
## [2025-06-26] Add time-decay weighting to win rate
**Prompt:** Codex, adjust the win-rate feature to apply time-decay — give more weight to races in the past 30 days vs those over 90 days old
**Files Changed:** win_rate_by_tag.py, tests/test_win_rate_by_tag.py, Docs/CHANGELOG.md, Docs/monster_overview.md, Docs/monster_todo.md, codex_log.md
**Outcome:** Win-rate calculations now prioritise recent races; new test verifies weighting.


## [2025-06-26] Clean up script list
**Prompt:** Remove obsolete paths and deduplicate names in all_scripts.txt.
**Files Changed:** all_scripts.txt, Docs/CHANGELOG.md, codex_log.md
**Outcome:** all_scripts.txt lists each script once; obsolete secrets entry removed.

## [2025-06-26] Weekly ROI commentary logs
**Prompt:** After the weekly ROI summary is generated, append a brief commentary block summarizing key insights.
**Files Changed:** roi/weekly_roi_summary.py, tests/test_weekly_commentary.py, Docs/CHANGELOG.md, Docs/monster_overview.md, Docs/monster_todo.md, codex_log.md
**Outcome:** summary_commentary_<week>.txt saved with top performer, worst day and trend.


## [2025-06-26] Update todo doc reference
**Prompt:** Edit AGENTS.md to reference Docs/monster_todo.md.
**Files Changed:** AGENTS.md, Docs/CHANGELOG.md, Docs/monster_todo.md, codex_log.md
**Outcome:** Documentation now points to the correct todo file.


## [2025-06-26] Add weekly ROI trend chart
**Prompt:** Create a matplotlib line graph showing ROI per day for the past 7 days and save it to `logs/roi/roi_trend_<week>.png`.
**Files Changed:** roi/weekly_roi_summary.py, Docs/CHANGELOG.md, Docs/monster_overview.md, Docs/monster_todo.md, Docs/TIPPING_MONSTER_ROI_OVERVIEW.md, codex_log.md
**Outcome:** Weekly summary now outputs an ROI trend chart for each week.


## [2025-06-26] Trainer intent profiler
**Prompt:** Create scripts to tag tips when trainers show strong recent form, run multiple horses or drop a horse in class after a layoff.
**Files Changed:** core/trainer_stable_profile.py, trainer_intent_profiler.py, core/dispatch_tips.py, core/tip.py, tests/test_trainer_stable_profile.py, tests/test_trainer_intent_profiler.py, tests/test_dispatch_tips.py, Docs/CHANGELOG.md, Docs/monster_overview.md, Docs/monster_todo.md, codex_log.md
**Outcome:** New stable-form field on tips and tagging logic for in-form trainers, multi-runner yards and class-drop layoffs.



## [2025-06-25] Add NAP performance tracker
**Prompt:** Create nap_tracker.py to log NAP results over time.
**Files Changed:** roi/nap_tracker.py, tests/test_nap_tracker.py, Docs/CHANGELOG.md, Docs/monster_todo.md, Docs/monster_overview.md, codex_log.md
**Outcome:** New script logs daily NAP ROI to nap_history.csv and can summarise weekly.


## [2025-06-25] Add band performance to ROI summaries
**Prompt:** Update weekly and daily ROI scripts to break down results by confidence band.
**Files Changed:** roi/weekly_roi_summary.py, roi/send_daily_roi_summary.py, Docs/CHANGELOG.md, codex_log.md
**Outcome:** ROI summaries now include per-band stats with emoji highlights and CSV logs.

## [2025-06-25] Add staking simulator
**Prompt:** Create `simulate_staking.py` to compare level, confidence, and value staking profiles.
**Files Changed:** simulate_staking.py, tests/test_simulate_staking.py, Docs/CHANGELOG.md, Docs/monster_overview.md, Docs/TIPPING_MONSTER_ROI_OVERVIEW.md, Docs/script_audit.txt, all_scripts.txt, codex_log.md
**Outcome:** New script outputs profit summaries and a profit curve chart.

## [2025-06-24] Add value_score tagging
**Prompt:** Codex, update inference to calculate a value_score = (confidence / bf_sp) * 100. Tag as 💰 Value Pick if score > 5. Log and send as normal tip with tag.
**Files Changed:** core/merge_odds_into_tips.py, core/dispatch_tips.py, tests/test_dispatch_tips.py, Docs/monster_overview.md, Docs/monster_todo.md, Docs/CHANGELOG.md, codex_log.md
**Outcome:** Tips now include a value_score field and are tagged "💰 Value Pick" when the score exceeds 5.

## [2025-06-24] Add rolling ROI script
**Prompt:** Compute 30-day rolling ROI from sent logs.
**Files Changed:** generate_rolling_roi.py, Docs/CHANGELOG.md, Docs/monster_todo.md, Docs/TIPPING_MONSTER_ROI_OVERVIEW.md, all_scripts.txt, codex_log.md
**Outcome:** New CSV logs daily and rolling ROI figures.


## [2025-06-24] Add public ROI dashboard
**Prompt:** Codex, build public_dashboard.py using Streamlit. Load _sent.csv files, show ROI charts and tag stats.
**Files Changed:** public_dashboard.py, all_scripts.txt, Docs/CHANGELOG.md, Docs/monster_todo.md, codex_log.md
**Outcome:** New dashboard visualises ROI from sent tips only.


## [2025-06-23] Log auto tweets in dev mode
**Prompt:** Before posting tweets, check `TM_DEV_MODE`.
**Files Changed:** monstertweeter/auto_tweet_tips.py, Docs/ops.md, Docs/quickstart.md, tests/test_auto_tweet_dev_mode.py, Docs/CHANGELOG.md, codex_log.md
**Outcome:** Tweets are written to `logs/dev/twitter.log` when `TM_DEV_MODE=1`.

## [2025-06-08] Fix README security review link
**Prompt:** Update README to reference Docs/SECURITY_REVIEW.md and verify Docs prefixes.
**Files Changed:** README.md, Docs/CHANGELOG.md, codex_log.md
**Outcome:** Fixed documentation link inconsistencies.


## [2025-06-22] Add tag ROI table to streamlit
**Prompt:** Codex, add a table to streamlit_pauls_view.py showing ROI, strike rate, and profit per tag.
**Files Changed:** streamlit_pauls_view.py, Docs/CHANGELOG.md, Docs/monster_todo.md, Docs/TIPPING_MONSTER_ROI_TODO.md, all_scripts.txt, codex_log.md
**Outcome:** Paul's dashboard now highlights top-performing tags.
## [2025-06-08] Remove invalid model_drift_report install
**Prompt:** Fix GitHub workflow failing because package `model_drift_report` is missing.
**Files Changed:** .github/workflows/python-tests.yml, Docs/CHANGELOG.md, codex_log.md
**Outcome:** Workflow now installs only standard dependencies and uses local module.

## [2025-06-20] Add Danger Fav candidate script
**Prompt:** Create generate_lay_candidates.py to flag favourites with low Monster confidence.
**Files Changed:** generate_lay_candidates.py, tests/test_generate_lay_candidates.py, Docs/CHANGELOG.md, Docs/monster_overview.md, Docs/TIPPING_MONSTER_PRODUCTS.md, all_scripts.txt, codex_log.md
**Outcome:** Script outputs Danger Fav candidates and accompanying test added.

## [2025-06-20] Add Danger Fav dispatch and ROI tracking
**Prompt:** Create dispatch_danger_favs.py, update dashboard with Danger Fav view, and add ROI tracker for lays.
**Files Changed:** dispatch_danger_favs.py, track_lay_candidates_roi.py, cli/streamlit_dashboard.py, Docs/CHANGELOG.md, Docs/monster_overview.md, Docs/TIPPING_MONSTER_PRODUCTS.md, all_scripts.txt, tests/test_track_lay_candidates_roi.py, codex_log.md
**Outcome:** Danger Fav alerts can be sent to Telegram and ROI tracking logic implemented.

## [2025-06-21] Export Danger Fav CSV summary
**Prompt:** Create export_lay_candidates_csv.py to convert danger_favs.jsonl to CSV.
**Files Changed:** export_lay_candidates_csv.py, all_scripts.txt, Docs/CHANGELOG.md, Docs/monster_overview.md, Docs/TIPPING_MONSTER_PRODUCTS.md, codex_log.md
**Outcome:** Users can easily view Danger Fav candidates in spreadsheet form.

## [2025-06-08] Completed TODO Audit
**Prompt:** Audit monster_todo.md and mark completed tasks.
**Files Changed:** Docs/monster_todo.md, codex_log.md
**Outcome:** Added checkmarks and dates for finished tasks.

## [2025-06-08] Fix CLI tests typo
**Prompt:** Replace `subparpers.add_parser` with `subparsers.add_parser` in tests/test_tmcli.py.
**Files Changed:** tests/test_tmcli.py, Docs/CHANGELOG.md, codex_log.md
**Outcome:** Healthcheck subcommand parser now created correctly; pre-commit and pytest pass.
## [2025-06-08] Mark additional completed tasks
**Prompt:** Tick off snapshot alert, self-heal, and delta_tag tasks in monster_todo.md.
**Files Changed:** Docs/monster_todo.md, Docs/CHANGELOG.md, codex_log.md
**Outcome:** Documentation reflects completed features.

## [2025-06-08] Add rolling ROI chart to Paul's View
**Prompt:** Add 30-day rolling ROI line chart to streamlit_pauls_view.py
**Files Changed:** cli/pauls_view_dashboard.py, Docs/monster_todo.md, Docs/CHANGELOG.md, tests/test_model_drift_report.py
**Outcome:** Dashboard now plots 30-day ROI trend; docs updated; failing test fixed.


## [2025-06-08] Add weekly ROI Telegram command
**Prompt:** Implement /roi command to show current week's profit, ROI, and win/place stats.
**Files Changed:** telegram_bot.py, tests/test_telegram_bot.py, Docs/CHANGELOG.md, Docs/monster_todo.md, README.md, codex_log.md
**Outcome:** Telegram bot now returns weekly ROI summary via /roi.


## [2025-06-08] Add log archiving utility
**Prompt:** Create archive_old_logs.py to zip and move logs older than 14 days into logs/archive/.
**Files Changed:** utils/archive_old_logs.py, tests/test_archive_old_logs.py, Docs/CHANGELOG.md, Docs/monster_todo.md, Docs/monster_overview.md, Docs/script_audit.txt, codex_log.md
**Outcome:** Old log files can be compressed automatically and documentation updated.


## [2025-06-21] Tag Value Wins in ROI tracker
**Prompt:** Update ROI tracker to label winning tips with `odds_delta` > 5.0 as "💸 Value Win".
**Files Changed:** roi/tag_roi_tracker.py, tests/test_model_drift_report.py, Docs/CHANGELOG.md, Docs/monster_todo.md, codex_log.md
**Outcome:** High-delta winners now flagged for future analysis; failing test patched.

## [2025-06-21] Add /nap command to Telegram bot
**Prompt:** Telegram /nap command with stats
**Files Changed:** telegram_bot.py, tests/test_telegram_bot.py, Docs/monster_todo.md, Docs/CHANGELOG.md, Docs/monster_overview.md, codex_log.md
**Outcome:** Bot now reports last NAP results and ROI via /nap command.


## [2025-06-21] Add place-focused training script
**Prompt:** Clone train_model_v6.py to create train_place_model.py predicting top 3 finishes.
**Files Changed:** train_place_model.py, all_scripts.txt, Docs/CHANGELOG.md, Docs/monster_overview.md, Docs/monster_todo.md, README.md, codex_log.md
**Outcome:** New place model training script added and docs updated.

## [2025-06-08] Add bankroll drawdown tracking
**Prompt:** Codex, update roi_tracker_advised.py to include cumulative profit and drawdown tracking in the output logs.
**Files Changed:** roi/roi_tracker_advised.py, roi/weekly_roi_summary.py, Docs/CHANGELOG.md, Docs/monster_overview.md, Docs/monster_todo.md, codex_log.md
**Outcome:** Daily and weekly ROI summaries now display bankroll figures and worst historical drawdown.
## [2025-06-21] Consolidate changelog entries
**Prompt:** Remove ======= lines and merge duplicate 2025-06-08 sections in Docs/CHANGELOG.md.
**Files Changed:** Docs/CHANGELOG.md, codex_log.md
**Outcome:** CHANGELOG.md now has a single well-formatted 2025-06-08 entry.

## [2025-06-23] Remove outdated check_betfair_market_times.py
**Prompt:** Delete or update script per audit. Deleted and cleaned references.
**Files Changed:** utils/check_betfair_market_times.py (deleted), all_scripts.txt, Docs/script_audit.txt, Docs/CHANGELOG.md, Docs/monster_todo.md, codex_log.md
**Outcome:** Unused script removed and documentation updated.



## [2025-06-23] Remove redundant README section
**Prompt:** Delete the duplicate `self_train_from_history.py` paragraph.
**Files Changed:** README.md, Docs/CHANGELOG.md, codex_log.md
**Outcome:** README now contains one complete explanation of the script.
## [2025-06-23] Fix docs links
**Prompt:** Replace `../docs/` with `../Docs/` for script_audit.txt and SECURITY_REVIEW.md.
**Files Changed:** Docs/README.md, README.md, Docs/CHANGELOG.md, codex_log.md
**Outcome:** Documentation links now correctly reference the capitalised Docs directory.



## [2025-06-24] Add tag commentary helper
**Prompt:** Refactor commentary generation into a reusable function and update dispatch logic.
**Files Changed:** utils/commentary.py, core/dispatch_tips.py, Docs/CHANGELOG.md, Docs/monster_overview.md, Docs/monster_todo.md, codex_log.md, tests/test_commentary.py
**Outcome:** Telegram tips and logs now include concise tag-based commentary.

## [2025-06-24] Add Stats API server
**Prompt:** Build stats_api.py that exposes /roi, /tips, /tags endpoints using FastAPI and serve JSON from latest logs.
**Files Changed:** stats_api.py, tests/test_stats_api.py, requirements.txt, Docs/CHANGELOG.md, Docs/monster_todo.md, codex_log.md
**Outcome:** New FastAPI server returns latest ROI, tips and tag summaries for dashboards.


## [2025-06-24] Add Draw Advantage tag
**Prompt:** Enhance inference to tag runners with 📊 Draw Advantage if draw_bias_rank > 0.7.
**Files Changed:** core/run_inference_and_select_top1.py, core/dispatch_tips.py, tests/test_dispatch_tips.py, Docs/CHANGELOG.md, Docs/monster_todo.md, codex_log.md
**Outcome:** Tips JSON now includes the Draw Advantage tag and Telegram commentary reflects the bias.


## [2025-06-24] Add unit test for inference script
**Prompt:** Write unit tests for run_inference_and_select_top1.py.
**Files Changed:** tests/test_run_inference_and_select_top1.py, Docs/CHANGELOG.md, Docs/monster_todo.md, codex_log.md
**Outcome:** Test verifies NAP selection and tagging logic.


## [2025-06-24] Add Telegram confidence commentary
**Prompt:** Enhance `dispatch_tips.py` to add a model confidence line.
**Files Changed:** core/dispatch_tips.py, tests/test_dispatch_tips.py, Docs/CHANGELOG.md, Docs/monster_todo.md, codex_log.md
**Outcome:** Added confidence summary line with tag reasons.

## [2025-06-25] Refactor tips into dataclass
**Prompt:** Refactor tip dictionaries into a Tip dataclass.
**Files Changed:** core/tip.py, core/dispatch_tips.py, core/dispatch_all_tips.py, roi/calibrate_confidence_daily.py, roi/generate_subscriber_log.py, roi/generate_tweet.py, roi/roi_tracker_advised.py, roi/tag_roi_tracker.py
**Outcome:** Scripts now use the dataclass for loading and saving tips.

## [2025-06-23] Add tip_control_panel CLI
**Prompt:** Create tip_control_panel.py script with manual tip selection and Telegram send.
**Files Changed:** tip_control_panel.py, Docs/CHANGELOG.md, Docs/monster_todo.md
**Outcome:** Added interactive CLI for manual dispatch with dev-mode support.
## [2025-06-25] Log Danger Fav outcomes
**Prompt:** Enhance generate_lay_candidates.py to log results of tagged Danger Favs.
**Files Changed:** generate_lay_candidates.py, tests/test_generate_lay_candidates.py, Docs/CHANGELOG.md, Docs/monster_overview.md, Docs/TIPPING_MONSTER_PRODUCTS.md, Docs/monster_todo.md, codex_log.md
**Outcome:** Script now appends daily Danger Fav results to logs/danger_fav_history.csv and optional Telegram summary.

## [2025-06-24] Add /tip Telegram command
**Prompt:** Add new /tip command to Telegram bot returning latest horse tip.
**Files Changed:** telegram_bot.py, tests/test_telegram_bot.py, Docs/CHANGELOG.md, Docs/monster_overview.md, Docs/monster_todo.md, codex_log.md
**Outcome:** Bot replies with confidence, tags, commentary and odds for the requested horse.
## [2025-06-25] Add expressive commentary style
**Prompt:** Add modular tone templates with CLI/env control.
**Files Changed:** utils/commentary.py, tests/test_commentary.py, core/dispatch_tips.py, cli/tmcli.py, Docs/CHANGELOG.md, Docs/monster_todo.md, codex_log.md
**Outcome:** Commentary can be rendered in basic or expressive tone via `--comment-style` or `TM_COMMENT_STYLE`.

## [2025-06-26] Extend rolling ROI tracking
**Prompt:** Implement rolling_roi_30.csv with wins, places, tips and strike rate; auto-update via ROI pipeline.
**Files Changed:** generate_rolling_roi.py, roi/run_roi_pipeline.sh, Docs/CHANGELOG.md, Docs/TIPPING_MONSTER_ROI_OVERVIEW.md, Docs/monster_todo.md, codex_log.md
**Outcome:** New CSV log summarises the last 30 days and is refreshed daily.



## [2025-06-24] Add combo generator
**Prompt:** Create generate_combos.py to suggest doubles and trebles from top tips.
**Files Changed:** generate_combos.py, tests/test_generate_combos.py, Docs/CHANGELOG.md, Docs/monster_overview.md, Docs/quickstart.md, Docs/script_audit.txt, Docs/TIPPING_MONSTER_PRODUCTS.md, Docs/monster_todo.md, codex_log.md
**Outcome:** Added combo generator script and documentation.


## [2025-06-27] Document stable-level intent profiler
**Prompt:** Add TODO entry for a stable-level intent profiler referencing `trainer_intent_score.py`.
**Files Changed:** Docs/monster_todo.md, Docs/CHANGELOG.md, codex_log.md
**Outcome:** New backlog item outlines intent scoring with trainer win-rate tracking and multiple-entry detection.

## [2025-06-29] Add --dev flags to S3 scripts
**Prompt:** Add --dev argument to core/fetch_betfair_odds.py, run_inference_and_select_top1.py and model_feature_importance.py.
**Files Changed:** core/fetch_betfair_odds.py, core/run_inference_and_select_top1.py, model_feature_importance.py, Docs/dev_command_reference.md, README.md, Docs/CHANGELOG.md, codex_log.md
**Outcome:** Dev mode now skips S3 uploads in these scripts.

## [2025-06-25] Add stale penalty feature
**Prompt:** Update inference to penalise stale form and layoff.
**Files Changed:** core/flatten_racecards_v3.py, features.json, tests/test_explain_model_decision.py, Docs/CHANGELOG.md, Docs/monster_overview.md, Docs/monster_todo.md, codex_log.md
**Outcome:** Added stale_penalty feature to dataset and documentation updated.



## [2025-06-30] Mark features complete in docs
**Prompt:** Prefix SHAP explanations and confidence band filtering with checkmarks.
**Files Changed:** Docs/monster_overview.md, Docs/CHANGELOG.md, codex_log.md
**Outcome:** Documentation updated to reflect completed features.

## [2025-06-30] Document dev mode and intent profiler
**Prompt:** Summarise post-2025-06-01 changelog items in overview docs.
**Files Changed:** Docs/monster_overview.md, Docs/TIPPING_MONSTER_PRODUCTS.md, Docs/CHANGELOG.md, codex_log.md
**Outcome:** Overview now notes dev-mode S3 skipping, intent profiler, and value tag.

## [2025-07-01] Clarify secrets finding
**Prompt:** Update security review to note `.env.example` and mention that credentials were removed from version control. Summarise in changelog.
**Files Changed:** Docs/SECURITY_REVIEW.md, Docs/CHANGELOG.md, codex_log.md
**Outcome:** Security review now references the example environment file and records that secrets were purged.


## [2025-06-30] Renumber TODO tasks 92-98
**Prompt:** Renumber tasks 92-96 sequentially.
**Files Changed:** Docs/monster_todo.md, Docs/CHANGELOG.md, codex_log.md
**Outcome:** Fixed numbering duplication and noted cleanup in changelog.


## [2025-07-01] Remove sniper subsystem references
**Prompt:** Document removal of sniper cron jobs in ops docs and update CHANGELOG.
**Files Changed:** Docs/ops.md, Docs/CHANGELOG.md, codex_log.md
**Outcome:** Sniper-related cron entries commented out with June 2025 removal note.

s
## [2025-07-01] Sync v7 feature status
**Prompt:** Edit monster_overview.md bullet list and update changelog.
**Files Changed:** Docs/monster_overview.md, Docs/CHANGELOG.md, codex_log.md
**Outcome:** Marked parallel model comparison and drawdown tracking as complete.


## [2025-07-02] Skip Telegram alerts in safecron when dev mode
**Prompt:** Modify safecron.sh to respect TM_DEV_MODE and update docs.
**Files Changed:** utils/safecron.sh, Docs/README.md, Docs/ops.md, Docs/CHANGELOG.md, codex_log.md
**Outcome:** Cron helper no longer sends Telegram alerts when TM_DEV_MODE=1; documentation updated.

## [2025-07-02] Validate Telegram API responses
**Prompt:** After posting to the Telegram API in `tippingmonster/utils.py`, check
`response.status_code`. Log or raise an error if the response is not successful
(status code >= 400). Update existing tests in `tests/test_utils.py` to cover
failure cases. Document the new behaviour in `Docs/CHANGELOG.md`.
**Files Changed:** tippingmonster/utils.py, tests/test_utils.py, Docs/CHANGELOG.md, codex_log.md
**Outcome:** Telegram helpers now raise `RuntimeError` when the API returns an
error. Added tests for failing responses and documented in changelog.

## [2025-07-04] Fix Makefile whitespace
**Prompt:** `make test` failed with `missing separator`.
**Files Changed:** Makefile
**Outcome:** Replaced spaces with a tab for the `dev-check` rule.

## [2025-07-04] Update dev-check path
**Prompt:** Replace ./dev-check.sh references in docs with ./utils/dev-check.sh.
**Files Changed:** Docs/quickstart.md, Docs/CHANGELOG.md, codex_log.md
**Outcome:** Quickstart guide now references correct script path; changelog updated.

## [2025-07-05] Ensure racecards script imports
**Prompt:** Create `rpscrape/scripts/utils/__init__.py` and export `PYTHONPATH` in `daily_upload_racecards.sh`.
**Files Changed:** rpscrape/scripts/utils/__init__.py, core/daily_upload_racecards.sh, Docs/CHANGELOG.md, codex_log.md
**Outcome:** Racecard upload script imports utility modules without errors.

## [2025-07-03] dev-check resolves repo root
**Prompt:** Update dev-check.sh so it can be run from any path.
**Files Changed:** utils/dev-check.sh, Docs/quickstart.md, README.md, Docs/CHANGELOG.md, codex_log.md, tests/test_dev_check.py, tests/test_nap_tracker.py, core/run_inference_and_select_top1.py
**Outcome:** Script now detects repo root via git and unit test ensures it runs correctly from the repo root. Updated nap tracker test to reset `TM_DEV_MODE` and replaced incomplete inference script with a minimal version.

## [2025-07-05] Ensure log directories exist
**Prompt:** After setting `LOG_DIR`, add `mkdir -p "$LOG_DIR/inference" "$LOG_DIR/dispatch"`.
**Files Changed:** core/run_pipeline_with_venv.sh, Docs/CHANGELOG.md, codex_log.md
**Outcome:** Pipeline runs without missing directory errors.

## [2025-06-11] Fix Makefile script paths
**Prompt:** Makefile isnt correct
**Files Changed:** Makefile, Docs/CHANGELOG.md, codex_log.md
**Outcome:** Makefile targets call scripts from `core/` and `roi/` directories.

## [2025-07-04] Fix Makefile whitespace
**Prompt:** `make test` failed with `missing separator`.
**Files Changed:** Makefile
**Outcome:** Replaced spaces with a tab for the `dev-check` rule.

## [2025-07-08] Add production cheatsheet
**Prompt:** Provide simple dev-to-prod instructions and script explanations
**Files Changed:** Docs/prod_setup_cheatsheet.md, Docs/README.md, Docs/CHANGELOG.md
**Outcome:** Added new cheatsheet doc and referenced it in main docs.

## [2025-07-09] Inject repo root path for dispatch scripts
**Prompt:** In `core/dispatch_tips.py`, inject repo-root path and update docs.
**Files Changed:** core/dispatch_tips.py, core/dispatch_all_tips.py, roi/generate_tweet.py, roi/roi_tracker_advised.py, roi/calibrate_confidence_daily.py, roi/generate_subscriber_log.py, roi/tag_roi_tracker.py, README.md, Docs/ec2_setup_guide.md, Docs/quickstart.md, Docs/CHANGELOG.md
**Outcome:** Scripts now run from within subfolders without `PYTHONPATH`; docs mention using `PYTHONPATH` or `python -m` when running by path.


## [2025-07-08] Fix CLI import paths
**Prompt:** Ensure `model_feature_importance` and `tippingmonster` imports work when running `tmcli.py` directly.
**Files Changed:** cli/tmcli.py, Docs/CHANGELOG.md, codex_log.md
**Outcome:** CLI runs from the repo root without `ModuleNotFoundError`.

## [2025-07-09] Fix lint errors
**Prompt:** core/compare_model_v6_v7.py:13:1: F401 'datetime.date' imported but unused
**Files Changed:** core/compare_model_v6_v7.py, core/fetch_betfair_odds.py, explain_model_decision.py, telegram_bot.py, tip_control_panel.py, tests/test_codex_logger.py, tests/test_dispatch_tips.py, tests/test_model_drift_report.py, tests/test_self_training_loop.py, tests/test_telegram_bot.py, Docs/CHANGELOG.md, Docs/monster_overview.md, Docs/monster_todo.md, codex_log.md
**Outcome:** Removed unused imports and spacing issues; updated docs and task log


## [2025-07-10] Final v7 cleanup features
**Prompt:** Implement final cleanup tasks including new bot commands, ROI defaults, tag filtering and SHAP summary.
**Files Changed:** telegram_bot.py, core/extract_best_realistic_odds.py, roi/roi_tracker_advised.py, roi/tag_roi_tracker.py, streamlit_pauls_view.py, train_model_v6.py, model_feature_importance.py, Docs/monster_overview.md, Docs/monster_todo.md, Docs/CHANGELOG.md
**Outcome:** Added /ping and /help commands, clearer odds error, default ROI mode, tag filter option, SHAP logging, updated docs.

## [2025-07-10] Course filter for dispatch
**Prompt:** I need a dispatch tips but to be able to filter for all races at a track for example royal ascot
**Files Changed:** core/dispatch_tips.py, tippingmonster/helpers.py, cli/tmcli.py, tests/test_tmcli.py, tests/test_dispatch_tips.py, README.md, Docs/monster_overview.md, Docs/CHANGELOG.md, Docs/monster_todo.md, codex_log.md
**Outcome:** Added `--course` argument to filter tips by racecourse. Updated docs and tests.


## [2025-07-11] Telegram confidence override
**Prompt:** Implement Telegram-based override for minimum confidence threshold.
**Files Changed:** telegram_bot.py, core/dispatch_tips.py, tippingmonster/utils.py, tests/test_conf_override.py, .env.example, Docs/monster_overview.md, Docs/CHANGELOG.md, Docs/monster_todo.md
**Outcome:** Added `/override_conf`, `/reset_conf`, `/conf_status` commands and override logic applied during dispatch.


## [2025-07-10] Add tip sanity checker
**Prompt:** Create check_tip_sanity.py to warn about low confidence tips, NAP confidence under 0.8 and missing odds or stake.
**Files Changed:** check_tip_sanity.py, tests/test_check_tip_sanity.py, Docs/CHANGELOG.md, Docs/monster_overview.md, Docs/monster_todo.md, codex_log.md
**Outcome:** New script loads the latest sent tips and prints warnings for any issues. Added tests and documentation.

## [2025-07-10] Add backup validator script
**Prompt:** Backup Validator - ensure root scripts are backed up
**Files Changed:** backup_validator.py, Docs/CHANGELOG.md, Docs/monster_todo.md, codex_log.md
**Outcome:** Created timestamped backup tool and updated docs.


## [2025-07-11] Add summarise_logs utility
**Prompt:** Create summarise_logs.py for 7-day log checks with win/place counts.
**Files Changed:** summarise_logs.py, tests/test_summarise_logs.py, Docs/CHANGELOG.md, Docs/monster_todo.md, codex_log.md
**Outcome:** New script summarises log status; tests and documentation updated.


## [2025-07-12] Clarify dev mode in pipeline
**Prompt:** Add README note that `--dev`/`TM_DEV_MODE=1` stops real Telegram posts and S3 uploads when testing.
**Files Changed:** README.md, Docs/CHANGELOG.md, Docs/monster_todo.md, codex_log.md
**Outcome:** Documentation updated with explicit warning about dev mode.


## [2025-07-12] Harden pipeline script
**Prompt:** Add strict mode, safer line count, whitespace trim and AWS check in run_pipeline_with_venv.sh
**Files Changed:** core/run_pipeline_with_venv.sh, Docs/CHANGELOG.md, Docs/monster_todo.md, codex_log.md
**Outcome:** Pipeline aborts on errors, counts tips reliably and skips S3 upload if AWS CLI missing.

## [2025-07-13] Fix unbound variable in pipeline
**Prompt:** The automated daily pipeline script fails with an error `unbound variable $1`. Please fix it.
**Files Changed:** core/run_pipeline_with_venv.sh, Docs/CHANGELOG.md, Docs/monster_todo.md, codex_log.md
**Outcome:** Script now handles missing arguments safely using `${1:-}`.

## [2025-07-13] Restore tmcli pipeline
**Prompt:** Running `tmcli pipeline --dev` exited with status 127.
**Files Changed:** core/run_pipeline_with_venv.sh, Docs/CHANGELOG.md, Docs/monster_todo.md, codex_log.md
**Outcome:** Updated script to reference sub-scripts via `$SCRIPT_DIR`, allowing CLI wrapper to execute successfully.

## [2025-07-13] Fix odds snapshot import path
**Prompt:** `fetch_betfair_odds.py` failed with `ModuleNotFoundError: tippingmonster` when run via the pipeline.
**Files Changed:** core/fetch_betfair_odds.py, Docs/CHANGELOG.md, Docs/monster_todo.md, codex_log.md
**Outcome:** Added repo root to `sys.path` so the odds fetcher runs inside the CLI pipeline.

## [2025-07-15] Document safecron Telegram vars
**Prompt:** Update README and `.env.example` to mention `TG_BOT_TOKEN` and `TG_USER_ID` and document failure alerts in `safecron.sh`.
**Files Changed:** Docs/README.md, Docs/ops.md, .env.example, Docs/CHANGELOG.md, Docs/monster_todo.md, codex_log.md
**Outcome:** Docs now list the new aliases and explain how `safecron.sh` posts alerts when a cron job fails.


## [2025-07-15] Add cron templates
**Prompt:** Create crontab files for prod and dev setups.
**Files Changed:** cron/prod.crontab, cron/dev.crontab, Docs/ops.md, Docs/prod_setup_cheatsheet.md, Docs/quickstart.md, README.md, Docs/CHANGELOG.md, codex_log.md
**Outcome:** Schedules consolidated into templates and docs updated.

## [2025-07-16] Enhance combo generator
**Prompt:** Improve `generate_combos.py` to log ROI when posting to Telegram and show odds, times and course.
**Files Changed:** generate_combos.py, tests/test_generate_combos.py, Docs/CHANGELOG.md, Docs/monster_overview.md, codex_log.md
**Outcome:** Combo messages now display full race details and are stored in daily ROI logs when sent.


## [2025-07-17] Document new v8 inference script
**Prompt:** Add short docs for `run_inference_monster_v8.py` and `compare_model_outputs.py` and list them in `all_scripts.txt`.
**Files Changed:** Docs/monster_overview.md, all_scripts.txt, Docs/CHANGELOG.md, codex_log.md
**Outcome:** Overview section includes both scripts and script index updated.


## [2025-07-17] Add place confidence output
**Prompt:** Generate `final_place_confidence` using the meta-place model and show it in Telegram tips.
**Files Changed:** core/run_inference_and_select_top1.py, core/dispatch_tips.py, tests/test_run_inference_and_select_top1.py, tests/test_dispatch_tips.py, Docs/CHANGELOG.md, Docs/monster_overview.md, Docs/monster_todo.md, README.md, codex_log.md
**Outcome:** Inference writes a place probability for each runner and Telegram messages include a "Place Chance" line when available.

## [2025-07-17] Use TemporaryDirectory for model tar extraction
**Prompt:** Ensure temporary folders for ensemble tarballs are cleaned up automatically.
**Files Changed:** core/run_inference_and_select_top1.py, model_feature_importance.py, Docs/CHANGELOG.md, Docs/monster_todo.md, codex_log.md
**Outcome:** Model loading now unpacks to a context-managed temp directory that is removed after use.

## [2025-07-17] Check run_inference_monster_v8 script
**Prompt:** Update `core/run_inference_monster_v8.py` to use kebab-case meta filenames.
**Files Changed:** Docs/CHANGELOG.md, codex_log.md
**Outcome:** Requested script not found; documented expected naming in CHANGELOG.

## [2025-07-16] Add stacked ensemble training
**Prompt:** Create `train_monster_model_v8.py` with CatBoost, XGB and Keras stack; inference and comparison scripts.
**Files Changed:** train_monster_model_v8.py, core/run_inference_monster_v8.py, core/compare_model_outputs.py, Docs/monster_todo.md, Docs/monster_overview.md, Docs/CHANGELOG.md, requirements.txt, codex_log.md
**Outcome:** New v8 training and inference tools enable stacked ensemble evaluation.

## [2025-07-16] Refine v8 trainer
**Prompt:** Polish `train_monster_model_v8.py` with model metadata, SHAP export and deduped self-training.
**Files Changed:** train_monster_model_v8.py, Docs/CHANGELOG.md, Docs/monster_overview.md, Docs/monster_todo.md, codex_log.md
**Outcome:** v8 trainer now records model identity, logs SHAP top features and merges past tips without duplication.

## [2025-07-17] Add Streamlit ultimate dashboard
**Prompt:** Create `ultimate_dashboard.py` using Streamlit with ROI trends, confidence heatmap, tag breakdown and filters.
**Files Changed:** ultimate_dashboard.py, Docs/CHANGELOG.md, Docs/monster_todo.md, Docs/script_audit.txt, all_scripts.txt, codex_log.md
**Outcome:** New dashboard script visualises tip performance with advanced filters and export option.

## [2025-07-17] Improve ultimate dashboard filters
**Prompt:** Refine `ultimate_dashboard.py` to add day-of-week filtering and show top winners by profit, confidence and odds.
**Files Changed:** ultimate_dashboard.py, Docs/CHANGELOG.md, Docs/monster_overview.md, codex_log.md


## [2025-07-17] Document Telegram env vars
**Prompt:** Create a reference doc for Telegram variables and link it from README.
**Files Changed:** Docs/telegram_alerts.md, Docs/README.md, Docs/CHANGELOG.md, codex_log.md
**Outcome:** New doc lists all Telegram variables, shows which scripts use them and notes safecron alerts.

## [2025-07-17] Track drawdown streaks
**Prompt:** Extend the ROI tracker to log drawdown streaks — longest losing streak, current losing run, max drawdown in points. Save to `logs/drawdown_stats.csv`.
**Files Changed:** roi/roi_tracker_advised.py, tests/test_drawdown_stats.py, Docs/CHANGELOG.md, Docs/monster_overview.md, Docs/monster_todo.md, codex_log.md
**Outcome:** ROI summary now prints drawdown streak info and updates `drawdown_stats.csv` daily.

## [2025-07-16] Model output comparator
**Prompt:** Build `compare_model_outputs.py` to run two models (v6 vs v7) on same racecards, and log differences in tip selection, confidence, and feature impact.
**Files Changed:** compare_model_outputs.py, Docs/quickstart.md, Docs/prod_setup_cheatsheet.md, Docs/monster_overview.md, Docs/CHANGELOG.md, Docs/monster_todo.md, codex_log.md
**Outcome:** New script outputs CSV of v6 vs v7 tips with SHAP summaries.

## [2025-07-17] Add SHAP explanations script
**Prompt:** Create `generate_shap_explanations.py` to attach per-tip SHAP data.
**Files Changed:** generate_shap_explanations.py, Docs/CHANGELOG.md, Docs/monster_overview.md, Docs/monster_todo.md, codex_log.md
**Outcome:** Tips can now be enriched with top 5 SHAP features saved to `tips_with_shap.jsonl`.

## [2025-07-18] Document new inference and comparison scripts
**Prompt:** In `Docs/monster_overview.md`, list `run_inference_monster_v8.py` and `compare_model_outputs.py` alongside other key scripts with a short description.
**Files Changed:** Docs/monster_overview.md, Docs/CHANGELOG.md, codex_log.md
**Outcome:** Overview now mentions the v8 inference script and the output comparator with typical usage guidance.

<|MERGE_RESOLUTION|>--- conflicted
+++ resolved
@@ -1,15 +1,14 @@
 
-<<<<<<< HEAD
 ## [2025-07-10] Add SHAP commentary helper
 **Prompt:** Integrate new explanation engine for punter commentary.
 **Files Changed:** utils/shap_commentary.py, tests/test_shap_commentary.py, Docs/CHANGELOG.md, Docs/monster_todo.md
 **Outcome:** New helper returns technical summary and Telegram-friendly text.
-=======
+
 ## [2025-06-12] Append newline to Makefile
 **Prompt:** Ensure file ends with newline for consistent formatting.
 **Files Changed:** Makefile, Docs/CHANGELOG.md, codex_log.md
 **Outcome:** Trailing newline added; pre-commit and tests pass.
->>>>>>> 39eb1daa
+
 
 ## [2025-07-07] Update Makefile paths
 **Prompt:** Align Makefile targets with script directories and log change.
