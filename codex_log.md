--- conflicted
+++ resolved
@@ -31,12 +31,12 @@
 **Prompt:** Tick off snapshot alert, self-heal, and delta_tag tasks in monster_todo.md.
 **Files Changed:** Docs/monster_todo.md, Docs/CHANGELOG.md, codex_log.md
 **Outcome:** Documentation reflects completed features.
-<<<<<<< HEAD
+
 ## [2025-06-08] Add log archiving utility
 **Prompt:** Create archive_old_logs.py to zip and move logs older than 14 days into logs/archive/.
 **Files Changed:** utils/archive_old_logs.py, tests/test_archive_old_logs.py, Docs/CHANGELOG.md, Docs/monster_todo.md, Docs/monster_overview.md, Docs/script_audit.txt, codex_log.md
 **Outcome:** Old log files can be compressed automatically and documentation updated.
-=======
+
 
 ## [2025-06-21] Tag Value Wins in ROI tracker
 **Prompt:** Update ROI tracker to label winning tips with `odds_delta` > 5.0 as "💸 Value Win".
@@ -57,5 +57,4 @@
 ## [2025-06-08] Add bankroll drawdown tracking
 **Prompt:** Codex, update roi_tracker_advised.py to include cumulative profit and drawdown tracking in the output logs.
 **Files Changed:** roi/roi_tracker_advised.py, roi/weekly_roi_summary.py, Docs/CHANGELOG.md, Docs/monster_overview.md, Docs/monster_todo.md, codex_log.md
-**Outcome:** Daily and weekly ROI summaries now display bankroll figures and worst historical drawdown.
->>>>>>> 01a304e2
+**Outcome:** Daily and weekly ROI summaries now display bankroll figures and worst historical drawdown.