
## [2025-06-12] Append newline to Makefile
**Prompt:** Ensure file ends with newline for consistent formatting.
**Files Changed:** Makefile, Docs/CHANGELOG.md, codex_log.md
**Outcome:** Trailing newline added; pre-commit and tests pass.

## [2025-07-07] Update Makefile paths
**Prompt:** Align Makefile targets with script directories and log change.
**Files Changed:** Makefile, Docs/CHANGELOG.md, codex_log.md
**Outcome:** Train, pipeline, and ROI targets call scripts from `core/` and `roi/`.


## [2025-07-07] Respect explicit chat_id in Telegram helpers
**Prompt:** Update Telegram send helpers to only use the dev chat when no `chat_id` argument is given.
**Files Changed:** tippingmonster/utils.py, tests/test_utils.py, Docs/CHANGELOG.md, Docs/monster_todo.md, Docs/ec2_setup_guide.md, codex_log.md
**Outcome:** Helpers resolve `chat_id` correctly; tests run with `TM_DEV` unset and sandbox item marked complete.

## [2025-07-07] Document TM_DEV_MODE for EC2 tests
**Prompt:** Amend Docs/ec2_setup_guide.md to emphasise that all test runs should set TM_DEV_MODE=1 to avoid Telegram posts.
**Files Changed:** Docs/ec2_setup_guide.md, Docs/CHANGELOG.md, codex_log.md
**Outcome:** Added guide with dev-mode reminder and updated changelog.


## [2025-06-11] Add EC2 setup guide
**Prompt:** Provide dev to prod instructions for Ubuntu server.
**Files Changed:** Docs/ec2_setup_guide.md, Docs/CHANGELOG.md, codex_log.md
**Outcome:** Documentation explains how to initialise a dev EC2 instance and migrate to prod.


## [2025-07-06] Restore inference script
**Prompt:** Retrieve full `run_inference_and_select_top1.py` from history and ensure tests pass.
**Files Changed:** core/run_inference_and_select_top1.py, Docs/CHANGELOG.md, codex_log.md
**Outcome:** Restored function definitions and `__main__` logic; unit test passes.


## [2025-07-03] Fix dev-check path handling
**Prompt:** Resolve errors when running `utils/dev-check.sh` from the repo root and align docs.
**Files Changed:** utils/dev-check.sh, Makefile, Docs/quickstart.md, Docs/CHANGELOG.md, codex_log.md
**Outcome:** Script now computes repo root via git; Makefile and docs reference correct path.


## [2025-07-05] Make dev-check executable
**Prompt:** Running `./utils/dev-check.sh` failed with "Permission denied".
**Files Changed:** utils/dev-check.sh, Docs/dev_command_reference.md, README.md, Docs/CHANGELOG.md, codex_log.md
**Outcome:** Script marked executable and docs mention using `python3` if the `python` command is missing.


## [2025-06-10] Update dev-check path
**Prompt:** Modify Makefile target to call utils/dev-check.sh and update docs.
**Files Changed:** Makefile, Docs/quickstart.md, Docs/CHANGELOG.md, codex_log.md
**Outcome:** dev-check points to the correct script; docs reflect new path.


## [2025-07-01] Clean up sniper doc references
**Prompt:** Remove outdated bullet points for Steam Sniper docs.
**Files Changed:** Docs/README.md, Docs/CHANGELOG.md, codex_log.md
**Outcome:** README no longer lists obsolete sniper documents.

## [2025-06-27] Add upload_to_s3 helper
**Prompt:** Centralise S3 uploads with a helper that skips when TM_DEV_MODE=1. Update scripts, docs and tests.
**Files Changed:** tippingmonster/utils.py, tippingmonster/__init__.py, core/fetch_betfair_odds.py, core/run_inference_and_select_top1.py, core/train_model_v6.py, core/train_modelv7.py, train_place_model.py, model_feature_importance.py, core/daily_upload_racecards.sh, core/daily_upload_results.sh, core/daily_flatten.sh, tests/test_utils.py, README.md, .env.example, Docs/dev_command_reference.md, Docs/CHANGELOG.md, Docs/monster_todo.md, codex_log.md
**Outcome:** Uploads respect dev mode via a shared helper; documentation reflects the change.

## [2025-06-09] QA review log update
**Prompt:** Document heuristic intent tags and missing stable tactics profiling.
**Files Changed:** codex_log.md
**Outcome:** Added note on run_inference_and_select_top1.py and dispatch_tips.py tags; advanced stable tactics profiling pending.

## [2025-06-26] Document TM_DEV variables
**Prompt:** Add TM_DEV and TM_DEV_MODE lines to `.env.example` and update docs.
**Files Changed:** .env.example, Docs/README.md, README.md, Docs/CHANGELOG.md, codex_log.md
**Outcome:** Example env and docs explain dev routing and disabling posts.


## [2025-06-26] Update script audit for ensure_sent_tips.py
**Prompt:** Mark utils/ensure_sent_tips.py as keep in script_audit.txt and note usage in CLI and tests.
**Files Changed:** Docs/script_audit.txt, Docs/CHANGELOG.md, Docs/monster_todo.md, codex_log.md
**Outcome:** Documentation updated and task logged.
## [2025-06-26] Add time-decay weighting to win rate
**Prompt:** Codex, adjust the win-rate feature to apply time-decay — give more weight to races in the past 30 days vs those over 90 days old
**Files Changed:** win_rate_by_tag.py, tests/test_win_rate_by_tag.py, Docs/CHANGELOG.md, Docs/monster_overview.md, Docs/monster_todo.md, codex_log.md
**Outcome:** Win-rate calculations now prioritise recent races; new test verifies weighting.


## [2025-06-26] Clean up script list
**Prompt:** Remove obsolete paths and deduplicate names in all_scripts.txt.
**Files Changed:** all_scripts.txt, Docs/CHANGELOG.md, codex_log.md
**Outcome:** all_scripts.txt lists each script once; obsolete secrets entry removed.

## [2025-06-26] Weekly ROI commentary logs
**Prompt:** After the weekly ROI summary is generated, append a brief commentary block summarizing key insights.
**Files Changed:** roi/weekly_roi_summary.py, tests/test_weekly_commentary.py, Docs/CHANGELOG.md, Docs/monster_overview.md, Docs/monster_todo.md, codex_log.md
**Outcome:** summary_commentary_<week>.txt saved with top performer, worst day and trend.


## [2025-06-26] Update todo doc reference
**Prompt:** Edit AGENTS.md to reference Docs/monster_todo.md.
**Files Changed:** AGENTS.md, Docs/CHANGELOG.md, Docs/monster_todo.md, codex_log.md
**Outcome:** Documentation now points to the correct todo file.


## [2025-06-26] Add weekly ROI trend chart
**Prompt:** Create a matplotlib line graph showing ROI per day for the past 7 days and save it to `logs/roi/roi_trend_<week>.png`.
**Files Changed:** roi/weekly_roi_summary.py, Docs/CHANGELOG.md, Docs/monster_overview.md, Docs/monster_todo.md, Docs/TIPPING_MONSTER_ROI_OVERVIEW.md, codex_log.md
**Outcome:** Weekly summary now outputs an ROI trend chart for each week.


## [2025-06-26] Trainer intent profiler
**Prompt:** Create scripts to tag tips when trainers show strong recent form, run multiple horses or drop a horse in class after a layoff.
**Files Changed:** core/trainer_stable_profile.py, trainer_intent_profiler.py, core/dispatch_tips.py, core/tip.py, tests/test_trainer_stable_profile.py, tests/test_trainer_intent_profiler.py, tests/test_dispatch_tips.py, Docs/CHANGELOG.md, Docs/monster_overview.md, Docs/monster_todo.md, codex_log.md
**Outcome:** New stable-form field on tips and tagging logic for in-form trainers, multi-runner yards and class-drop layoffs.



## [2025-06-25] Add NAP performance tracker
**Prompt:** Create nap_tracker.py to log NAP results over time.
**Files Changed:** roi/nap_tracker.py, tests/test_nap_tracker.py, Docs/CHANGELOG.md, Docs/monster_todo.md, Docs/monster_overview.md, codex_log.md
**Outcome:** New script logs daily NAP ROI to nap_history.csv and can summarise weekly.


## [2025-06-25] Add band performance to ROI summaries
**Prompt:** Update weekly and daily ROI scripts to break down results by confidence band.
**Files Changed:** roi/weekly_roi_summary.py, roi/send_daily_roi_summary.py, Docs/CHANGELOG.md, codex_log.md
**Outcome:** ROI summaries now include per-band stats with emoji highlights and CSV logs.

## [2025-06-25] Add staking simulator
**Prompt:** Create `simulate_staking.py` to compare level, confidence, and value staking profiles.
**Files Changed:** simulate_staking.py, tests/test_simulate_staking.py, Docs/CHANGELOG.md, Docs/monster_overview.md, Docs/TIPPING_MONSTER_ROI_OVERVIEW.md, Docs/script_audit.txt, all_scripts.txt, codex_log.md
**Outcome:** New script outputs profit summaries and a profit curve chart.

## [2025-06-24] Add value_score tagging
**Prompt:** Codex, update inference to calculate a value_score = (confidence / bf_sp) * 100. Tag as 💰 Value Pick if score > 5. Log and send as normal tip with tag.
**Files Changed:** core/merge_odds_into_tips.py, core/dispatch_tips.py, tests/test_dispatch_tips.py, Docs/monster_overview.md, Docs/monster_todo.md, Docs/CHANGELOG.md, codex_log.md
**Outcome:** Tips now include a value_score field and are tagged "💰 Value Pick" when the score exceeds 5.

## [2025-06-24] Add rolling ROI script
**Prompt:** Compute 30-day rolling ROI from sent logs.
**Files Changed:** generate_rolling_roi.py, Docs/CHANGELOG.md, Docs/monster_todo.md, Docs/TIPPING_MONSTER_ROI_OVERVIEW.md, all_scripts.txt, codex_log.md
**Outcome:** New CSV logs daily and rolling ROI figures.


## [2025-06-24] Add public ROI dashboard
**Prompt:** Codex, build public_dashboard.py using Streamlit. Load _sent.csv files, show ROI charts and tag stats.
**Files Changed:** public_dashboard.py, all_scripts.txt, Docs/CHANGELOG.md, Docs/monster_todo.md, codex_log.md
**Outcome:** New dashboard visualises ROI from sent tips only.


## [2025-06-23] Log auto tweets in dev mode
**Prompt:** Before posting tweets, check `TM_DEV_MODE`.
**Files Changed:** monstertweeter/auto_tweet_tips.py, Docs/ops.md, Docs/quickstart.md, tests/test_auto_tweet_dev_mode.py, Docs/CHANGELOG.md, codex_log.md
**Outcome:** Tweets are written to `logs/dev/twitter.log` when `TM_DEV_MODE=1`.

## [2025-06-08] Fix README security review link
**Prompt:** Update README to reference Docs/SECURITY_REVIEW.md and verify Docs prefixes.
**Files Changed:** README.md, Docs/CHANGELOG.md, codex_log.md
**Outcome:** Fixed documentation link inconsistencies.


## [2025-06-22] Add tag ROI table to streamlit
**Prompt:** Codex, add a table to streamlit_pauls_view.py showing ROI, strike rate, and profit per tag.
**Files Changed:** streamlit_pauls_view.py, Docs/CHANGELOG.md, Docs/monster_todo.md, Docs/TIPPING_MONSTER_ROI_TODO.md, all_scripts.txt, codex_log.md
**Outcome:** Paul's dashboard now highlights top-performing tags.
## [2025-06-08] Remove invalid model_drift_report install
**Prompt:** Fix GitHub workflow failing because package `model_drift_report` is missing.
**Files Changed:** .github/workflows/python-tests.yml, Docs/CHANGELOG.md, codex_log.md
**Outcome:** Workflow now installs only standard dependencies and uses local module.

## [2025-06-20] Add Danger Fav candidate script
**Prompt:** Create generate_lay_candidates.py to flag favourites with low Monster confidence.
**Files Changed:** generate_lay_candidates.py, tests/test_generate_lay_candidates.py, Docs/CHANGELOG.md, Docs/monster_overview.md, Docs/TIPPING_MONSTER_PRODUCTS.md, all_scripts.txt, codex_log.md
**Outcome:** Script outputs Danger Fav candidates and accompanying test added.

## [2025-06-20] Add Danger Fav dispatch and ROI tracking
**Prompt:** Create dispatch_danger_favs.py, update dashboard with Danger Fav view, and add ROI tracker for lays.
**Files Changed:** dispatch_danger_favs.py, track_lay_candidates_roi.py, cli/streamlit_dashboard.py, Docs/CHANGELOG.md, Docs/monster_overview.md, Docs/TIPPING_MONSTER_PRODUCTS.md, all_scripts.txt, tests/test_track_lay_candidates_roi.py, codex_log.md
**Outcome:** Danger Fav alerts can be sent to Telegram and ROI tracking logic implemented.

## [2025-06-21] Export Danger Fav CSV summary
**Prompt:** Create export_lay_candidates_csv.py to convert danger_favs.jsonl to CSV.
**Files Changed:** export_lay_candidates_csv.py, all_scripts.txt, Docs/CHANGELOG.md, Docs/monster_overview.md, Docs/TIPPING_MONSTER_PRODUCTS.md, codex_log.md
**Outcome:** Users can easily view Danger Fav candidates in spreadsheet form.

## [2025-06-08] Completed TODO Audit
**Prompt:** Audit monster_todo.md and mark completed tasks.
**Files Changed:** Docs/monster_todo.md, codex_log.md
**Outcome:** Added checkmarks and dates for finished tasks.

## [2025-06-08] Fix CLI tests typo
**Prompt:** Replace `subparpers.add_parser` with `subparsers.add_parser` in tests/test_tmcli.py.
**Files Changed:** tests/test_tmcli.py, Docs/CHANGELOG.md, codex_log.md
**Outcome:** Healthcheck subcommand parser now created correctly; pre-commit and pytest pass.
## [2025-06-08] Mark additional completed tasks
**Prompt:** Tick off snapshot alert, self-heal, and delta_tag tasks in monster_todo.md.
**Files Changed:** Docs/monster_todo.md, Docs/CHANGELOG.md, codex_log.md
**Outcome:** Documentation reflects completed features.

## [2025-06-08] Add rolling ROI chart to Paul's View
**Prompt:** Add 30-day rolling ROI line chart to streamlit_pauls_view.py
**Files Changed:** cli/pauls_view_dashboard.py, Docs/monster_todo.md, Docs/CHANGELOG.md, tests/test_model_drift_report.py
**Outcome:** Dashboard now plots 30-day ROI trend; docs updated; failing test fixed.


## [2025-06-08] Add weekly ROI Telegram command
**Prompt:** Implement /roi command to show current week's profit, ROI, and win/place stats.
**Files Changed:** telegram_bot.py, tests/test_telegram_bot.py, Docs/CHANGELOG.md, Docs/monster_todo.md, README.md, codex_log.md
**Outcome:** Telegram bot now returns weekly ROI summary via /roi.


## [2025-06-08] Add log archiving utility
**Prompt:** Create archive_old_logs.py to zip and move logs older than 14 days into logs/archive/.
**Files Changed:** utils/archive_old_logs.py, tests/test_archive_old_logs.py, Docs/CHANGELOG.md, Docs/monster_todo.md, Docs/monster_overview.md, Docs/script_audit.txt, codex_log.md
**Outcome:** Old log files can be compressed automatically and documentation updated.


## [2025-06-21] Tag Value Wins in ROI tracker
**Prompt:** Update ROI tracker to label winning tips with `odds_delta` > 5.0 as "💸 Value Win".
**Files Changed:** roi/tag_roi_tracker.py, tests/test_model_drift_report.py, Docs/CHANGELOG.md, Docs/monster_todo.md, codex_log.md
**Outcome:** High-delta winners now flagged for future analysis; failing test patched.

## [2025-06-21] Add /nap command to Telegram bot
**Prompt:** Telegram /nap command with stats
**Files Changed:** telegram_bot.py, tests/test_telegram_bot.py, Docs/monster_todo.md, Docs/CHANGELOG.md, Docs/monster_overview.md, codex_log.md
**Outcome:** Bot now reports last NAP results and ROI via /nap command.


## [2025-06-21] Add place-focused training script
**Prompt:** Clone train_model_v6.py to create train_place_model.py predicting top 3 finishes.
**Files Changed:** train_place_model.py, all_scripts.txt, Docs/CHANGELOG.md, Docs/monster_overview.md, Docs/monster_todo.md, README.md, codex_log.md
**Outcome:** New place model training script added and docs updated.

## [2025-06-08] Add bankroll drawdown tracking
**Prompt:** Codex, update roi_tracker_advised.py to include cumulative profit and drawdown tracking in the output logs.
**Files Changed:** roi/roi_tracker_advised.py, roi/weekly_roi_summary.py, Docs/CHANGELOG.md, Docs/monster_overview.md, Docs/monster_todo.md, codex_log.md
**Outcome:** Daily and weekly ROI summaries now display bankroll figures and worst historical drawdown.
## [2025-06-21] Consolidate changelog entries
**Prompt:** Remove ======= lines and merge duplicate 2025-06-08 sections in Docs/CHANGELOG.md.
**Files Changed:** Docs/CHANGELOG.md, codex_log.md
**Outcome:** CHANGELOG.md now has a single well-formatted 2025-06-08 entry.

## [2025-06-23] Remove outdated check_betfair_market_times.py
**Prompt:** Delete or update script per audit. Deleted and cleaned references.
**Files Changed:** utils/check_betfair_market_times.py (deleted), all_scripts.txt, Docs/script_audit.txt, Docs/CHANGELOG.md, Docs/monster_todo.md, codex_log.md
**Outcome:** Unused script removed and documentation updated.



## [2025-06-23] Remove redundant README section
**Prompt:** Delete the duplicate `self_train_from_history.py` paragraph.
**Files Changed:** README.md, Docs/CHANGELOG.md, codex_log.md
**Outcome:** README now contains one complete explanation of the script.
## [2025-06-23] Fix docs links
**Prompt:** Replace `../docs/` with `../Docs/` for script_audit.txt and SECURITY_REVIEW.md.
**Files Changed:** Docs/README.md, README.md, Docs/CHANGELOG.md, codex_log.md
**Outcome:** Documentation links now correctly reference the capitalised Docs directory.



## [2025-06-24] Add tag commentary helper
**Prompt:** Refactor commentary generation into a reusable function and update dispatch logic.
**Files Changed:** utils/commentary.py, core/dispatch_tips.py, Docs/CHANGELOG.md, Docs/monster_overview.md, Docs/monster_todo.md, codex_log.md, tests/test_commentary.py
**Outcome:** Telegram tips and logs now include concise tag-based commentary.

## [2025-06-24] Add Stats API server
**Prompt:** Build stats_api.py that exposes /roi, /tips, /tags endpoints using FastAPI and serve JSON from latest logs.
**Files Changed:** stats_api.py, tests/test_stats_api.py, requirements.txt, Docs/CHANGELOG.md, Docs/monster_todo.md, codex_log.md
**Outcome:** New FastAPI server returns latest ROI, tips and tag summaries for dashboards.


## [2025-06-24] Add Draw Advantage tag
**Prompt:** Enhance inference to tag runners with 📊 Draw Advantage if draw_bias_rank > 0.7.
**Files Changed:** core/run_inference_and_select_top1.py, core/dispatch_tips.py, tests/test_dispatch_tips.py, Docs/CHANGELOG.md, Docs/monster_todo.md, codex_log.md
**Outcome:** Tips JSON now includes the Draw Advantage tag and Telegram commentary reflects the bias.


## [2025-06-24] Add unit test for inference script
**Prompt:** Write unit tests for run_inference_and_select_top1.py.
**Files Changed:** tests/test_run_inference_and_select_top1.py, Docs/CHANGELOG.md, Docs/monster_todo.md, codex_log.md
**Outcome:** Test verifies NAP selection and tagging logic.


## [2025-06-24] Add Telegram confidence commentary
**Prompt:** Enhance `dispatch_tips.py` to add a model confidence line.
**Files Changed:** core/dispatch_tips.py, tests/test_dispatch_tips.py, Docs/CHANGELOG.md, Docs/monster_todo.md, codex_log.md
**Outcome:** Added confidence summary line with tag reasons.

## [2025-06-25] Refactor tips into dataclass
**Prompt:** Refactor tip dictionaries into a Tip dataclass.
**Files Changed:** core/tip.py, core/dispatch_tips.py, core/dispatch_all_tips.py, roi/calibrate_confidence_daily.py, roi/generate_subscriber_log.py, roi/generate_tweet.py, roi/roi_tracker_advised.py, roi/tag_roi_tracker.py
**Outcome:** Scripts now use the dataclass for loading and saving tips.

## [2025-06-23] Add tip_control_panel CLI
**Prompt:** Create tip_control_panel.py script with manual tip selection and Telegram send.
**Files Changed:** tip_control_panel.py, Docs/CHANGELOG.md, Docs/monster_todo.md
**Outcome:** Added interactive CLI for manual dispatch with dev-mode support.
## [2025-06-25] Log Danger Fav outcomes
**Prompt:** Enhance generate_lay_candidates.py to log results of tagged Danger Favs.
**Files Changed:** generate_lay_candidates.py, tests/test_generate_lay_candidates.py, Docs/CHANGELOG.md, Docs/monster_overview.md, Docs/TIPPING_MONSTER_PRODUCTS.md, Docs/monster_todo.md, codex_log.md
**Outcome:** Script now appends daily Danger Fav results to logs/danger_fav_history.csv and optional Telegram summary.

## [2025-06-24] Add /tip Telegram command
**Prompt:** Add new /tip command to Telegram bot returning latest horse tip.
**Files Changed:** telegram_bot.py, tests/test_telegram_bot.py, Docs/CHANGELOG.md, Docs/monster_overview.md, Docs/monster_todo.md, codex_log.md
**Outcome:** Bot replies with confidence, tags, commentary and odds for the requested horse.
## [2025-06-25] Add expressive commentary style
**Prompt:** Add modular tone templates with CLI/env control.
**Files Changed:** utils/commentary.py, tests/test_commentary.py, core/dispatch_tips.py, cli/tmcli.py, Docs/CHANGELOG.md, Docs/monster_todo.md, codex_log.md
**Outcome:** Commentary can be rendered in basic or expressive tone via `--comment-style` or `TM_COMMENT_STYLE`.

## [2025-06-26] Extend rolling ROI tracking
**Prompt:** Implement rolling_roi_30.csv with wins, places, tips and strike rate; auto-update via ROI pipeline.
**Files Changed:** generate_rolling_roi.py, roi/run_roi_pipeline.sh, Docs/CHANGELOG.md, Docs/TIPPING_MONSTER_ROI_OVERVIEW.md, Docs/monster_todo.md, codex_log.md
**Outcome:** New CSV log summarises the last 30 days and is refreshed daily.



## [2025-06-24] Add combo generator
**Prompt:** Create generate_combos.py to suggest doubles and trebles from top tips.
**Files Changed:** generate_combos.py, tests/test_generate_combos.py, Docs/CHANGELOG.md, Docs/monster_overview.md, Docs/quickstart.md, Docs/script_audit.txt, Docs/TIPPING_MONSTER_PRODUCTS.md, Docs/monster_todo.md, codex_log.md
**Outcome:** Added combo generator script and documentation.


## [2025-06-27] Document stable-level intent profiler
**Prompt:** Add TODO entry for a stable-level intent profiler referencing `trainer_intent_score.py`.
**Files Changed:** Docs/monster_todo.md, Docs/CHANGELOG.md, codex_log.md
**Outcome:** New backlog item outlines intent scoring with trainer win-rate tracking and multiple-entry detection.

## [2025-06-29] Add --dev flags to S3 scripts
**Prompt:** Add --dev argument to core/fetch_betfair_odds.py, run_inference_and_select_top1.py and model_feature_importance.py.
**Files Changed:** core/fetch_betfair_odds.py, core/run_inference_and_select_top1.py, model_feature_importance.py, Docs/dev_command_reference.md, README.md, Docs/CHANGELOG.md, codex_log.md
**Outcome:** Dev mode now skips S3 uploads in these scripts.

## [2025-06-25] Add stale penalty feature
**Prompt:** Update inference to penalise stale form and layoff.
**Files Changed:** core/flatten_racecards_v3.py, features.json, tests/test_explain_model_decision.py, Docs/CHANGELOG.md, Docs/monster_overview.md, Docs/monster_todo.md, codex_log.md
**Outcome:** Added stale_penalty feature to dataset and documentation updated.



## [2025-06-30] Mark features complete in docs
**Prompt:** Prefix SHAP explanations and confidence band filtering with checkmarks.
**Files Changed:** Docs/monster_overview.md, Docs/CHANGELOG.md, codex_log.md
**Outcome:** Documentation updated to reflect completed features.

## [2025-06-30] Document dev mode and intent profiler
**Prompt:** Summarise post-2025-06-01 changelog items in overview docs.
**Files Changed:** Docs/monster_overview.md, Docs/TIPPING_MONSTER_PRODUCTS.md, Docs/CHANGELOG.md, codex_log.md
**Outcome:** Overview now notes dev-mode S3 skipping, intent profiler, and value tag.

## [2025-07-01] Clarify secrets finding
**Prompt:** Update security review to note `.env.example` and mention that credentials were removed from version control. Summarise in changelog.
**Files Changed:** Docs/SECURITY_REVIEW.md, Docs/CHANGELOG.md, codex_log.md
**Outcome:** Security review now references the example environment file and records that secrets were purged.


## [2025-06-30] Renumber TODO tasks 92-98
**Prompt:** Renumber tasks 92-96 sequentially.
**Files Changed:** Docs/monster_todo.md, Docs/CHANGELOG.md, codex_log.md
**Outcome:** Fixed numbering duplication and noted cleanup in changelog.


## [2025-07-01] Remove sniper subsystem references
**Prompt:** Document removal of sniper cron jobs in ops docs and update CHANGELOG.
**Files Changed:** Docs/ops.md, Docs/CHANGELOG.md, codex_log.md
**Outcome:** Sniper-related cron entries commented out with June 2025 removal note.

s
## [2025-07-01] Sync v7 feature status
**Prompt:** Edit monster_overview.md bullet list and update changelog.
**Files Changed:** Docs/monster_overview.md, Docs/CHANGELOG.md, codex_log.md
**Outcome:** Marked parallel model comparison and drawdown tracking as complete.


## [2025-07-02] Skip Telegram alerts in safecron when dev mode
**Prompt:** Modify safecron.sh to respect TM_DEV_MODE and update docs.
**Files Changed:** utils/safecron.sh, Docs/README.md, Docs/ops.md, Docs/CHANGELOG.md, codex_log.md
**Outcome:** Cron helper no longer sends Telegram alerts when TM_DEV_MODE=1; documentation updated.

## [2025-07-02] Validate Telegram API responses
**Prompt:** After posting to the Telegram API in `tippingmonster/utils.py`, check
`response.status_code`. Log or raise an error if the response is not successful
(status code >= 400). Update existing tests in `tests/test_utils.py` to cover
failure cases. Document the new behaviour in `Docs/CHANGELOG.md`.
**Files Changed:** tippingmonster/utils.py, tests/test_utils.py, Docs/CHANGELOG.md, codex_log.md
**Outcome:** Telegram helpers now raise `RuntimeError` when the API returns an
error. Added tests for failing responses and documented in changelog.

## [2025-07-04] Fix Makefile whitespace
**Prompt:** `make test` failed with `missing separator`.
**Files Changed:** Makefile
**Outcome:** Replaced spaces with a tab for the `dev-check` rule.

## [2025-07-04] Update dev-check path
**Prompt:** Replace ./dev-check.sh references in docs with ./utils/dev-check.sh.
**Files Changed:** Docs/quickstart.md, Docs/CHANGELOG.md, codex_log.md
**Outcome:** Quickstart guide now references correct script path; changelog updated.

## [2025-07-05] Ensure racecards script imports
**Prompt:** Create `rpscrape/scripts/utils/__init__.py` and export `PYTHONPATH` in `daily_upload_racecards.sh`.
**Files Changed:** rpscrape/scripts/utils/__init__.py, core/daily_upload_racecards.sh, Docs/CHANGELOG.md, codex_log.md
**Outcome:** Racecard upload script imports utility modules without errors.

## [2025-07-03] dev-check resolves repo root
**Prompt:** Update dev-check.sh so it can be run from any path.
**Files Changed:** utils/dev-check.sh, Docs/quickstart.md, README.md, Docs/CHANGELOG.md, codex_log.md, tests/test_dev_check.py, tests/test_nap_tracker.py, core/run_inference_and_select_top1.py
**Outcome:** Script now detects repo root via git and unit test ensures it runs correctly from the repo root. Updated nap tracker test to reset `TM_DEV_MODE` and replaced incomplete inference script with a minimal version.

## [2025-07-05] Ensure log directories exist
**Prompt:** After setting `LOG_DIR`, add `mkdir -p "$LOG_DIR/inference" "$LOG_DIR/dispatch"`.
**Files Changed:** core/run_pipeline_with_venv.sh, Docs/CHANGELOG.md, codex_log.md
**Outcome:** Pipeline runs without missing directory errors.

## [2025-06-11] Fix Makefile script paths
**Prompt:** Makefile isnt correct
**Files Changed:** Makefile, Docs/CHANGELOG.md, codex_log.md
**Outcome:** Makefile targets call scripts from `core/` and `roi/` directories.

## [2025-07-04] Fix Makefile whitespace
**Prompt:** `make test` failed with `missing separator`.
**Files Changed:** Makefile
**Outcome:** Replaced spaces with a tab for the `dev-check` rule.

## [2025-07-08] Add production cheatsheet
**Prompt:** Provide simple dev-to-prod instructions and script explanations
**Files Changed:** Docs/prod_setup_cheatsheet.md, Docs/README.md, Docs/CHANGELOG.md
**Outcome:** Added new cheatsheet doc and referenced it in main docs.

## [2025-07-09] Inject repo root path for dispatch scripts
**Prompt:** In `core/dispatch_tips.py`, inject repo-root path and update docs.
**Files Changed:** core/dispatch_tips.py, core/dispatch_all_tips.py, roi/generate_tweet.py, roi/roi_tracker_advised.py, roi/calibrate_confidence_daily.py, roi/generate_subscriber_log.py, roi/tag_roi_tracker.py, README.md, Docs/ec2_setup_guide.md, Docs/quickstart.md, Docs/CHANGELOG.md
**Outcome:** Scripts now run from within subfolders without `PYTHONPATH`; docs mention using `PYTHONPATH` or `python -m` when running by path.


## [2025-07-08] Fix CLI import paths
**Prompt:** Ensure `model_feature_importance` and `tippingmonster` imports work when running `tmcli.py` directly.
**Files Changed:** cli/tmcli.py, Docs/CHANGELOG.md, codex_log.md
**Outcome:** CLI runs from the repo root without `ModuleNotFoundError`.

## [2025-07-09] Fix lint errors
**Prompt:** core/compare_model_v6_v7.py:13:1: F401 'datetime.date' imported but unused
**Files Changed:** core/compare_model_v6_v7.py, core/fetch_betfair_odds.py, explain_model_decision.py, telegram_bot.py, tip_control_panel.py, tests/test_codex_logger.py, tests/test_dispatch_tips.py, tests/test_model_drift_report.py, tests/test_self_training_loop.py, tests/test_telegram_bot.py, Docs/CHANGELOG.md, Docs/monster_overview.md, Docs/monster_todo.md, codex_log.md
**Outcome:** Removed unused imports and spacing issues; updated docs and task log


## [2025-07-10] Final v7 cleanup features
**Prompt:** Implement final cleanup tasks including new bot commands, ROI defaults, tag filtering and SHAP summary.
**Files Changed:** telegram_bot.py, core/extract_best_realistic_odds.py, roi/roi_tracker_advised.py, roi/tag_roi_tracker.py, streamlit_pauls_view.py, train_model_v6.py, model_feature_importance.py, Docs/monster_overview.md, Docs/monster_todo.md, Docs/CHANGELOG.md
**Outcome:** Added /ping and /help commands, clearer odds error, default ROI mode, tag filter option, SHAP logging, updated docs.

## [2025-07-10] Course filter for dispatch
**Prompt:** I need a dispatch tips but to be able to filter for all races at a track for example royal ascot
**Files Changed:** core/dispatch_tips.py, tippingmonster/helpers.py, cli/tmcli.py, tests/test_tmcli.py, tests/test_dispatch_tips.py, README.md, Docs/monster_overview.md, Docs/CHANGELOG.md, Docs/monster_todo.md, codex_log.md
**Outcome:** Added `--course` argument to filter tips by racecourse. Updated docs and tests.


## [2025-07-11] Telegram confidence override
**Prompt:** Implement Telegram-based override for minimum confidence threshold.
**Files Changed:** telegram_bot.py, core/dispatch_tips.py, tippingmonster/utils.py, tests/test_conf_override.py, .env.example, Docs/monster_overview.md, Docs/CHANGELOG.md, Docs/monster_todo.md
**Outcome:** Added `/override_conf`, `/reset_conf`, `/conf_status` commands and override logic applied during dispatch.


## [2025-07-10] Add tip sanity checker
**Prompt:** Create check_tip_sanity.py to warn about low confidence tips, NAP confidence under 0.8 and missing odds or stake.
**Files Changed:** check_tip_sanity.py, tests/test_check_tip_sanity.py, Docs/CHANGELOG.md, Docs/monster_overview.md, Docs/monster_todo.md, codex_log.md
**Outcome:** New script loads the latest sent tips and prints warnings for any issues. Added tests and documentation.

## [2025-07-10] Add backup validator script
**Prompt:** Backup Validator - ensure root scripts are backed up
**Files Changed:** backup_validator.py, Docs/CHANGELOG.md, Docs/monster_todo.md, codex_log.md
**Outcome:** Created timestamped backup tool and updated docs.


## [2025-07-11] Add summarise_logs utility
**Prompt:** Create summarise_logs.py for 7-day log checks with win/place counts.
**Files Changed:** summarise_logs.py, tests/test_summarise_logs.py, Docs/CHANGELOG.md, Docs/monster_todo.md, codex_log.md
**Outcome:** New script summarises log status; tests and documentation updated.


## [2025-07-12] Clarify dev mode in pipeline
**Prompt:** Add README note that `--dev`/`TM_DEV_MODE=1` stops real Telegram posts and S3 uploads when testing.
**Files Changed:** README.md, Docs/CHANGELOG.md, Docs/monster_todo.md, codex_log.md
**Outcome:** Documentation updated with explicit warning about dev mode.


## [2025-07-12] Harden pipeline script
**Prompt:** Add strict mode, safer line count, whitespace trim and AWS check in run_pipeline_with_venv.sh
**Files Changed:** core/run_pipeline_with_venv.sh, Docs/CHANGELOG.md, Docs/monster_todo.md, codex_log.md
**Outcome:** Pipeline aborts on errors, counts tips reliably and skips S3 upload if AWS CLI missing.

## [2025-07-13] Fix unbound variable in pipeline
**Prompt:** The automated daily pipeline script fails with an error `unbound variable $1`. Please fix it.
**Files Changed:** core/run_pipeline_with_venv.sh, Docs/CHANGELOG.md, Docs/monster_todo.md, codex_log.md
**Outcome:** Script now handles missing arguments safely using `${1:-}`.

## [2025-07-13] Restore tmcli pipeline
**Prompt:** Running `tmcli pipeline --dev` exited with status 127.
**Files Changed:** core/run_pipeline_with_venv.sh, Docs/CHANGELOG.md, Docs/monster_todo.md, codex_log.md
**Outcome:** Updated script to reference sub-scripts via `$SCRIPT_DIR`, allowing CLI wrapper to execute successfully.

## [2025-07-13] Fix odds snapshot import path
**Prompt:** `fetch_betfair_odds.py` failed with `ModuleNotFoundError: tippingmonster` when run via the pipeline.
**Files Changed:** core/fetch_betfair_odds.py, Docs/CHANGELOG.md, Docs/monster_todo.md, codex_log.md
**Outcome:** Added repo root to `sys.path` so the odds fetcher runs inside the CLI pipeline.

## [2025-07-15] Document safecron Telegram vars
**Prompt:** Update README and `.env.example` to mention `TG_BOT_TOKEN` and `TG_USER_ID` and document failure alerts in `safecron.sh`.
**Files Changed:** Docs/README.md, Docs/ops.md, .env.example, Docs/CHANGELOG.md, Docs/monster_todo.md, codex_log.md
**Outcome:** Docs now list the new aliases and explain how `safecron.sh` posts alerts when a cron job fails.


## [2025-07-15] Add cron templates
**Prompt:** Create crontab files for prod and dev setups.
**Files Changed:** cron/prod.crontab, cron/dev.crontab, Docs/ops.md, Docs/prod_setup_cheatsheet.md, Docs/quickstart.md, README.md, Docs/CHANGELOG.md, codex_log.md
**Outcome:** Schedules consolidated into templates and docs updated.

## [2025-07-16] Enhance combo generator
**Prompt:** Improve `generate_combos.py` to log ROI when posting to Telegram and show odds, times and course.
**Files Changed:** generate_combos.py, tests/test_generate_combos.py, Docs/CHANGELOG.md, Docs/monster_overview.md, codex_log.md
**Outcome:** Combo messages now display full race details and are stored in daily ROI logs when sent.

<<<<<<< HEAD
## [2025-07-17] Document new v8 inference script
**Prompt:** Add short docs for `run_inference_monster_v8.py` and `compare_model_outputs.py` and list them in `all_scripts.txt`.
**Files Changed:** Docs/monster_overview.md, all_scripts.txt, Docs/CHANGELOG.md, codex_log.md
**Outcome:** Overview section includes both scripts and script index updated.
=======

## [2025-07-17] Add place confidence output
**Prompt:** Generate `final_place_confidence` using the meta-place model and show it in Telegram tips.
**Files Changed:** core/run_inference_and_select_top1.py, core/dispatch_tips.py, tests/test_run_inference_and_select_top1.py, tests/test_dispatch_tips.py, Docs/CHANGELOG.md, Docs/monster_overview.md, Docs/monster_todo.md, README.md, codex_log.md
**Outcome:** Inference writes a place probability for each runner and Telegram messages include a "Place Chance" line when available.

## [2025-07-17] Use TemporaryDirectory for model tar extraction
**Prompt:** Ensure temporary folders for ensemble tarballs are cleaned up automatically.
**Files Changed:** core/run_inference_and_select_top1.py, model_feature_importance.py, Docs/CHANGELOG.md, Docs/monster_todo.md, codex_log.md
**Outcome:** Model loading now unpacks to a context-managed temp directory that is removed after use.

## [2025-07-17] Check run_inference_monster_v8 script
**Prompt:** Update `core/run_inference_monster_v8.py` to use kebab-case meta filenames.
**Files Changed:** Docs/CHANGELOG.md, codex_log.md
**Outcome:** Requested script not found; documented expected naming in CHANGELOG.

## [2025-07-16] Add stacked ensemble training
**Prompt:** Create `train_monster_model_v8.py` with CatBoost, XGB and Keras stack; inference and comparison scripts.
**Files Changed:** train_monster_model_v8.py, core/run_inference_monster_v8.py, core/compare_model_outputs.py, Docs/monster_todo.md, Docs/monster_overview.md, Docs/CHANGELOG.md, requirements.txt, codex_log.md
**Outcome:** New v8 training and inference tools enable stacked ensemble evaluation.

## [2025-07-16] Refine v8 trainer
**Prompt:** Polish `train_monster_model_v8.py` with model metadata, SHAP export and deduped self-training.
**Files Changed:** train_monster_model_v8.py, Docs/CHANGELOG.md, Docs/monster_overview.md, Docs/monster_todo.md, codex_log.md
**Outcome:** v8 trainer now records model identity, logs SHAP top features and merges past tips without duplication.

## [2025-07-17] Add Streamlit ultimate dashboard
**Prompt:** Create `ultimate_dashboard.py` using Streamlit with ROI trends, confidence heatmap, tag breakdown and filters.
**Files Changed:** ultimate_dashboard.py, Docs/CHANGELOG.md, Docs/monster_todo.md, Docs/script_audit.txt, all_scripts.txt, codex_log.md
**Outcome:** New dashboard script visualises tip performance with advanced filters and export option.

## [2025-07-17] Improve ultimate dashboard filters
**Prompt:** Refine `ultimate_dashboard.py` to add day-of-week filtering and show top winners by profit, confidence and odds.
**Files Changed:** ultimate_dashboard.py, Docs/CHANGELOG.md, Docs/monster_overview.md, codex_log.md


## [2025-07-17] Document Telegram env vars
**Prompt:** Create a reference doc for Telegram variables and link it from README.
**Files Changed:** Docs/telegram_alerts.md, Docs/README.md, Docs/CHANGELOG.md, codex_log.md
**Outcome:** New doc lists all Telegram variables, shows which scripts use them and notes safecron alerts.

## [2025-07-17] Track drawdown streaks
**Prompt:** Extend the ROI tracker to log drawdown streaks — longest losing streak, current losing run, max drawdown in points. Save to `logs/drawdown_stats.csv`.
**Files Changed:** roi/roi_tracker_advised.py, tests/test_drawdown_stats.py, Docs/CHANGELOG.md, Docs/monster_overview.md, Docs/monster_todo.md, codex_log.md
**Outcome:** ROI summary now prints drawdown streak info and updates `drawdown_stats.csv` daily.

## [2025-07-16] Model output comparator
**Prompt:** Build `compare_model_outputs.py` to run two models (v6 vs v7) on same racecards, and log differences in tip selection, confidence, and feature impact.
**Files Changed:** compare_model_outputs.py, Docs/quickstart.md, Docs/prod_setup_cheatsheet.md, Docs/monster_overview.md, Docs/CHANGELOG.md, Docs/monster_todo.md, codex_log.md
**Outcome:** New script outputs CSV of v6 vs v7 tips with SHAP summaries.

## [2025-07-17] Add SHAP explanations script
**Prompt:** Create `generate_shap_explanations.py` to attach per-tip SHAP data.
**Files Changed:** generate_shap_explanations.py, Docs/CHANGELOG.md, Docs/monster_overview.md, Docs/monster_todo.md, codex_log.md
**Outcome:** Tips can now be enriched with top 5 SHAP features saved to `tips_with_shap.jsonl`.


>>>>>>> 6ae1e3a2
<|MERGE_RESOLUTION|>--- conflicted
+++ resolved
@@ -517,12 +517,12 @@
 **Files Changed:** generate_combos.py, tests/test_generate_combos.py, Docs/CHANGELOG.md, Docs/monster_overview.md, codex_log.md
 **Outcome:** Combo messages now display full race details and are stored in daily ROI logs when sent.
 
-<<<<<<< HEAD
+
 ## [2025-07-17] Document new v8 inference script
 **Prompt:** Add short docs for `run_inference_monster_v8.py` and `compare_model_outputs.py` and list them in `all_scripts.txt`.
 **Files Changed:** Docs/monster_overview.md, all_scripts.txt, Docs/CHANGELOG.md, codex_log.md
 **Outcome:** Overview section includes both scripts and script index updated.
-=======
+
 
 ## [2025-07-17] Add place confidence output
 **Prompt:** Generate `final_place_confidence` using the meta-place model and show it in Telegram tips.
@@ -579,5 +579,3 @@
 **Files Changed:** generate_shap_explanations.py, Docs/CHANGELOG.md, Docs/monster_overview.md, Docs/monster_todo.md, codex_log.md
 **Outcome:** Tips can now be enriched with top 5 SHAP features saved to `tips_with_shap.jsonl`.
 
-
->>>>>>> 6ae1e3a2
