--- conflicted
+++ resolved
@@ -299,12 +299,11 @@
 **Files Changed:** Docs/monster_overview.md, Docs/TIPPING_MONSTER_PRODUCTS.md, Docs/CHANGELOG.md, codex_log.md
 **Outcome:** Overview now notes dev-mode S3 skipping, intent profiler, and value tag.
 
-<<<<<<< HEAD
 ## [2025-07-01] Clarify secrets finding
 **Prompt:** Update security review to note `.env.example` and mention that credentials were removed from version control. Summarise in changelog.
 **Files Changed:** Docs/SECURITY_REVIEW.md, Docs/CHANGELOG.md, codex_log.md
 **Outcome:** Security review now references the example environment file and records that secrets were purged.
-=======
+
 
 ## [2025-06-30] Renumber TODO tasks 92-98
 **Prompt:** Renumber tasks 92-96 sequentially.
@@ -351,4 +350,4 @@
 **Outcome:** Script now detects repo root via git and unit test ensures it runs correctly from the repo root. Updated nap tracker test to reset `TM_DEV_MODE` and replaced incomplete inference script with a minimal version.
 
 
->>>>>>> 63612a7a
+
