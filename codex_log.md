
<<<<<<< HEAD
## [2025-06-24] Add value_score tagging
**Prompt:** Codex, update inference to calculate a value_score = (confidence / bf_sp) * 100. Tag as 💰 Value Pick if score > 5. Log and send as normal tip with tag.
**Files Changed:** core/merge_odds_into_tips.py, core/dispatch_tips.py, tests/test_dispatch_tips.py, Docs/monster_overview.md, Docs/monster_todo.md, Docs/CHANGELOG.md, codex_log.md
**Outcome:** Tips now include a value_score field and are tagged "💰 Value Pick" when the score exceeds 5.
=======
## [2025-06-24] Add rolling ROI script
**Prompt:** Compute 30-day rolling ROI from sent logs.
**Files Changed:** generate_rolling_roi.py, Docs/CHANGELOG.md, Docs/monster_todo.md, Docs/TIPPING_MONSTER_ROI_OVERVIEW.md, all_scripts.txt, codex_log.md
**Outcome:** New CSV logs daily and rolling ROI figures.


## [2025-06-24] Add public ROI dashboard
**Prompt:** Codex, build public_dashboard.py using Streamlit. Load _sent.csv files, show ROI charts and tag stats.
**Files Changed:** public_dashboard.py, all_scripts.txt, Docs/CHANGELOG.md, Docs/monster_todo.md, codex_log.md
**Outcome:** New dashboard visualises ROI from sent tips only.
>>>>>>> 781832c1

## [2025-06-23] Log auto tweets in dev mode
**Prompt:** Before posting tweets, check `TM_DEV_MODE`.
**Files Changed:** monstertweeter/auto_tweet_tips.py, Docs/ops.md, Docs/quickstart.md, tests/test_auto_tweet_dev_mode.py, Docs/CHANGELOG.md, codex_log.md
**Outcome:** Tweets are written to `logs/dev/twitter.log` when `TM_DEV_MODE=1`.

## [2025-06-08] Fix README security review link
**Prompt:** Update README to reference Docs/SECURITY_REVIEW.md and verify Docs prefixes.
**Files Changed:** README.md, Docs/CHANGELOG.md, codex_log.md
**Outcome:** Fixed documentation link inconsistencies.


## [2025-06-22] Add tag ROI table to streamlit
**Prompt:** Codex, add a table to streamlit_pauls_view.py showing ROI, strike rate, and profit per tag.
**Files Changed:** streamlit_pauls_view.py, Docs/CHANGELOG.md, Docs/monster_todo.md, Docs/TIPPING_MONSTER_ROI_TODO.md, all_scripts.txt, codex_log.md
**Outcome:** Paul's dashboard now highlights top-performing tags.
## [2025-06-08] Remove invalid model_drift_report install
**Prompt:** Fix GitHub workflow failing because package `model_drift_report` is missing.
**Files Changed:** .github/workflows/python-tests.yml, Docs/CHANGELOG.md, codex_log.md
**Outcome:** Workflow now installs only standard dependencies and uses local module.

## [2025-06-20] Add Danger Fav candidate script
**Prompt:** Create generate_lay_candidates.py to flag favourites with low Monster confidence.
**Files Changed:** generate_lay_candidates.py, tests/test_generate_lay_candidates.py, Docs/CHANGELOG.md, Docs/monster_overview.md, Docs/TIPPING_MONSTER_PRODUCTS.md, all_scripts.txt, codex_log.md
**Outcome:** Script outputs Danger Fav candidates and accompanying test added.

## [2025-06-20] Add Danger Fav dispatch and ROI tracking
**Prompt:** Create dispatch_danger_favs.py, update dashboard with Danger Fav view, and add ROI tracker for lays.
**Files Changed:** dispatch_danger_favs.py, track_lay_candidates_roi.py, cli/streamlit_dashboard.py, Docs/CHANGELOG.md, Docs/monster_overview.md, Docs/TIPPING_MONSTER_PRODUCTS.md, all_scripts.txt, tests/test_track_lay_candidates_roi.py, codex_log.md
**Outcome:** Danger Fav alerts can be sent to Telegram and ROI tracking logic implemented.

## [2025-06-21] Export Danger Fav CSV summary
**Prompt:** Create export_lay_candidates_csv.py to convert danger_favs.jsonl to CSV.
**Files Changed:** export_lay_candidates_csv.py, all_scripts.txt, Docs/CHANGELOG.md, Docs/monster_overview.md, Docs/TIPPING_MONSTER_PRODUCTS.md, codex_log.md
**Outcome:** Users can easily view Danger Fav candidates in spreadsheet form.

## [2025-06-08] Completed TODO Audit
**Prompt:** Audit monster_todo.md and mark completed tasks.
**Files Changed:** Docs/monster_todo.md, codex_log.md
**Outcome:** Added checkmarks and dates for finished tasks.

## [2025-06-08] Fix CLI tests typo
**Prompt:** Replace `subparpers.add_parser` with `subparsers.add_parser` in tests/test_tmcli.py.
**Files Changed:** tests/test_tmcli.py, Docs/CHANGELOG.md, codex_log.md
**Outcome:** Healthcheck subcommand parser now created correctly; pre-commit and pytest pass.
## [2025-06-08] Mark additional completed tasks
**Prompt:** Tick off snapshot alert, self-heal, and delta_tag tasks in monster_todo.md.
**Files Changed:** Docs/monster_todo.md, Docs/CHANGELOG.md, codex_log.md
**Outcome:** Documentation reflects completed features.

## [2025-06-08] Add weekly ROI Telegram command
**Prompt:** Implement /roi command to show current week's profit, ROI, and win/place stats.
**Files Changed:** telegram_bot.py, tests/test_telegram_bot.py, Docs/CHANGELOG.md, Docs/monster_todo.md, README.md, codex_log.md
**Outcome:** Telegram bot now returns weekly ROI summary via /roi.
=======

## [2025-06-08] Add log archiving utility
**Prompt:** Create archive_old_logs.py to zip and move logs older than 14 days into logs/archive/.
**Files Changed:** utils/archive_old_logs.py, tests/test_archive_old_logs.py, Docs/CHANGELOG.md, Docs/monster_todo.md, Docs/monster_overview.md, Docs/script_audit.txt, codex_log.md
**Outcome:** Old log files can be compressed automatically and documentation updated.


## [2025-06-21] Tag Value Wins in ROI tracker
**Prompt:** Update ROI tracker to label winning tips with `odds_delta` > 5.0 as "💸 Value Win".
**Files Changed:** roi/tag_roi_tracker.py, tests/test_model_drift_report.py, Docs/CHANGELOG.md, Docs/monster_todo.md, codex_log.md
**Outcome:** High-delta winners now flagged for future analysis; failing test patched.

## [2025-06-21] Add /nap command to Telegram bot
**Prompt:** Telegram /nap command with stats
**Files Changed:** telegram_bot.py, tests/test_telegram_bot.py, Docs/monster_todo.md, Docs/CHANGELOG.md, Docs/monster_overview.md, codex_log.md
**Outcome:** Bot now reports last NAP results and ROI via /nap command.


## [2025-06-21] Add place-focused training script
**Prompt:** Clone train_model_v6.py to create train_place_model.py predicting top 3 finishes.
**Files Changed:** train_place_model.py, all_scripts.txt, Docs/CHANGELOG.md, Docs/monster_overview.md, Docs/monster_todo.md, README.md, codex_log.md
**Outcome:** New place model training script added and docs updated.

## [2025-06-08] Add bankroll drawdown tracking
**Prompt:** Codex, update roi_tracker_advised.py to include cumulative profit and drawdown tracking in the output logs.
**Files Changed:** roi/roi_tracker_advised.py, roi/weekly_roi_summary.py, Docs/CHANGELOG.md, Docs/monster_overview.md, Docs/monster_todo.md, codex_log.md
**Outcome:** Daily and weekly ROI summaries now display bankroll figures and worst historical drawdown.
## [2025-06-21] Consolidate changelog entries
**Prompt:** Remove ======= lines and merge duplicate 2025-06-08 sections in Docs/CHANGELOG.md.
**Files Changed:** Docs/CHANGELOG.md, codex_log.md
**Outcome:** CHANGELOG.md now has a single well-formatted 2025-06-08 entry.

## [2025-06-23] Remove outdated check_betfair_market_times.py
**Prompt:** Delete or update script per audit. Deleted and cleaned references.
**Files Changed:** utils/check_betfair_market_times.py (deleted), all_scripts.txt, Docs/script_audit.txt, Docs/CHANGELOG.md, Docs/monster_todo.md, codex_log.md
**Outcome:** Unused script removed and documentation updated.



## [2025-06-23] Remove redundant README section
**Prompt:** Delete the duplicate `self_train_from_history.py` paragraph.
**Files Changed:** README.md, Docs/CHANGELOG.md, codex_log.md
**Outcome:** README now contains one complete explanation of the script.
## [2025-06-23] Fix docs links
**Prompt:** Replace `../docs/` with `../Docs/` for script_audit.txt and SECURITY_REVIEW.md.
**Files Changed:** Docs/README.md, README.md, Docs/CHANGELOG.md, codex_log.md
**Outcome:** Documentation links now correctly reference the capitalised Docs directory.

## [2025-06-24] Add Stats API server
**Prompt:** Build stats_api.py that exposes /roi, /tips, /tags endpoints using FastAPI and serve JSON from latest logs.
**Files Changed:** stats_api.py, tests/test_stats_api.py, requirements.txt, Docs/CHANGELOG.md, Docs/monster_todo.md, codex_log.md
**Outcome:** New FastAPI server returns latest ROI, tips and tag summaries for dashboards.


## [2025-06-24] Add Draw Advantage tag
**Prompt:** Enhance inference to tag runners with 📊 Draw Advantage if draw_bias_rank > 0.7.
**Files Changed:** core/run_inference_and_select_top1.py, core/dispatch_tips.py, tests/test_dispatch_tips.py, Docs/CHANGELOG.md, Docs/monster_todo.md, codex_log.md
**Outcome:** Tips JSON now includes the Draw Advantage tag and Telegram commentary reflects the bias.


## [2025-06-24] Add unit test for inference script
**Prompt:** Write unit tests for run_inference_and_select_top1.py.
**Files Changed:** tests/test_run_inference_and_select_top1.py, Docs/CHANGELOG.md, Docs/monster_todo.md, codex_log.md
**Outcome:** Test verifies NAP selection and tagging logic.


## [2025-06-24] Add Telegram confidence commentary
**Prompt:** Enhance `dispatch_tips.py` to add a model confidence line.
**Files Changed:** core/dispatch_tips.py, tests/test_dispatch_tips.py, Docs/CHANGELOG.md, Docs/monster_todo.md, codex_log.md
**Outcome:** Added confidence summary line with tag reasons.

## [2025-06-23] Add tip_control_panel CLI
**Prompt:** Create tip_control_panel.py script with manual tip selection and Telegram send.
**Files Changed:** tip_control_panel.py, Docs/CHANGELOG.md, Docs/monster_todo.md
**Outcome:** Added interactive CLI for manual dispatch with dev-mode support.
<|MERGE_RESOLUTION|>--- conflicted
+++ resolved
@@ -1,10 +1,9 @@
 
-<<<<<<< HEAD
 ## [2025-06-24] Add value_score tagging
 **Prompt:** Codex, update inference to calculate a value_score = (confidence / bf_sp) * 100. Tag as 💰 Value Pick if score > 5. Log and send as normal tip with tag.
 **Files Changed:** core/merge_odds_into_tips.py, core/dispatch_tips.py, tests/test_dispatch_tips.py, Docs/monster_overview.md, Docs/monster_todo.md, Docs/CHANGELOG.md, codex_log.md
 **Outcome:** Tips now include a value_score field and are tagged "💰 Value Pick" when the score exceeds 5.
-=======
+
 ## [2025-06-24] Add rolling ROI script
 **Prompt:** Compute 30-day rolling ROI from sent logs.
 **Files Changed:** generate_rolling_roi.py, Docs/CHANGELOG.md, Docs/monster_todo.md, Docs/TIPPING_MONSTER_ROI_OVERVIEW.md, all_scripts.txt, codex_log.md
@@ -15,7 +14,7 @@
 **Prompt:** Codex, build public_dashboard.py using Streamlit. Load _sent.csv files, show ROI charts and tag stats.
 **Files Changed:** public_dashboard.py, all_scripts.txt, Docs/CHANGELOG.md, Docs/monster_todo.md, codex_log.md
 **Outcome:** New dashboard visualises ROI from sent tips only.
->>>>>>> 781832c1
+
 
 ## [2025-06-23] Log auto tweets in dev mode
 **Prompt:** Before posting tweets, check `TM_DEV_MODE`.
@@ -70,7 +69,7 @@
 **Prompt:** Implement /roi command to show current week's profit, ROI, and win/place stats.
 **Files Changed:** telegram_bot.py, tests/test_telegram_bot.py, Docs/CHANGELOG.md, Docs/monster_todo.md, README.md, codex_log.md
 **Outcome:** Telegram bot now returns weekly ROI summary via /roi.
-=======
+
 
 ## [2025-06-08] Add log archiving utility
 **Prompt:** Create archive_old_logs.py to zip and move logs older than 14 days into logs/archive/.
