# Tipping Monster

Tipping Monster is a fully automated machine-learning tip engine for UK and Irish horse racing. It scrapes racecards, runs an XGBoost model to generate tips, merges realistic Betfair odds, dispatches formatted messages to Telegram, and tracks ROI.

See the [Docs/README.md](Docs/README.md) file for complete documentation, including environment variables and subsystem details. An audit of unused scripts lives in [docs/script_audit.txt](docs/script_audit.txt). A security review is available in [docs/SECURITY_REVIEW.md](docs/SECURITY_REVIEW.md).

## Setup

1. Create a Python virtual environment and install dependencies:

```bash
python -m venv .venv
source .venv/bin/activate
pip install -r requirements.txt
```

2. Copy `.env.example` to `.env` and fill in your credentials:

```
BF_USERNAME, BF_PASSWORD, BF_APP_KEY, BF_CERT_PATH, BF_KEY_PATH, BF_CERT_DIR,
TELEGRAM_BOT_TOKEN, TELEGRAM_CHAT_ID, TWITTER_API_KEY, TWITTER_API_SECRET,
TWITTER_ACCESS_TOKEN, TWITTER_ACCESS_TOKEN_SECRET, AWS_ACCESS_KEY_ID, AWS_SECRET_ACCESS_KEY, ...
```

The `.env` file should be placed in the repository root. The `dev-check.sh` script looks for it in this location.

3. Verify your development environment:

```bash
./dev-check.sh
```

Private SSL keys are not included in the repository. Generate your own Betfair certificate and key files and store them securely outside version control (e.g., in a `certs/` folder).

Optionally, set `TIPPING_MONSTER_HOME` to the repository root:

```bash
source set_tm_home.sh
```

4. Run tests to confirm everything is working:

```bash
pytest
```

5. Run the linter:

```bash
pre-commit run --files $(git ls-files '*.py')
```

---

## Usage

Launch the full daily pipeline with:

```bash
# Launch the full pipeline from the core directory
bash core/run_pipeline_with_venv.sh
# Use --dev to disable S3 uploads and Telegram posts
bash core/run_pipeline_with_venv.sh --dev
```

This script uploads racecards, fetches odds, runs model inference, dispatches tips to Telegram, and uploads logs to S3. You can also run scripts individually for more control.

---

## Command Line Interface (tmcli)

Common workflows via CLI:

```bash
python tmcli.py pipeline --dev            # run full pipeline in dev mode
python tmcli.py roi --date YYYY-MM-DD     # generate ROI stats
python tmcli.py sniper --dev              # (placeholder) sniper tasks
python tmcli.py healthcheck --date YYYY-MM-DD
python tmcli.py ensure-sent-tips YYYY-MM-DD
<<<<<<< HEAD
python tmcli.py validate-tips --date YYYY-MM-DD
=======
python validate_tips.py predictions/YYYY-MM-DD/tips_with_odds.jsonl
>>>>>>> a4e6a7a0
```

These wrap core scripts for ease of use.

---

## Tip Dispatch

Run `dispatch_tips.py` to send the day's tips to Telegram. Use `--telegram` to
actually post messages and `--explain` to append a short "Why we tipped this"
summary generated from SHAP values.

## Health Check

To confirm all expected logs were created for a given day:

```bash
python healthcheck_logs.py --date YYYY-MM-DD
```

This writes a status summary to `logs/healthcheck.log`.

---

## Make Targets

For convenience:

```bash
make train       # Train the model
make pipeline    # Run full daily pipeline
make roi         # Run ROI pipeline
make test        # Run unit tests
```

---

## Model Comparison

To compare two model versions:

```bash
make train    # train the model
make pipeline # run the full daily pipeline
make roi      # run ROI pipeline (use ROI scripts with `--tag` to filter by tag)
make test     # run unit tests
```

### Self-Training

Run `self_training_loop.py --retrain` to retrain the model with recent ROI logs.
This invokes `train_model_v6.py --self-train` and appends tip outcomes to the
training dataset. Schedule this weekly for continuous learning.

### Model Comparison

Run `compare_model_v6_v7.py` to train both model versions on the same historical dataset. The script logs the confidence difference and ROI summary to `logs/compare_model_v6_v7.csv`.


### Model Drift Report

Run `model_drift_report.py` to compare SHAP feature rankings over the past week. The script writes a summary to `logs/model_drift_report.md`.

=======
### ROI by Confidence Band

Use `roi_by_confidence_band.py` to break down ROI by confidence level.

```bash
python roi_by_confidence_band.py --date YYYY-MM-DD
```

The script writes two CSVs to `logs/roi/`:
- `roi_by_confidence_band_sent.csv` – only tips sent to Telegram
- `roi_by_confidence_band_all.csv` – every tip regardless of send status

### Self-Training Evaluation

`evaluate_self_training.py` trains models with and without past tip features and writes the ROI comparison to `logs/evaluate_self_training.csv`.

## Model Transparency and Self‑Training

The pipeline uses **SHAP** to compute feature importance for each prediction. These explanations
reveal why the model tipped a runner, surfacing the top factors driving confidence. We log global
feature importance during training and publish per‑tip explanations in the weekly summary.

Past tips are merged back into the training data via a self‑training loop. Results are appended to
the dataset (`was_tipped`, `tip_profit`, `confidence_band`) so the model evolves with real world
performance. This continuous learning drives the weekly insights sent on Telegram and keeps the
model transparent and accountable.<|MERGE_RESOLUTION|>--- conflicted
+++ resolved
@@ -77,11 +77,7 @@
 python tmcli.py sniper --dev              # (placeholder) sniper tasks
 python tmcli.py healthcheck --date YYYY-MM-DD
 python tmcli.py ensure-sent-tips YYYY-MM-DD
-<<<<<<< HEAD
 python tmcli.py validate-tips --date YYYY-MM-DD
-=======
-python validate_tips.py predictions/YYYY-MM-DD/tips_with_odds.jsonl
->>>>>>> a4e6a7a0
 ```
 
 These wrap core scripts for ease of use.
@@ -140,12 +136,10 @@
 
 Run `compare_model_v6_v7.py` to train both model versions on the same historical dataset. The script logs the confidence difference and ROI summary to `logs/compare_model_v6_v7.csv`.
 
-
 ### Model Drift Report
 
 Run `model_drift_report.py` to compare SHAP feature rankings over the past week. The script writes a summary to `logs/model_drift_report.md`.
 
-=======
 ### ROI by Confidence Band
 
 Use `roi_by_confidence_band.py` to break down ROI by confidence level.
