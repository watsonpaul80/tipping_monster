# Tipping Monster

Tipping Monster is a fully automated machine-learning tip engine for UK and Irish horse racing. It scrapes racecards, runs an XGBoost model to generate tips, merges realistic Betfair odds, dispatches formatted messages to Telegram, and tracks ROI.

See the [Docs/README.md](Docs/README.md) file for complete documentation, including environment variables and subsystem details. An audit of unused scripts lives in [docs/script_audit.txt](docs/script_audit.txt). A security review is available in [docs/SECURITY_REVIEW.md](docs/SECURITY_REVIEW.md).

## Setup

1. Create a Python virtual environment and install dependencies:

```bash
python -m venv .venv
source .venv/bin/activate
pip install -r requirements.txt
```

2. Copy `.env.example` to `.env` and fill in your credentials:

```
BF_USERNAME, BF_PASSWORD, BF_APP_KEY, BF_CERT_PATH, BF_KEY_PATH, BF_CERT_DIR,
TELEGRAM_BOT_TOKEN, TELEGRAM_CHAT_ID, AWS_ACCESS_KEY_ID, AWS_SECRET_ACCESS_KEY, ...
```

The `.env` file should be placed in the repository root. The `dev-check.sh` script looks for it in this location.

3. Verify your development environment:

```bash
./dev-check.sh
```

Private SSL keys are not included in the repository. Generate your own Betfair certificate and key files and store them securely outside version control (e.g., in a `certs/` folder).

Optionally, set `TIPPING_MONSTER_HOME` to the repository root:

```bash
source set_tm_home.sh
```

4. Run tests to confirm everything is working:

```bash
pytest
```

5. Run the linter:

```bash
pre-commit run --files $(git ls-files '*.py')
```

---

## Usage

Launch the full daily pipeline with:

```bash
<<<<<<< HEAD
# Launch the full pipeline from the core directory
bash core/run_pipeline_with_venv.sh
# Use --dev to disable S3 uploads and Telegram posts
bash core/run_pipeline_with_venv.sh --dev
=======
bash run_pipeline_with_venv.sh
# Dev mode: disables S3 uploads and Telegram posts
bash run_pipeline_with_venv.sh --dev
>>>>>>> a0949a14
```

This script uploads racecards, fetches odds, runs model inference, dispatches tips to Telegram, and uploads logs to S3. You can also run scripts individually for more control.

---

## Command Line Interface (tmcli)

Common workflows via CLI:

```bash
<<<<<<< HEAD
python cli/tmcli.py healthcheck --date YYYY-MM-DD
python cli/tmcli.py ensure-sent-tips YYYY-MM-DD
=======
python tmcli.py healthcheck --date YYYY-MM-DD
python tmcli.py ensure-sent-tips YYYY-MM-DD
python tmcli.py dispatch-tips --date YYYY-MM-DD --telegram
python tmcli.py send-roi --date YYYY-MM-DD
python tmcli.py model-feature-importance --telegram
>>>>>>> a0949a14
```

These wrap core scripts for ease of use.

---

## Health Check

To confirm all expected logs were created for a given day:

```bash
python healthcheck_logs.py --date YYYY-MM-DD
```

This writes a status summary to `logs/healthcheck.log`.

---

## Make Targets

For convenience:

```bash
make train       # Train the model
make pipeline    # Run full daily pipeline
make roi         # Run ROI pipeline
make test        # Run unit tests
```

---

## Model Comparison

To compare two model versions:

```bash
python compare_model_v6_v7.py
```

This logs confidence and ROI differences to `logs/compare_model_v6_v7.csv`.<|MERGE_RESOLUTION|>--- conflicted
+++ resolved
@@ -56,16 +56,10 @@
 Launch the full daily pipeline with:
 
 ```bash
-<<<<<<< HEAD
 # Launch the full pipeline from the core directory
 bash core/run_pipeline_with_venv.sh
 # Use --dev to disable S3 uploads and Telegram posts
 bash core/run_pipeline_with_venv.sh --dev
-=======
-bash run_pipeline_with_venv.sh
-# Dev mode: disables S3 uploads and Telegram posts
-bash run_pipeline_with_venv.sh --dev
->>>>>>> a0949a14
 ```
 
 This script uploads racecards, fetches odds, runs model inference, dispatches tips to Telegram, and uploads logs to S3. You can also run scripts individually for more control.
@@ -77,16 +71,8 @@
 Common workflows via CLI:
 
 ```bash
-<<<<<<< HEAD
 python cli/tmcli.py healthcheck --date YYYY-MM-DD
 python cli/tmcli.py ensure-sent-tips YYYY-MM-DD
-=======
-python tmcli.py healthcheck --date YYYY-MM-DD
-python tmcli.py ensure-sent-tips YYYY-MM-DD
-python tmcli.py dispatch-tips --date YYYY-MM-DD --telegram
-python tmcli.py send-roi --date YYYY-MM-DD
-python tmcli.py model-feature-importance --telegram
->>>>>>> a0949a14
 ```
 
 These wrap core scripts for ease of use.
