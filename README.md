--- conflicted
+++ resolved
@@ -14,7 +14,6 @@
 pip install -r requirements.txt
 ```
 
-<<<<<<< HEAD
 2. Install `pre-commit` and set up the Git hooks:
 
 ```bash
@@ -23,19 +22,14 @@
 ```
 
 3. Export the required environment variables (see Docs/README.md for the full list):
-=======
-2. Export the required environment variables (see Docs/README.md for the full list):
 
-`BF_USERNAME`, `BF_PASSWORD`, `BF_APP_KEY`, `BF_CERT_PATH`, `BF_KEY_PATH`, `BF_CERT_DIR`, `TG_BOT_TOKEN`, `TG_USER_ID`.
+`BF_USERNAME`, `BF_PASSWORD`, `BF_APP_KEY`, `BF_CERT_PATH`, `BF_KEY_PATH`, `BF_CERT_DIR`, `TELEGRAM_BOT_TOKEN`, `TELEGRAM_CHAT_ID`.
 
 For local development you can copy `.env.example` to `.env` and fill in your credentials.
 
 Private SSL keys are not included in the repository. Generate your own Betfair certificate and key files and place them somewhere outside version control (for example in a local `certs/` folder).
 
->>>>>>> ae49bdbb
-`BF_USERNAME`, `BF_PASSWORD`, `BF_APP_KEY`, `BF_CERT_PATH`, `BF_KEY_PATH`, `BF_CERT_DIR`, `TELEGRAM_BOT_TOKEN`, `TELEGRAM_CHAT_ID`.
 Optionally set `TIPPING_MONSTER_HOME` to the repository root (run `source set_tm_home.sh` to configure automatically).
-
 
 4. Run the tests to confirm everything works:
 
@@ -43,7 +37,7 @@
 pytest
 ```
 
-4. Run the linter:
+5. Run the linter:
 
 ```bash
 pre-commit run --files $(git ls-files '*.py')
@@ -59,9 +53,6 @@
 bash run_pipeline_with_venv.sh --dev
 ```
 
-<<<<<<< HEAD
-This script uploads racecards, fetches odds, runs model inference, dispatches tips to Telegram and uploads logs to S3. Individual scripts can be executed separately for custom workflows.
-=======
 This script uploads racecards, fetches odds, runs model inference, dispatches tips to Telegram and uploads logs to S3. Individual scripts can be executed separately for custom workflows.
 
 ### tmcli Wrapper
@@ -84,5 +75,4 @@
 python tmcli.py sniper
 # Dev mode
 python tmcli.py sniper --dev
-```
->>>>>>> ae49bdbb
+```