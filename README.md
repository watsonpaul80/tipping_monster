--- conflicted
+++ resolved
@@ -14,21 +14,8 @@
 pip install -r requirements.txt
 ```
 
-<<<<<<< HEAD
 2. Copy `.env.example` to `.env` and fill in your credentials:
 `BF_USERNAME`, `BF_PASSWORD`, `BF_APP_KEY`, `BF_CERT_PATH`, `BF_KEY_PATH`, `BF_CERT_DIR`, `TELEGRAM_BOT_TOKEN`, `TELEGRAM_CHAT_ID`, `AWS_ACCESS_KEY_ID`, `AWS_SECRET_ACCESS_KEY` and others as needed.
-=======
-2. Install `pre-commit` and set up the Git hooks:
-
-```bash
-pip install pre-commit
-pre-commit install
-```
-
-3. Export the required environment variables (see Docs/README.md for the full list):
-
-`BF_USERNAME`, `BF_PASSWORD`, `BF_APP_KEY`, `BF_CERT_PATH`, `BF_KEY_PATH`, `BF_CERT_DIR`, `TELEGRAM_BOT_TOKEN`, `TELEGRAM_CHAT_ID`.
->>>>>>> 79326937
 
 For local development you can copy `.env.example` to `.env` and fill in your credentials.
 
