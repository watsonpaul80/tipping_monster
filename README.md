--- conflicted
+++ resolved
@@ -24,10 +24,8 @@
 
 The `.env` file should be placed in the repository root. The `dev-check.sh` script looks for it in this location.
 
-<<<<<<< HEAD
 For local development you can copy `.env.example` to `.env` and fill in your credentials.
-=======
->>>>>>> 0934251b
+
 3. Verify your development environment:
 
 ```bash
