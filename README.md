# Tipping Monster

Tipping Monster is a fully automated machine-learning tip engine for UK and Irish horse racing. It scrapes racecards, runs an XGBoost model to generate tips, merges realistic Betfair odds, dispatches formatted messages to Telegram, and tracks ROI.

See the [Docs/README.md](Docs/README.md) file for complete documentation, including environment variables and subsystem details.

## Setup

1. Create a Python virtual environment and install dependencies:

```bash
python -m venv .venv
source .venv/bin/activate
pip install -r requirements.txt
```

2. Export the required environment variables (see Docs/README.md for the full list):
<<<<<<< HEAD
`BF_USERNAME`, `BF_PASSWORD`, `BF_APP_KEY`, `BF_CERT_PATH`, `BF_KEY_PATH`, `BF_CERT_DIR`, `TG_BOT_TOKEN`, `TG_USER_ID`.

For local development you can copy `.env.example` to `.env` and fill in your credentials.

Private SSL keys are not included in the repository. Generate your own Betfair certificate and key files and place them somewhere outside version control (for example in a local `certs/` folder).
=======
`BF_USERNAME`, `BF_PASSWORD`, `BF_APP_KEY`, `BF_CERT_PATH`, `BF_KEY_PATH`, `BF_CERT_DIR`, `TELEGRAM_BOT_TOKEN`, `TELEGRAM_CHAT_ID`.
Optionally set `TIPPING_MONSTER_HOME` to the repository root (run `source set_tm_home.sh` to configure automatically).
>>>>>>> 6a61a2fa

3. Run the tests to confirm everything works:

```bash
pytest
```

4. Python cache artifacts (`*.pyc` files and `__pycache__/` directories) are ignored via `.gitignore`.

## Usage

Launch the full daily pipeline with:

```bash
bash run_pipeline_with_venv.sh
# Use --dev to disable S3 uploads and Telegram posts
bash run_pipeline_with_venv.sh --dev
```

This script uploads racecards, fetches odds, runs model inference, dispatches tips to Telegram and uploads logs to S3. Individual scripts can be executed separately for custom workflows.

### tmcli Wrapper

Common workflows are consolidated under a simple CLI:

```bash
# Run the full pipeline
python tmcli.py pipeline --date 2025-06-07

# Run the full pipeline in dev mode
python tmcli.py pipeline --date 2025-06-07 --dev

# Run the ROI pipeline for a specific day
python tmcli.py roi --date 2025-06-07
# Dev mode also supported
python tmcli.py roi --date 2025-06-07 --dev

# Build and schedule Steam Sniper jobs
python tmcli.py sniper
# Dev mode
python tmcli.py sniper --dev
```
<|MERGE_RESOLUTION|>--- conflicted
+++ resolved
@@ -15,16 +15,16 @@
 ```
 
 2. Export the required environment variables (see Docs/README.md for the full list):
-<<<<<<< HEAD
+
 `BF_USERNAME`, `BF_PASSWORD`, `BF_APP_KEY`, `BF_CERT_PATH`, `BF_KEY_PATH`, `BF_CERT_DIR`, `TG_BOT_TOKEN`, `TG_USER_ID`.
 
 For local development you can copy `.env.example` to `.env` and fill in your credentials.
 
 Private SSL keys are not included in the repository. Generate your own Betfair certificate and key files and place them somewhere outside version control (for example in a local `certs/` folder).
-=======
+
 `BF_USERNAME`, `BF_PASSWORD`, `BF_APP_KEY`, `BF_CERT_PATH`, `BF_KEY_PATH`, `BF_CERT_DIR`, `TELEGRAM_BOT_TOKEN`, `TELEGRAM_CHAT_ID`.
 Optionally set `TIPPING_MONSTER_HOME` to the repository root (run `source set_tm_home.sh` to configure automatically).
->>>>>>> 6a61a2fa
+
 
 3. Run the tests to confirm everything works:
 
