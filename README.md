# Tipping Monster

Tipping Monster is a fully automated machine-learning tip engine for UK and Irish horse racing. It scrapes racecards, runs an XGBoost model to generate tips, merges realistic Betfair odds, dispatches formatted messages to Telegram, and tracks ROI.

See the [Docs/README.md](Docs/README.md) file for complete documentation, including environment variables and subsystem details. An audit of unused scripts lives in [docs/script_audit.txt](docs/script_audit.txt). A security review is available in [docs/SECURITY_REVIEW.md](docs/SECURITY_REVIEW.md).

## Setup

1. Create a Python virtual environment and install dependencies:

```bash
python -m venv .venv
source .venv/bin/activate
pip install -r requirements.txt
```

2. Copy `.env.example` to `.env` and fill in your credentials:

```
BF_USERNAME, BF_PASSWORD, BF_APP_KEY, BF_CERT_PATH, BF_KEY_PATH, BF_CERT_DIR,
TELEGRAM_BOT_TOKEN, TELEGRAM_CHAT_ID, AWS_ACCESS_KEY_ID, AWS_SECRET_ACCESS_KEY, ...
```

The `.env` file should be placed in the repository root. The `dev-check.sh` script looks for it in this location.

3. Verify your development environment:

```bash
./dev-check.sh
```

Private SSL keys are not included in the repository. Generate your own Betfair certificate and key files and store them securely outside version control (e.g., in a `certs/` folder).

Optionally, set `TIPPING_MONSTER_HOME` to the repository root:

```bash
source set_tm_home.sh
```

4. Run tests to confirm everything is working:

```bash
pytest
```

5. Run the linter:

```bash
pre-commit run --files $(git ls-files '*.py')
```

---

## Usage

Launch the full daily pipeline with:

```bash
# Launch the full pipeline from the core directory
bash core/run_pipeline_with_venv.sh
# Use --dev to disable S3 uploads and Telegram posts
bash core/run_pipeline_with_venv.sh --dev
```

This script uploads racecards, fetches odds, runs model inference, dispatches tips to Telegram, and uploads logs to S3. You can also run scripts individually for more control.

---

## Command Line Interface (tmcli)

Common workflows via CLI:

```bash
python cli/tmcli.py healthcheck --date YYYY-MM-DD
python cli/tmcli.py ensure-sent-tips YYYY-MM-DD
```

These wrap core scripts for ease of use.

---

## Health Check

To confirm all expected logs were created for a given day:

```bash
python healthcheck_logs.py --date YYYY-MM-DD
```

This writes a status summary to `logs/healthcheck.log`.

---

## Make Targets

For convenience:

```bash
make train       # Train the model
make pipeline    # Run full daily pipeline
make roi         # Run ROI pipeline
make test        # Run unit tests
```

<<<<<<< HEAD
### Self-Training

Run `self_training_loop.py --retrain` to retrain the model with recent ROI logs.
This invokes `train_model_v6.py --self-train` and appends tip outcomes to the
training dataset. Schedule this weekly for continuous learning.

### Model Comparison
=======
---

## Model Comparison

To compare two model versions:

```bash
python compare_model_v6_v7.py
```
>>>>>>> ae8275de

This logs confidence and ROI differences to `logs/compare_model_v6_v7.csv`.<|MERGE_RESOLUTION|>--- conflicted
+++ resolved
@@ -102,7 +102,19 @@
 make test        # Run unit tests
 ```
 
-<<<<<<< HEAD
+---
+
+## Model Comparison
+
+To compare two model versions:
+
+```bash
+make train    # train the model
+make pipeline # run the full daily pipeline
+make roi      # run ROI pipeline
+make test     # run unit tests
+```
+
 ### Self-Training
 
 Run `self_training_loop.py --retrain` to retrain the model with recent ROI logs.
@@ -110,16 +122,5 @@
 training dataset. Schedule this weekly for continuous learning.
 
 ### Model Comparison
-=======
----
 
-## Model Comparison
-
-To compare two model versions:
-
-```bash
-python compare_model_v6_v7.py
-```
->>>>>>> ae8275de
-
-This logs confidence and ROI differences to `logs/compare_model_v6_v7.csv`.+Run `compare_model_v6_v7.py` to train both model versions on the same historical dataset. The script logs the confidence difference and ROI summary to `logs/compare_model_v6_v7.csv`.