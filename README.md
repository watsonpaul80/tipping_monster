# Tipping Monster

Tipping Monster is a fully automated machine-learning tip engine for UK and Irish horse racing. It scrapes racecards, runs an XGBoost model to generate tips, merges realistic Betfair odds, dispatches formatted messages to Telegram, and tracks ROI.

See the [Docs/README.md](Docs/README.md) file for complete documentation, including environment variables and subsystem details. An audit of unused scripts lives in [docs/script_audit.txt](docs/script_audit.txt). A security review is available in [docs/SECURITY_REVIEW.md](docs/SECURITY_REVIEW.md).

## Setup

1. Create a Python virtual environment and install dependencies:

```bash
python -m venv .venv
source .venv/bin/activate
pip install -r requirements.txt
```

2. Copy `.env.example` to `.env` and fill in your credentials:

```
BF_USERNAME, BF_PASSWORD, BF_APP_KEY, BF_CERT_PATH, BF_KEY_PATH, BF_CERT_DIR,
TELEGRAM_BOT_TOKEN, TELEGRAM_CHAT_ID, AWS_ACCESS_KEY_ID, AWS_SECRET_ACCESS_KEY, ...
```

The `.env` file should be placed in the repository root. The `dev-check.sh` script looks for it in this location.

3. Verify your development environment:

```bash
./dev-check.sh
```

Private SSL keys are not included in the repository. Generate your own Betfair certificate and key files and store them securely outside version control (e.g., in a `certs/` folder).

Optionally, set `TIPPING_MONSTER_HOME` to the repository root:

```bash
source set_tm_home.sh
```

4. Run tests to confirm everything is working:

```bash
pytest
```

5. Run the linter:

```bash
pre-commit run --files $(git ls-files '*.py')
```

---

## Usage

Launch the full daily pipeline with:

```bash
# Launch the full pipeline from the core directory
bash core/run_pipeline_with_venv.sh
# Use --dev to disable S3 uploads and Telegram posts
bash core/run_pipeline_with_venv.sh --dev
```

This script uploads racecards, fetches odds, runs model inference, dispatches tips to Telegram, and uploads logs to S3. You can also run scripts individually for more control.

---

## Command Line Interface (tmcli)

Common workflows via CLI:

```bash
python tmcli.py pipeline --dev            # run full pipeline in dev mode
python tmcli.py roi --date YYYY-MM-DD     # generate ROI stats
python tmcli.py sniper --dev              # (placeholder) sniper tasks
python tmcli.py healthcheck --date YYYY-MM-DD
python tmcli.py ensure-sent-tips YYYY-MM-DD
```

These wrap core scripts for ease of use.

---

## Tip Dispatch

Run `dispatch_tips.py` to send the day's tips to Telegram. Use `--telegram` to
actually post messages and `--explain` to append a short "Why we tipped this"
summary generated from SHAP values.

## Tip Dispatch

Run `dispatch_tips.py` to send the day's tips to Telegram. Use `--telegram` to
actually post messages and `--explain` to append a short "Why we tipped this"
summary generated from SHAP values.

## Tip Dispatch

Run `dispatch_tips.py` to send the day's tips to Telegram. Use `--telegram` to
actually post messages and `--explain` to append a short "Why we tipped this"
summary generated from SHAP values.

## Tip Dispatch

Run `dispatch_tips.py` to send the day's tips to Telegram. Use `--telegram` to
actually post messages and `--explain` to append a short "Why we tipped this"
summary generated from SHAP values.

## Health Check

To confirm all expected logs were created for a given day:

```bash
python healthcheck_logs.py --date YYYY-MM-DD
```

This writes a status summary to `logs/healthcheck.log`.

---

## Make Targets

For convenience:

```bash
make train       # Train the model
make pipeline    # Run full daily pipeline
make roi         # Run ROI pipeline
make test        # Run unit tests
```

---

## Model Comparison

To compare two model versions:

```bash
make train    # train the model
make pipeline # run the full daily pipeline
make roi      # run ROI pipeline (use ROI scripts with `--tag` to filter by tag)
make test     # run unit tests
```

### Self-Training

Run `self_training_loop.py --retrain` to retrain the model with recent ROI logs.
This invokes `train_model_v6.py --self-train` and appends tip outcomes to the
training dataset. Schedule this weekly for continuous learning.

### Model Comparison

Run `compare_model_v6_v7.py` to train both model versions on the same historical dataset. The script logs the confidence difference and ROI summary to `logs/compare_model_v6_v7.csv`.

<<<<<<< HEAD
### Self-Training Evaluation

`evaluate_self_training.py` trains models with and without past tip features and writes the ROI comparison to `logs/evaluate_self_training.csv`.
=======

## Model Transparency and Self‑Training

The pipeline uses **SHAP** to compute feature importance for each prediction. These explanations
reveal why the model tipped a runner, surfacing the top factors driving confidence. We log global
feature importance during training and publish per‑tip explanations in the weekly summary.

Past tips are merged back into the training data via a self‑training loop. Results are appended to
the dataset (`was_tipped`, `tip_profit`, `confidence_band`) so the model evolves with real world
performance. This continuous learning drives the weekly insights sent on Telegram and keeps the
model transparent and accountable.
>>>>>>> 8b8436d7
<|MERGE_RESOLUTION|>--- conflicted
+++ resolved
@@ -152,11 +152,10 @@
 
 Run `compare_model_v6_v7.py` to train both model versions on the same historical dataset. The script logs the confidence difference and ROI summary to `logs/compare_model_v6_v7.csv`.
 
-<<<<<<< HEAD
+
 ### Self-Training Evaluation
 
 `evaluate_self_training.py` trains models with and without past tip features and writes the ROI comparison to `logs/evaluate_self_training.csv`.
-=======
 
 ## Model Transparency and Self‑Training
 
@@ -167,5 +166,4 @@
 Past tips are merged back into the training data via a self‑training loop. Results are appended to
 the dataset (`was_tipped`, `tip_profit`, `confidence_band`) so the model evolves with real world
 performance. This continuous learning drives the weekly insights sent on Telegram and keeps the
-model transparent and accountable.
->>>>>>> 8b8436d7
+model transparent and accountable.