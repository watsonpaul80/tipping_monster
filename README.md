# Tipping Monster

Tipping Monster is a fully automated machine-learning tip engine for UK and Irish horse racing. It scrapes racecards, runs an XGBoost model to generate tips, merges realistic Betfair odds, dispatches formatted messages to Telegram, and tracks ROI.

See the [Docs/README.md](Docs/README.md) file for complete documentation, including environment variables and subsystem details. An audit of unused scripts lives in [docs/script_audit.txt](docs/script_audit.txt).

## Setup

1. Create a Python virtual environment and install dependencies:

```bash
python -m venv .venv
source .venv/bin/activate
pip install -r requirements.txt
```

<<<<<<< HEAD
2. Export the required environment variables (see Docs/README.md for the full list):
`BF_USERNAME`, `BF_PASSWORD`, `BF_APP_KEY`, `BF_CERT_PATH`, `BF_KEY_PATH`, `BF_CERT_DIR`, `TG_BOT_TOKEN`, `TG_USER_ID`.
You can copy `.env.example` to `.env` and fill in your credentials for local development.
=======
2. Copy `.env.example` to `.env` and fill in your credentials:
`BF_USERNAME`, `BF_PASSWORD`, `BF_APP_KEY`, `BF_CERT_PATH`, `BF_KEY_PATH`, `BF_CERT_DIR`, `TELEGRAM_BOT_TOKEN`, `TELEGRAM_CHAT_ID`, `AWS_ACCESS_KEY_ID`, `AWS_SECRET_ACCESS_KEY` and others as needed.
>>>>>>> 903779fc


3. Verify your development environment:

```bash
./dev-check.sh
```

For local development you can copy `.env.example` to `.env` and fill in your credentials.

Private SSL keys are not included in the repository. Generate your own Betfair certificate and key files and place them somewhere outside version control (for example in a local `certs/` folder).

Optionally set `TIPPING_MONSTER_HOME` to the repository root (run `source set_tm_home.sh` to configure automatically).


4. Run the tests to confirm everything works:

```bash
pytest
```

5. Run the linter:

```bash
pre-commit run --files $(git ls-files '*.py')
```

## Usage

Launch the full daily pipeline with:

```bash
bash run_pipeline_with_venv.sh
# Use --dev to disable S3 uploads and Telegram posts
bash run_pipeline_with_venv.sh --dev
```

This script uploads racecards, fetches odds, runs model inference, dispatches tips to Telegram and uploads logs to S3. Individual scripts can be executed separately for custom workflows.

## Command Line Interface

Common tasks can be run via the `tmcli` helper. Example usage:

```bash
python tmcli.py healthcheck --date YYYY-MM-DD
python tmcli.py ensure-sent-tips YYYY-MM-DD
```

These commands wrap existing scripts for convenience and default locations.


## Health Check

To confirm all expected logs were created for a given day, run:

```bash
python healthcheck_logs.py --date YYYY-MM-DD
```


### Make Targets

For convenience you can use the provided `Makefile`:

```bash
make train    # train the model
make pipeline # run the full daily pipeline
make roi      # run ROI pipeline
make test     # run unit tests
```
=======

### Model Comparison

Run `compare_model_v6_v7.py` to train both model versions on the same
historical dataset. The script logs the confidence difference and ROI
summary to `logs/compare_model_v6_v7.csv`.

This appends a status line to `logs/healthcheck.log` and lists any missing log files.

<|MERGE_RESOLUTION|>--- conflicted
+++ resolved
@@ -14,15 +14,8 @@
 pip install -r requirements.txt
 ```
 
-<<<<<<< HEAD
-2. Export the required environment variables (see Docs/README.md for the full list):
-`BF_USERNAME`, `BF_PASSWORD`, `BF_APP_KEY`, `BF_CERT_PATH`, `BF_KEY_PATH`, `BF_CERT_DIR`, `TG_BOT_TOKEN`, `TG_USER_ID`.
-You can copy `.env.example` to `.env` and fill in your credentials for local development.
-=======
 2. Copy `.env.example` to `.env` and fill in your credentials:
 `BF_USERNAME`, `BF_PASSWORD`, `BF_APP_KEY`, `BF_CERT_PATH`, `BF_KEY_PATH`, `BF_CERT_DIR`, `TELEGRAM_BOT_TOKEN`, `TELEGRAM_CHAT_ID`, `AWS_ACCESS_KEY_ID`, `AWS_SECRET_ACCESS_KEY` and others as needed.
->>>>>>> 903779fc
-
 
 3. Verify your development environment:
 
@@ -30,12 +23,9 @@
 ./dev-check.sh
 ```
 
-For local development you can copy `.env.example` to `.env` and fill in your credentials.
-
 Private SSL keys are not included in the repository. Generate your own Betfair certificate and key files and place them somewhere outside version control (for example in a local `certs/` folder).
 
 Optionally set `TIPPING_MONSTER_HOME` to the repository root (run `source set_tm_home.sh` to configure automatically).
-
 
 4. Run the tests to confirm everything works:
 
@@ -72,7 +62,6 @@
 
 These commands wrap existing scripts for convenience and default locations.
 
-
 ## Health Check
 
 To confirm all expected logs were created for a given day, run:
@@ -81,6 +70,7 @@
 python healthcheck_logs.py --date YYYY-MM-DD
 ```
 
+This appends a status line to `logs/healthcheck.log` and lists any missing log files.
 
 ### Make Targets
 
@@ -92,13 +82,7 @@
 make roi      # run ROI pipeline
 make test     # run unit tests
 ```
-=======
 
 ### Model Comparison
 
-Run `compare_model_v6_v7.py` to train both model versions on the same
-historical dataset. The script logs the confidence difference and ROI
-summary to `logs/compare_model_v6_v7.csv`.
-
-This appends a status line to `logs/healthcheck.log` and lists any missing log files.
-
+Run `compare_model_v6_v7.py` to train both model versions on the same historical dataset. The script logs the confidence difference and ROI summary to `logs/compare_model_v6_v7.csv`.