--- conflicted
+++ resolved
@@ -67,12 +67,11 @@
 python healthcheck_logs.py --date YYYY-MM-DD
 ```
 
-<<<<<<< HEAD
+
 ### Model Comparison
 
 Run `compare_model_v6_v7.py` to train both model versions on the same
 historical dataset. The script logs the confidence difference and ROI
 summary to `logs/compare_model_v6_v7.csv`.
-=======
+
 This appends a status line to `logs/healthcheck.log` and lists any missing log files.
->>>>>>> e2ee45c6
