--- conflicted
+++ resolved
@@ -27,30 +27,9 @@
     -d text=$'⚠️ *Cron Failure Detected*\n*Job:* \`'"$JOB_NAME"$'\`\n*Exit Code:* '"$STATUS"$'\n*Time:* '"$(date)"$'\n*Log:*\n```\n'"$LOG_TAIL"$'\n```'
 }
 
-<<<<<<< HEAD
 # Run the provided command and capture the exit status
 eval "$CMD" >> "$LOG_FILE" 2>&1
 STATUS=$?
-=======
-# Check if job matches sniper tasks and run accordingly
-case "$JOB_NAME" in
-  build_sniper_intel)
-    source "$REPO_ROOT/.venv/bin/activate"
-    "$REPO_ROOT/.venv/bin/python" "$REPO_ROOT/steam_sniper_intel/build_sniper_schedule.py" "$@" >> "$LOG_FILE" 2>&1
-    STATUS=$?
-    ;;
-  load_sniper_intel)
-    source "$REPO_ROOT/.venv/bin/activate"
-    /bin/bash "$REPO_ROOT/steam_sniper_intel/generate_and_schedule_snipers.sh" "$@" >> "$LOG_FILE" 2>&1
-    STATUS=$?
-    ;;
-  *)
-    # Default: run the passed command as is
-    eval "$CMD" >> "$LOG_FILE" 2>&1
-    STATUS=$?
-    ;;
-esac
->>>>>>> babcad33
 
 # If error, send Telegram alert
 if [ $STATUS -ne 0 ]; then
