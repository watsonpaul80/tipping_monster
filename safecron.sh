#!/bin/bash
# safecron.sh <jobname> <command> [args...]

JOB_NAME="$1"
shift
CMD="$@"

SCRIPT_DIR="$(cd "$(dirname "${BASH_SOURCE[0]}")" && pwd)"
REPO_ROOT="${TIPPING_MONSTER_HOME:-$(git -C "$SCRIPT_DIR" rev-parse --show-toplevel)}"

LOG_DIR="$REPO_ROOT/logs"
LOG_FILE="${LOG_DIR}/${JOB_NAME}_$(date +%F).log"

if [[ -z "$TG_BOT_TOKEN" || -z "$TG_USER_ID" ]]; then
  echo "Error: TG_BOT_TOKEN and TG_USER_ID must be set" >&2
  exit 1
fi

mkdir -p "$LOG_DIR"

# Function to send telegram alert on failure
send_telegram_alert() {
  LOG_TAIL=$(tail -n 10 "$LOG_FILE" | sed 's/`/\\`/g' | sed ':a;N;$!ba;s/\n/\\n/g')
  curl -s -X POST "https://api.telegram.org/bot${TELEGRAM_BOT_TOKEN}/sendMessage" \
    -d chat_id="${TELEGRAM_CHAT_ID}" \
    -d parse_mode=Markdown \
    -d text=$'⚠️ *Cron Failure Detected*\n*Job:* \`'"$JOB_NAME"$'\`\n*Exit Code:* '"$STATUS"$'\n*Time:* '"$(date)"$'\n*Log:*\n```\n'"$LOG_TAIL"$'\n```'
}

<<<<<<< HEAD

# Run the provided command and capture its exit status
=======
# Run the provided command and capture the exit status
>>>>>>> 65c53d0c
eval "$CMD" >> "$LOG_FILE" 2>&1
STATUS=$?

# If error, send Telegram alert
if [ $STATUS -ne 0 ]; then
  send_telegram_alert
fi

exit $STATUS
<|MERGE_RESOLUTION|>--- conflicted
+++ resolved
@@ -27,12 +27,8 @@
     -d text=$'⚠️ *Cron Failure Detected*\n*Job:* \`'"$JOB_NAME"$'\`\n*Exit Code:* '"$STATUS"$'\n*Time:* '"$(date)"$'\n*Log:*\n```\n'"$LOG_TAIL"$'\n```'
 }
 
-<<<<<<< HEAD
 
 # Run the provided command and capture its exit status
-=======
-# Run the provided command and capture the exit status
->>>>>>> 65c53d0c
 eval "$CMD" >> "$LOG_FILE" 2>&1
 STATUS=$?
 
