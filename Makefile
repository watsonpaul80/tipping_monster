--- conflicted
+++ resolved
@@ -11,9 +11,6 @@
 
 test: dev-check
 	.venv/bin/pytest -q
+
 dev-check:
-<<<<<<< HEAD
-	bash utils/dev-check.sh
-=======
-    bash utils/dev-check.sh
->>>>>>> ba717bf7
+	bash utils/dev-check.sh