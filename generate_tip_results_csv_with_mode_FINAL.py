
import argparse
from datetime import datetime
import os
import pandas as pd

# Adjust as needed
LOGS_DIR = "logs"
TODAY = datetime.today().strftime("%Y-%m-%d")

# Dummy loading logic – replace with your actual tip/result merging logic
<<<<<<< HEAD
def load_tips_results(date_str: str) -> pd.DataFrame:
    """Load the merged tips/results file for the given date."""
    path = os.path.join(LOGS_DIR, f"tips_results_raw_{date_str}.csv")
    return pd.read_csv(path)
=======
def load_tips_results(date_str: str):
    """Load the merged tips/results file for the given date."""
    return pd.read_csv(os.path.join(LOGS_DIR, f"tips_results_raw_{date_str}.csv"))
>>>>>>> 0a5fb974

def calculate_level_stakes(row):
    odds = row["odds"]
    result = row["result"]
    bet_type = row["bet_type"]

    if bet_type == "each_way" or (bet_type == "win" and odds >= 5.0):
        # Treat as 1pt Win + 1pt Place = 2pts total staked
        win_profit = (odds - 1.0) if result == "won" else -1.0
        place_profit = (odds / 5.0 - 1.0) if result in ["won", "placed"] else -1.0
        total_stake = 2.0
        profit = win_profit + place_profit
    else:
        # Standard 1pt Win bet
        profit = (odds - 1.0) if result == "won" else -1.0
        total_stake = 1.0

    return pd.Series([total_stake, profit])

def main(date_str: str, mode: str):
    df = load_tips_results(date_str)

    df[["level_stake", "level_profit"]] = df.apply(calculate_level_stakes, axis=1)

    # Save cleaned file
    output_file = os.path.join(LOGS_DIR, f"tips_results_{date_str}_{mode}.csv")
    df.to_csv(output_file, index=False)
    print(f"✅ Level stakes file saved: {output_file}")

if __name__ == "__main__":
    parser = argparse.ArgumentParser()
    parser.add_argument(
        "--date",
        default=TODAY,
        help="Date in YYYY-MM-DD format (default: today)",
    )
    parser.add_argument(
        "--mode",
        choices=["advised", "level"],
        default="level",
        help="ROI mode used for the output file name",
    )
    args = parser.parse_args()

    main(args.date, args.mode)<|MERGE_RESOLUTION|>--- conflicted
+++ resolved
@@ -9,16 +9,12 @@
 TODAY = datetime.today().strftime("%Y-%m-%d")
 
 # Dummy loading logic – replace with your actual tip/result merging logic
-<<<<<<< HEAD
+
 def load_tips_results(date_str: str) -> pd.DataFrame:
     """Load the merged tips/results file for the given date."""
     path = os.path.join(LOGS_DIR, f"tips_results_raw_{date_str}.csv")
     return pd.read_csv(path)
-=======
-def load_tips_results(date_str: str):
-    """Load the merged tips/results file for the given date."""
-    return pd.read_csv(os.path.join(LOGS_DIR, f"tips_results_raw_{date_str}.csv"))
->>>>>>> 0a5fb974
+
 
 def calculate_level_stakes(row):
     odds = row["odds"]
