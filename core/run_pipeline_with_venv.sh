#!/bin/bash
# Tipping Monster: Full Daily Pipeline (Run from cron or manually)
<<<<<<< HEAD
# Last updated: 2025-07-13
=======
# Last updated: 2025-07-14
>>>>>>> e655aa58
set -euo pipefail

echo "🔄 Starting full pipeline: $(date)"

<<<<<<< HEAD
DEV_MODE=0
=======
DEV_MODE="${TM_DEV_MODE:-0}"
>>>>>>> e655aa58
if [ "${1:-}" = "--dev" ]; then
    DEV_MODE=1
    export TM_DEV_MODE=1
    export TM_LOG_DIR="logs/dev"
fi

SCRIPT_DIR="$(cd "$(dirname "${BASH_SOURCE[0]}")" && pwd)"
REPO_ROOT="${TIPPING_MONSTER_HOME:-$(git -C "$SCRIPT_DIR" rev-parse --show-toplevel)}"

cd "$REPO_ROOT" || exit 1

# Activate virtual environment
source .venv/bin/activate

LOG_DIR="$REPO_ROOT/${TM_LOG_DIR:-logs}"
mkdir -p "$LOG_DIR"
mkdir -p "$LOG_DIR/inference" "$LOG_DIR/dispatch"

# 1. Upload racecards
echo "📥 Uploading racecards..."
bash "$SCRIPT_DIR/daily_upload_racecards.sh" >> "$LOG_DIR/racecards.log" 2>&1

# 2. Flatten racecards
echo "🪬 Flattening racecards..."
bash "$SCRIPT_DIR/daily_flatten.sh" >> "$LOG_DIR/flatten.log" 2>&1

# === Wait until 08:50 before continuing ===
TARGET_TIME="08:50"
CURRENT_TIME=$(date +%s)
TARGET_EPOCH=$(date -d "$TARGET_TIME" +%s)

if [ "$CURRENT_TIME" -lt "$TARGET_EPOCH" ]; then
    WAIT_SECONDS=$((TARGET_EPOCH - CURRENT_TIME))
    echo "⏳ Waiting until $TARGET_TIME for peak market liquidity ($WAIT_SECONDS seconds)..."
    sleep $WAIT_SECONDS
else
    echo "⏩ It's already past $TARGET_TIME — continuing immediately."
fi

# 3. Fetch Betfair odds
echo "📈 Fetching Betfair odds..."
.venv/bin/python core/fetch_betfair_odds.py >> "$LOG_DIR/odds.log" 2>&1

# 4. Run model inference (with last_class)
echo "🧠 Running model inference..."
.venv/bin/python core/run_inference_and_select_top1.py >> "$LOG_DIR/inference/inference.log" 2>&1

# 5. Merge odds into tips
echo "🔗 Merging tips with odds..."
.venv/bin/python core/merge_odds_into_tips.py >> "$LOG_DIR/merge.log" 2>&1

# 6. (Optional) Generate commentary
# NOTE: The commentary script (`generate_commentary_bedrock.py`) is not included
# in this repository. The call is disabled to avoid errors in the daily cron.
# .venv/bin/python generate_commentary_bedrock.py >> "$LOG_DIR/commentary.log" 2>&1

# 7. Dispatch tips to Telegram
echo "🚀 Dispatching tips to Telegram..."
TODAY=$(date +%F)
DISPATCH_LOG="$LOG_DIR/dispatch/dispatch_${TODAY}.log"
.venv/bin/python core/dispatch_tips.py --min_conf 0.80 --telegram >> "$DISPATCH_LOG" 2>&1

# Confirm how many tips were sent
SENT_TIPS_PATH="$REPO_ROOT/logs/dispatch/sent_tips_${TODAY}.jsonl"
if [ -f "$SENT_TIPS_PATH" ]; then
    SENT_COUNT=$(wc -l < "$SENT_TIPS_PATH")
else
    SENT_COUNT=0
fi
SENT_COUNT="$(echo "$SENT_COUNT" | tr -d '[:space:]')"
echo "🧾 Dispatched $SENT_COUNT tip(s) to Telegram"

# Optional: Alert if no tips were dispatched
if [ "$SENT_COUNT" -eq 0 ]; then
    echo "⚠️ Warning: No tips were dispatched today." >> "$DISPATCH_LOG"
    if [ "$DEV_MODE" -eq 0 ]; then
        curl -s --max-time 10 -X POST "https://api.telegram.org/bot${TELEGRAM_BOT_TOKEN}/sendMessage" \
            -d chat_id="${TELEGRAM_CHAT_ID}" \
            -d parse_mode="Markdown" \
            -d text="⚠️ *No tips were dispatched this morning.*\nCheck logs: \`$DISPATCH_LOG\`"
    fi
fi

# 8. Upload logs and dispatched tips to S3
if [ "$DEV_MODE" -eq 0 ]; then
    if command -v aws >/dev/null; then
        echo "🗂️ Uploading tips and logs to S3..."
        aws s3 cp "$SENT_TIPS_PATH" s3://tipping-monster/sent_tips/ --only-show-errors
        aws s3 cp "$REPO_ROOT/logs/roi/tips_results_${TODAY}_advised.csv" s3://tipping-monster/results/ --only-show-errors
    else
        echo "⚠️ AWS CLI not found, skipping S3 uploads"
    fi
else
    echo "[DEV] Skipping S3 uploads"
fi

echo "✅ Pipeline complete: $(date)"
<|MERGE_RESOLUTION|>--- conflicted
+++ resolved
@@ -1,19 +1,11 @@
 #!/bin/bash
 # Tipping Monster: Full Daily Pipeline (Run from cron or manually)
-<<<<<<< HEAD
-# Last updated: 2025-07-13
-=======
 # Last updated: 2025-07-14
->>>>>>> e655aa58
 set -euo pipefail
 
 echo "🔄 Starting full pipeline: $(date)"
 
-<<<<<<< HEAD
-DEV_MODE=0
-=======
 DEV_MODE="${TM_DEV_MODE:-0}"
->>>>>>> e655aa58
 if [ "${1:-}" = "--dev" ]; then
     DEV_MODE=1
     export TM_DEV_MODE=1
@@ -102,12 +94,5 @@
     if command -v aws >/dev/null; then
         echo "🗂️ Uploading tips and logs to S3..."
         aws s3 cp "$SENT_TIPS_PATH" s3://tipping-monster/sent_tips/ --only-show-errors
-        aws s3 cp "$REPO_ROOT/logs/roi/tips_results_${TODAY}_advised.csv" s3://tipping-monster/results/ --only-show-errors
-    else
-        echo "⚠️ AWS CLI not found, skipping S3 uploads"
-    fi
-else
-    echo "[DEV] Skipping S3 uploads"
-fi
-
-echo "✅ Pipeline complete: $(date)"
+        aws s3 cp "$REPO_ROOT/logs/roi/tips_results_${TODAY}_advised.csv" s3://tipping-monster](#)
+