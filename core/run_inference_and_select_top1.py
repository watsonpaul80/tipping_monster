#!/usr/bin/env python3

# --- Standard Library ---
import argparse
import glob
import json
import os
import pickle
import sys
import tarfile
import tempfile
from datetime import date, datetime
from pathlib import Path

# --- Third-Party Libraries ---
import boto3
import numpy as np
import orjson
import pandas as pd
import xgboost as xgb

# --- Local Modules ---
sys.path.append(str(Path(__file__).resolve().parents[1]))
from core.model_fetcher import download_if_missing
from tippingmonster.env_loader import load_env

<<<<<<< HEAD

def generate_reason(tip: dict) -> str:
    reason = []
    try:
        if float(tip.get("trainer_rtf", 0)) >= 25:
            reason.append("yard in form")
    except Exception:
        pass
    try:
        days = float(tip.get("days_since_run", 999))
        if 7 <= days <= 14:
            reason.append("fresh off a short break")
        elif days > 180:
            reason.append("returning from a layoff")
    except Exception:
        pass
    try:
        if float(tip.get("last_class", -1)) > float(tip.get("class", -1)):
            reason.append("down in class")
    except Exception:
        pass
    try:
        form = float(tip.get("form_score", 0))
        if form >= 20:
            reason.append("strong recent form")
    except Exception:
        pass
    try:
        draw = int(tip.get("draw", -1))
        distance = float(tip.get("dist_f", 99))
        draw_bias = float(tip.get("draw_bias_rank", 1.0))
        if draw > 0 and distance <= 16 and draw_bias < 0.4:
            reason.append("good draw position")
        if draw_bias > 0.7:
            reason.append("draw advantage")
    except Exception:
        pass
    if reason:
        return "✍️ " + ", ".join(reason) + "."
    else:
        return "💬 Monster likes it — data suggests an edge."


def generate_tags(tip: dict) -> list[str]:
    tags: list[str] = []
    try:
        rtf = float(tip.get("trainer_rtf", 0))
        if rtf >= 20:
            tags.append(f"🔥 Trainer {int(rtf)}%")
    except Exception:
        pass
    try:
        if float(tip.get("last_class", -1)) > float(tip.get("class", -1)):
            tags.append("🟢 Class Drop")
    except Exception:
        pass
    try:
        days = float(tip.get("days_since_run", 999))
        if 7 <= days <= 14:
            tags.append("⚡ Fresh")
        elif days > 180:
            tags.append("🚫 Layoff")
    except Exception:
        pass
    try:
        if float(tip.get("lbs", 999)) < 135:
            tags.append("⚖️ Light Weight")
    except Exception:
        pass
    try:
        if float(tip.get("form_score", 0)) >= 20:
            tags.append("📈 In Form")
    except Exception:
        pass
    try:
        if float(tip.get("draw_bias_rank", 0)) > 0.7:
            tags.append("📊 Draw Advantage")
    except Exception:
        pass
    tip_conf = tip.get("confidence", 0)
    global_max_conf = tip.get("global_max_confidence", 0)
    if tip_conf == global_max_conf:
        tags.append("🧠 Monster NAP")
    if tip_conf >= 0.90:
        tags.append("❗ Confidence 90%+")
    return tags


def make_json_safe(obj):
    if isinstance(obj, (np.float32, np.float64)):
        return float(obj)
    elif isinstance(obj, (np.int32, np.int64)):
        return int(obj)
    elif isinstance(obj, dict):
        return {k: make_json_safe(v) for k, v in obj.items()}
    elif isinstance(obj, list):
        return [make_json_safe(v) for v in obj]
    else:
        return obj


def load_combined_results() -> pd.DataFrame:
    master_paths = glob.glob("rpscrape/data/regions/gb/*/2015-2025.csv") + glob.glob(
        "rpscrape/data/regions/ire/*/2015-2025.csv"
    )
    master_frames = []
    for path in master_paths:
        try:
            df = pd.read_csv(
                path,
                usecols=["date", "course", "off", "class", "horse"],
                parse_dates=["date"],
            )
            master_frames.append(df)
        except Exception:
            continue
    recent_paths = glob.glob("rpscrape/data/dates/all/*.csv")
    recent_frames = []
    for path in recent_paths:
        try:
            df = pd.read_csv(
                path,
                usecols=["date", "course", "off", "class", "horse"],
                parse_dates=["date"],
            )
            recent_frames.append(df)
        except Exception:
            continue
    combined = pd.concat(master_frames + recent_frames, ignore_index=True)
    combined["horse_clean"] = (
        combined["horse"]
        .astype(str)
        .str.lower()
        .str.replace(r" \([A-Z]{2,3}\)", "", regex=True)
        .str.strip()
    )
    combined["class_num"] = (
        combined["class"].astype(str).str.extract(r"(\d+)").fillna(-1).astype(float)
    )
    combined = combined.dropna(subset=["date", "class_num"])
    return combined


def get_last_class(horse_name: str, today_date: date, combined_df: pd.DataFrame):
    horse_key = (
        str(horse_name).lower().strip().replace(" (IRE)", "").replace(" (GB)", "")
    )
    df = combined_df[combined_df["horse_clean"] == horse_key]
    df = df[df["date"] < pd.Timestamp(today_date)]
    if df.empty:
        return None
    return df.sort_values("date", ascending=False).iloc[0]["class_num"]


def extract_race_sort_key(race: str) -> int:
    try:
        time_str, _course = race.split(maxsplit=1)
        h, m = map(int, time_str.split(":"))
        return h * 60 + m
    except Exception:
        return 9999

=======
# ... [KEEP ALL YOUR EXISTING FUNCTION DEFINITIONS HERE: 
# generate_reason, generate_tags, make_json_safe, 
# load_combined_results, get_last_class, extract_race_sort_key] ...
>>>>>>> 865e42fd

def main() -> None:
    load_env()

    models = sorted(glob.glob("tipping-monster-xgb-model-*.tar.gz"))
    if not models:
        raise FileNotFoundError(
            "No model tarball found. Download one from S3 or run training."
        )
    latest_model = models[-1]
    parser = argparse.ArgumentParser()
    parser.add_argument(
        "--model",
        default=latest_model,
        help="Path to model .tar.gz (S3-relative or local)",
    )
    parser.add_argument("--input", default=None, help="Path to input JSONL")
    parser.add_argument("--dev", action="store_true", help="Enable dev mode")
    args = parser.parse_args()

    if args.dev:
        os.environ["TM_DEV_MODE"] = "1"

    date_str = date.today().isoformat()
    input_path = args.input or f"rpscrape/batch_inputs/{date_str}.jsonl"
    output_path = f"predictions/{date_str}/output.jsonl"
    os.makedirs(f"predictions/{date_str}", exist_ok=True)

    model_arg = args.model
    bucket = "tipping-monster"

    if os.path.exists(model_arg):
        model_path = model_arg
    else:
        local_model_file = os.path.basename(model_arg)
        download_if_missing(bucket, model_arg, local_model_file)
        model_path = local_model_file

    model_dir = tempfile.mkdtemp()
    with tarfile.open(model_path, "r:gz") as tar:
        tar.extractall(model_dir)

    model_file = os.path.join(model_dir, "tipping-monster-xgb-model.bst")
    features_file = os.path.join(model_dir, "features.json")

    model = xgb.XGBClassifier()
    model.load_model(model_file)

    meta_place_model = None
    meta_feat_file = os.path.join(model_dir, "meta_place_features.json")
    meta_model_file = os.path.join(model_dir, "meta_place_model.pkl")
    if os.path.exists(meta_model_file) and os.path.exists(meta_feat_file):
        with open(meta_model_file, "rb") as f:
            meta_place_model = pickle.load(f)
        with open(meta_feat_file) as f:
            meta_place_features = json.load(f)
    else:
        meta_place_features = []

    with open(input_path) as f:
        rows = [json.loads(line) for line in f]
    df = pd.DataFrame(rows)

    model_features = list(df.columns)
    if os.path.exists(features_file):
        with open(features_file) as f:
            model_features = json.load(f)

    missing = [f for f in model_features if f not in df.columns]
    if missing:
        print(f"❌ Feature mismatch. Missing: {missing}")
        sys.exit(1)

    X = df[model_features]
    X = X.apply(pd.to_numeric, errors="coerce").fillna(-1)

    df["confidence"] = model.predict_proba(X)[:, 1]

    if meta_place_model and meta_place_features:
        missing_meta = [f for f in meta_place_features if f not in df.columns]
        if missing_meta:
            print(f"❌ Place feature mismatch. Missing: {missing_meta}")
        else:
            X_place = df[meta_place_features]
            X_place = X_place.apply(pd.to_numeric, errors="coerce").fillna(-1)
            df["final_place_confidence"] = meta_place_model.predict_proba(X_place)[:, 1]
    top_tips = df.sort_values("confidence", ascending=False).groupby("race").head(1)

    top_tips["sort_key"] = top_tips["race"].apply(extract_race_sort_key)
    top_tips = top_tips.sort_values("sort_key").drop(columns="sort_key")

    combined_results_df = load_combined_results()
    today_date = datetime.today().date()

    with open(output_path, "w") as f:
        max_conf = top_tips["confidence"].max()
        for row in top_tips.to_dict(orient="records"):
            row["last_class"] = get_last_class(
                row["name"], today_date, combined_results_df
            )
            row["global_max_confidence"] = max_conf
            row["tags"] = generate_tags(row)
            row["commentary"] = generate_reason(row)
            row_safe = make_json_safe(row)
            f.write(orjson.dumps(row_safe).decode() + "\n")

    print(f"Saved {len(top_tips)} top tips to {output_path}")

    if os.getenv("TM_DEV_MODE") == "1":
        print(f"[DEV] Skipping S3 upload of {output_path}")
    else:
        s3 = boto3.client("s3")
        s3.upload_file(output_path, bucket, f"predictions/{date_str}/output.jsonl")
        print(f"✅ Uploaded to s3://{bucket}/predictions/{date_str}/output.jsonl")


if __name__ == "__main__":
    main()<|MERGE_RESOLUTION|>--- conflicted
+++ resolved
@@ -23,8 +23,6 @@
 sys.path.append(str(Path(__file__).resolve().parents[1]))
 from core.model_fetcher import download_if_missing
 from tippingmonster.env_loader import load_env
-
-<<<<<<< HEAD
 
 def generate_reason(tip: dict) -> str:
     reason = []
@@ -187,12 +185,6 @@
     except Exception:
         return 9999
 
-=======
-# ... [KEEP ALL YOUR EXISTING FUNCTION DEFINITIONS HERE: 
-# generate_reason, generate_tags, make_json_safe, 
-# load_combined_results, get_last_class, extract_race_sort_key] ...
->>>>>>> 865e42fd
-
 def main() -> None:
     load_env()
 
