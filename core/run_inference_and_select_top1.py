#!/usr/bin/env python3

# --- Standard Library ---
import argparse
import glob
import json
import os
import sys
import tarfile
import tempfile
from datetime import date, datetime
from pathlib import Path

# --- Third-Party Libraries ---
import numpy as np
import orjson
import pandas as pd
import xgboost as xgb

from tippingmonster.utils import upload_to_s3

# --- Local Modules ---
sys.path.append(str(Path(__file__).resolve().parents[1]))
from core.model_fetcher import download_if_missing
from tippingmonster.env_loader import load_env

# --- Load Environment Variables ---
load_env()

# === ARGUMENT PARSING ===
models = sorted(glob.glob("tipping-monster-xgb-model-*.tar.gz"))
if not models:
    raise FileNotFoundError(
        "No model tarball found. Download one from S3 or run training."
    )
latest_model = models[-1]
parser = argparse.ArgumentParser()
parser.add_argument(
    "--model", default=latest_model, help="Path to model .tar.gz (S3-relative or local)"
)
parser.add_argument("--input", default=None, help="Path to input JSONL")
parser.add_argument("--dev", action="store_true", help="Enable dev mode")
args = parser.parse_args()

if args.dev:
    os.environ["TM_DEV_MODE"] = "1"

# === PATHS ===
date_str = date.today().isoformat()
input_path = args.input or f"rpscrape/batch_inputs/{date_str}.jsonl"
output_path = f"predictions/{date_str}/output.jsonl"
os.makedirs(f"predictions/{date_str}", exist_ok=True)

model_arg = args.model
bucket = "tipping-monster"

# === DOWNLOAD MODEL FROM S3 IF MISSING ===
if os.path.exists(model_arg):
    model_path = model_arg
else:
    local_model_file = os.path.basename(model_arg)
    download_if_missing(bucket, model_arg, local_model_file)
    model_path = local_model_file

# === EXTRACT MODEL TAR ===
model_dir = tempfile.mkdtemp()
with tarfile.open(model_path, "r:gz") as tar:
    tar.extractall(model_dir)

model_file = os.path.join(model_dir, "tipping-monster-xgb-model.bst")
features_file = os.path.join(model_dir, "features.json")

# === LOAD MODEL ===
model = xgb.XGBClassifier()
model.load_model(model_file)

# === LOAD INPUT DATA ===
with open(input_path) as f:
    rows = [json.loads(line) for line in f]
df = pd.DataFrame(rows)

# === VALIDATE FEATURES ===
model_features = list(df.columns)  # Fallback if no features.json
if os.path.exists(features_file):
    with open(features_file) as f:
        model_features = json.load(f)

missing = [f for f in model_features if f not in df.columns]
if missing:
    print(f"❌ Feature mismatch. Missing: {missing}")
    exit(1)

X = df[model_features]
X = X.apply(pd.to_numeric, errors="coerce").fillna(-1)

# === RUN PREDICTIONS ===
df["confidence"] = model.predict_proba(X)[:, 1]
top_tips = df.sort_values("confidence", ascending=False).groupby("race").head(1)


# === SORT BY RACE TIME ===
def extract_race_sort_key(race):
    try:
        time_str, course = race.split(maxsplit=1)
        h, m = map(int, time_str.split(":"))
        return h * 60 + m
    except:
        return 9999


top_tips["sort_key"] = top_tips["race"].apply(extract_race_sort_key)
top_tips = top_tips.sort_values("sort_key").drop(columns="sort_key")


# === COMMENTARY GENERATOR ===
def generate_reason(tip):
    reason = []
    try:
        if float(tip.get("trainer_rtf", 0)) >= 25:
            reason.append("yard in form")
    except:
        pass
    try:
        days = float(tip.get("days_since_run", 999))
        if 7 <= days <= 14:
            reason.append("fresh off a short break")
        elif days > 180:
            reason.append("returning from a layoff")
    except:
        pass
    try:
        if float(tip.get("last_class", -1)) > float(tip.get("class", -1)):
            reason.append("down in class")
    except:
        pass
    try:
        form = float(tip.get("form_score", 0))
        if form >= 20:
            reason.append("strong recent form")
    except:
        pass
    try:
        draw = int(tip.get("draw", -1))
        distance = float(tip.get("dist_f", 99))
        draw_bias = float(tip.get("draw_bias_rank", 1.0))
        if draw > 0 and distance <= 16 and draw_bias < 0.4:
            reason.append("good draw position")
        if draw_bias > 0.7:
            reason.append("draw advantage")
    except:
        pass
    if reason:
        return "✍️ " + ", ".join(reason) + "."
    else:
        return "💬 Monster likes it — data suggests an edge."


# === TAG GENERATOR ===
def generate_tags(tip):
    tags = []
    try:
        rtf = float(tip.get("trainer_rtf", 0))
        if rtf >= 20:
            tags.append(f"🔥 Trainer {int(rtf)}%")
    except:
        pass
    try:
        if float(tip.get("last_class", -1)) > float(tip.get("class", -1)):
            tags.append("🟢 Class Drop")
    except:
        pass
    try:
        days = float(tip.get("days_since_run", 999))
        if 7 <= days <= 14:
            tags.append("⚡ Fresh")
        elif days > 180:
            tags.append("🚫 Layoff")
    except:
        pass
    try:
        if float(tip.get("lbs", 999)) < 135:
            tags.append("⚖️ Light Weight")
    except:
        pass
    try:
        if float(tip.get("form_score", 0)) >= 20:
            tags.append("📈 In Form")
    except:
        pass
    try:
        if float(tip.get("draw_bias_rank", 0)) > 0.7:
            tags.append("📊 Draw Advantage")
    except:
        pass
    tip_conf = tip.get("confidence", 0)
    global_max_conf = tip.get("global_max_confidence", 0)
    if tip_conf == global_max_conf:
        tags.append("🧠 Monster NAP")
    if tip_conf >= 0.90:
        tags.append("❗ Confidence 90%+")
    return tags


# === JSON SAFE CONVERSION ===
def make_json_safe(obj):
    if isinstance(obj, (np.float32, np.float64)):
        return float(obj)
    elif isinstance(obj, (np.int32, np.int64)):
        return int(obj)
    elif isinstance(obj, dict):
        return {k: make_json_safe(v) for k, v in obj.items()}
    elif isinstance(obj, list):
        return [make_json_safe(v) for v in obj]
    else:
        return obj


# === LAST CLASS LOGIC ===


def load_combined_results():
    master_paths = glob.glob("rpscrape/data/regions/gb/*/2015-2025.csv") + glob.glob(
        "rpscrape/data/regions/ire/*/2015-2025.csv"
    )
    master_frames = []
    for path in master_paths:
        try:
            df = pd.read_csv(
                path,
                usecols=["date", "course", "off", "class", "horse"],
                parse_dates=["date"],
            )
            master_frames.append(df)
        except:
            continue
    recent_paths = glob.glob("rpscrape/data/dates/all/*.csv")
    recent_frames = []
    for path in recent_paths:
        try:
            df = pd.read_csv(
                path,
                usecols=["date", "course", "off", "class", "horse"],
                parse_dates=["date"],
            )
            recent_frames.append(df)
        except:
            continue
    combined = pd.concat(master_frames + recent_frames, ignore_index=True)
    combined["horse_clean"] = (
        combined["horse"]
        .astype(str)
        .str.lower()
        .str.replace(r" \([A-Z]{2,3}\)", "", regex=True)
        .str.strip()
    )
    combined["class_num"] = (
        combined["class"].astype(str).str.extract(r"(\d+)").fillna(-1).astype(float)
    )
    combined = combined.dropna(subset=["date", "class_num"])
    return combined


def get_last_class(horse_name, today_date, combined_df):
    horse_key = (
        str(horse_name).lower().strip().replace(" (IRE)", "").replace(" (GB)", "")
    )
    df = combined_df[combined_df["horse_clean"] == horse_key]
    df = df[df["date"] < pd.Timestamp(today_date)]
    if df.empty:
        return None
    return df.sort_values("date", ascending=False).iloc[0]["class_num"]


# === LOAD COMBINED RESULTS FOR LAST_CLASS ===
combined_results_df = load_combined_results()
today_date = datetime.today().date()

with open(output_path, "w") as f:
    max_conf = top_tips["confidence"].max()
    for row in top_tips.to_dict(orient="records"):
        row["last_class"] = get_last_class(row["name"], today_date, combined_results_df)
        row["global_max_confidence"] = max_conf
        row["tags"] = generate_tags(row)
        row["commentary"] = generate_reason(row)
        row_safe = make_json_safe(row)
        f.write(orjson.dumps(row_safe).decode() + "\n")


print(f"Saved {len(top_tips)} top tips to {output_path}")

<<<<<<< HEAD
if os.getenv("TM_DEV_MODE") == "1":
    print(f"[DEV] Skipping S3 upload of {output_path}")
else:
    s3 = boto3.client("s3")
    s3.upload_file(output_path, bucket, f"predictions/{date_str}/output.jsonl")
    print(f"✅ Uploaded to s3://{bucket}/predictions/{date_str}/output.jsonl")
=======
upload_to_s3(output_path, bucket, f"predictions/{date_str}/output.jsonl")
print(f"✅ Uploaded to s3://{bucket}/predictions/{date_str}/output.jsonl")
>>>>>>> 2a597c0c
<|MERGE_RESOLUTION|>--- conflicted
+++ resolved
@@ -239,63 +239,4 @@
         try:
             df = pd.read_csv(
                 path,
-                usecols=["date", "course", "off", "class", "horse"],
-                parse_dates=["date"],
-            )
-            recent_frames.append(df)
-        except:
-            continue
-    combined = pd.concat(master_frames + recent_frames, ignore_index=True)
-    combined["horse_clean"] = (
-        combined["horse"]
-        .astype(str)
-        .str.lower()
-        .str.replace(r" \([A-Z]{2,3}\)", "", regex=True)
-        .str.strip()
-    )
-    combined["class_num"] = (
-        combined["class"].astype(str).str.extract(r"(\d+)").fillna(-1).astype(float)
-    )
-    combined = combined.dropna(subset=["date", "class_num"])
-    return combined
-
-
-def get_last_class(horse_name, today_date, combined_df):
-    horse_key = (
-        str(horse_name).lower().strip().replace(" (IRE)", "").replace(" (GB)", "")
-    )
-    df = combined_df[combined_df["horse_clean"] == horse_key]
-    df = df[df["date"] < pd.Timestamp(today_date)]
-    if df.empty:
-        return None
-    return df.sort_values("date", ascending=False).iloc[0]["class_num"]
-
-
-# === LOAD COMBINED RESULTS FOR LAST_CLASS ===
-combined_results_df = load_combined_results()
-today_date = datetime.today().date()
-
-with open(output_path, "w") as f:
-    max_conf = top_tips["confidence"].max()
-    for row in top_tips.to_dict(orient="records"):
-        row["last_class"] = get_last_class(row["name"], today_date, combined_results_df)
-        row["global_max_confidence"] = max_conf
-        row["tags"] = generate_tags(row)
-        row["commentary"] = generate_reason(row)
-        row_safe = make_json_safe(row)
-        f.write(orjson.dumps(row_safe).decode() + "\n")
-
-
-print(f"Saved {len(top_tips)} top tips to {output_path}")
-
-<<<<<<< HEAD
-if os.getenv("TM_DEV_MODE") == "1":
-    print(f"[DEV] Skipping S3 upload of {output_path}")
-else:
-    s3 = boto3.client("s3")
-    s3.upload_file(output_path, bucket, f"predictions/{date_str}/output.jsonl")
-    print(f"✅ Uploaded to s3://{bucket}/predictions/{date_str}/output.jsonl")
-=======
-upload_to_s3(output_path, bucket, f"predictions/{date_str}/output.jsonl")
-print(f"✅ Uploaded to s3://{bucket}/predictions/{date_str}/output.jsonl")
->>>>>>> 2a597c0c
+                usecols=["date",