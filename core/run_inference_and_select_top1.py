--- conflicted
+++ resolved
@@ -1,35 +1,29 @@
 #!/usr/bin/env python3
-<<<<<<< HEAD
-import sys
-from pathlib import Path
-
-sys.path.append(str(Path(__file__).resolve().parents[1]))
-
-=======
-import argparse
->>>>>>> 78f05450
-import json
+
+# --- Standard Library ---
 import os
 import sys
+import glob
 import tarfile
 import tempfile
-from datetime import date
 from pathlib import Path
-
+from datetime import date, datetime
+import argparse
+import json
+
+# --- Third-Party Libraries ---
 import boto3
 import pandas as pd
+import numpy as np
 import xgboost as xgb
-
+import orjson
+
+# --- Local Modules ---
 sys.path.append(str(Path(__file__).resolve().parents[1]))
-import glob
-from datetime import datetime
-
-import numpy as np
-import orjson
-
 from core.model_fetcher import download_if_missing
 from tippingmonster.env_loader import load_env
 
+# --- Load Environment Variables ---
 load_env()
 
 # === ARGUMENT PARSING ===
