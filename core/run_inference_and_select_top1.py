#!/usr/bin/env python3

# --- Standard Library ---
import argparse
import glob
import json
import os
import pickle
import sys
import tarfile
import tempfile
from datetime import date, datetime
from pathlib import Path

# --- Third-Party Libraries ---
import boto3
import numpy as np
import orjson
import pandas as pd
import xgboost as xgb

# --- Local Modules ---
sys.path.append(str(Path(__file__).resolve().parents[1]))
from core.model_fetcher import download_if_missing
from tippingmonster.env_loader import load_env

# ... [KEEP ALL YOUR EXISTING FUNCTION DEFINITIONS HERE: generate_reason, generate_tags, make_json_safe, load_combined_results, get_last_class, extract_race_sort_key] ...

def main() -> None:
    load_env()

    models = sorted(glob.glob("tipping-monster-xgb-model-*.tar.gz"))
    if not models:
        raise FileNotFoundError(
            "No model tarball found. Download one from S3 or run training."
        )
    latest_model = models[-1]
    parser = argparse.ArgumentParser()
    parser.add_argument(
        "--model",
        default=latest_model,
        help="Path to model .tar.gz (S3-relative or local)",
    )
    parser.add_argument("--input", default=None, help="Path to input JSONL")
    parser.add_argument("--dev", action="store_true", help="Enable dev mode")
    args = parser.parse_args()

    if args.dev:
        os.environ["TM_DEV_MODE"] = "1"

    date_str = date.today().isoformat()
    input_path = args.input or f"rpscrape/batch_inputs/{date_str}.jsonl"
    output_path = f"predictions/{date_str}/output.jsonl"
    os.makedirs(f"predictions/{date_str}", exist_ok=True)

    model_arg = args.model
    bucket = "tipping-monster"

    if os.path.exists(model_arg):
        model_path = model_arg
    else:
        local_model_file = os.path.basename(model_arg)
        download_if_missing(bucket, model_arg, local_model_file)
        model_path = local_model_file

<<<<<<< HEAD
    model_dir = tempfile.mkdtemp()
    with tarfile.open(model_path, "r:gz") as tar:
        tar.extractall(model_dir)

    model_file = os.path.join(model_dir, "tipping-monster-xgb-model.bst")
    features_file = os.path.join(model_dir, "features.json")

    model = xgb.XGBClassifier()
    model.load_model(model_file)

    meta_place_model = None
    meta_feat_file = os.path.join(model_dir, "meta_place_features.json")
    meta_model_file = os.path.join(model_dir, "meta_place_model.pkl")
    if os.path.exists(meta_model_file) and os.path.exists(meta_feat_file):
        with open(meta_model_file, "rb") as f:
            meta_place_model = pickle.load(f)
        with open(meta_feat_file) as f:
            meta_place_features = json.load(f)
    else:
        meta_place_features = []

    with open(input_path) as f:
        rows = [json.loads(line) for line in f]
    df = pd.DataFrame(rows)

    model_features = list(df.columns)
    if os.path.exists(features_file):
        with open(features_file) as f:
            model_features = json.load(f)

    missing = [f for f in model_features if f not in df.columns]
    if missing:
        print(f"❌ Feature mismatch. Missing: {missing}")
        sys.exit(1)

    X = df[model_features]
    X = X.apply(pd.to_numeric, errors="coerce").fillna(-1)

    df["confidence"] = model.predict_proba(X)[:, 1]

    if meta_place_model and meta_place_features:
        missing_meta = [f for f in meta_place_features if f not in df.columns]
        if missing_meta:
            print(f"❌ Place feature mismatch. Missing: {missing_meta}")
        else:
            X_place = df[meta_place_features]
            X_place = X_place.apply(pd.to_numeric, errors="coerce").fillna(-1)
            df["final_place_confidence"] = meta_place_model.predict_proba(X_place)[:, 1]
    top_tips = df.sort_values("confidence", ascending=False).groupby("race").head(1)

    top_tips["sort_key"] = top_tips["race"].apply(extract_race_sort_key)
    top_tips = top_tips.sort_values("sort_key").drop(columns="sort_key")

    combined_results_df = load_combined_results()
    today_date = datetime.today().date()

    with open(output_path, "w") as f:
        max_conf = top_tips["confidence"].max()
        for row in top_tips.to_dict(orient="records"):
            row["last_class"] = get_last_class(
                row["name"], today_date, combined_results_df
            )
            row["global_max_confidence"] = max_conf
            row["tags"] = generate_tags(row)
            row["commentary"] = generate_reason(row)
            row_safe = make_json_safe(row)
            f.write(orjson.dumps(row_safe).decode() + "\n")

    print(f"Saved {len(top_tips)} top tips to {output_path}")
=======
    with tempfile.TemporaryDirectory() as model_dir:
        with tarfile.open(model_path, "r:gz") as tar:
            tar.extractall(model_dir)

        model_file = os.path.join(model_dir, "tipping-monster-xgb-model.bst")
        features_file = os.path.join(model_dir, "features.json")

        model = xgb.XGBClassifier()
        model.load_model(model_file)

        # Load optional meta place model
        meta_place_model = None
        meta_feat_file = os.path.join(model_dir, "meta_place_features.json")
        meta_model_file = os.path.join(model_dir, "meta_place_model.pkl")
        if os.path.exists(meta_model_file) and os.path.exists(meta_feat_file):
            with open(meta_model_file, "rb") as f:
                meta_place_model = pickle.load(f)
            with open(meta_feat_file) as f:
                meta_place_features = json.load(f)
        else:
            meta_place_features = []

        with open(input_path) as f:
            rows = [json.loads(line) for line in f]
        df = pd.DataFrame(rows)

        model_features = list(df.columns)
        if os.path.exists(features_file):
            with open(features_file) as f:
                model_features = json.load(f)

        missing = [f for f in model_features if f not in df.columns]
        if missing:
            print(f"❌ Feature mismatch. Missing: {missing}")
            sys.exit(1)

        X = df[model_features]
        X = X.apply(pd.to_numeric, errors="coerce").fillna(-1)

        df["confidence"] = model.predict_proba(X)[:, 1]

        # Generate final_place_confidence if meta place model is available
        if meta_place_model and meta_place_features:
            missing_meta = [f for f in meta_place_features if f not in df.columns]
            if missing_meta:
                print(f"❌ Place feature mismatch. Missing: {missing_meta}")
            else:
                X_place = df[meta_place_features]
                X_place = X_place.apply(pd.to_numeric, errors="coerce").fillna(-1)
                df["final_place_confidence"] = meta_place_model.predict_proba(X_place)[:, 1]

        top_tips = df.sort_values("confidence", ascending=False).groupby("race").head(1)

        top_tips["sort_key"] = top_tips["race"].apply(extract_race_sort_key)
        top_tips = top_tips.sort_values("sort_key").drop(columns="sort_key")

        combined_results_df = load_combined_results()
        today_date = datetime.today().date()

        with open(output_path, "w") as f:
            max_conf = top_tips["confidence"].max()
            for row in top_tips.to_dict(orient="records"):
                row["last_class"] = get_last_class(
                    row["name"], today_date, combined_results_df
                )
                row["global_max_confidence"] = max_conf
                row["tags"] = generate_tags(row)
                row["commentary"] = generate_reason(row)
                row_safe = make_json_safe(row)
                f.write(orjson.dumps(row_safe).decode() + "\n")

        print(f"Saved {len(top_tips)} top tips to {output_path}")
>>>>>>> a2c77c96

    if os.getenv("TM_DEV_MODE") == "1":
        print(f"[DEV] Skipping S3 upload of {output_path}")
    else:
        s3 = boto3.client("s3")
        s3.upload_file(output_path, bucket, f"predictions/{date_str}/output.jsonl")
        print(f"✅ Uploaded to s3://{bucket}/predictions/{date_str}/output.jsonl")


if __name__ == "__main__":
    main()<|MERGE_RESOLUTION|>--- conflicted
+++ resolved
@@ -24,7 +24,9 @@
 from core.model_fetcher import download_if_missing
 from tippingmonster.env_loader import load_env
 
-# ... [KEEP ALL YOUR EXISTING FUNCTION DEFINITIONS HERE: generate_reason, generate_tags, make_json_safe, load_combined_results, get_last_class, extract_race_sort_key] ...
+# ... [KEEP ALL YOUR EXISTING FUNCTION DEFINITIONS HERE: 
+# generate_reason, generate_tags, make_json_safe, 
+# load_combined_results, get_last_class, extract_race_sort_key] ...
 
 def main() -> None:
     load_env()
@@ -63,77 +65,6 @@
         download_if_missing(bucket, model_arg, local_model_file)
         model_path = local_model_file
 
-<<<<<<< HEAD
-    model_dir = tempfile.mkdtemp()
-    with tarfile.open(model_path, "r:gz") as tar:
-        tar.extractall(model_dir)
-
-    model_file = os.path.join(model_dir, "tipping-monster-xgb-model.bst")
-    features_file = os.path.join(model_dir, "features.json")
-
-    model = xgb.XGBClassifier()
-    model.load_model(model_file)
-
-    meta_place_model = None
-    meta_feat_file = os.path.join(model_dir, "meta_place_features.json")
-    meta_model_file = os.path.join(model_dir, "meta_place_model.pkl")
-    if os.path.exists(meta_model_file) and os.path.exists(meta_feat_file):
-        with open(meta_model_file, "rb") as f:
-            meta_place_model = pickle.load(f)
-        with open(meta_feat_file) as f:
-            meta_place_features = json.load(f)
-    else:
-        meta_place_features = []
-
-    with open(input_path) as f:
-        rows = [json.loads(line) for line in f]
-    df = pd.DataFrame(rows)
-
-    model_features = list(df.columns)
-    if os.path.exists(features_file):
-        with open(features_file) as f:
-            model_features = json.load(f)
-
-    missing = [f for f in model_features if f not in df.columns]
-    if missing:
-        print(f"❌ Feature mismatch. Missing: {missing}")
-        sys.exit(1)
-
-    X = df[model_features]
-    X = X.apply(pd.to_numeric, errors="coerce").fillna(-1)
-
-    df["confidence"] = model.predict_proba(X)[:, 1]
-
-    if meta_place_model and meta_place_features:
-        missing_meta = [f for f in meta_place_features if f not in df.columns]
-        if missing_meta:
-            print(f"❌ Place feature mismatch. Missing: {missing_meta}")
-        else:
-            X_place = df[meta_place_features]
-            X_place = X_place.apply(pd.to_numeric, errors="coerce").fillna(-1)
-            df["final_place_confidence"] = meta_place_model.predict_proba(X_place)[:, 1]
-    top_tips = df.sort_values("confidence", ascending=False).groupby("race").head(1)
-
-    top_tips["sort_key"] = top_tips["race"].apply(extract_race_sort_key)
-    top_tips = top_tips.sort_values("sort_key").drop(columns="sort_key")
-
-    combined_results_df = load_combined_results()
-    today_date = datetime.today().date()
-
-    with open(output_path, "w") as f:
-        max_conf = top_tips["confidence"].max()
-        for row in top_tips.to_dict(orient="records"):
-            row["last_class"] = get_last_class(
-                row["name"], today_date, combined_results_df
-            )
-            row["global_max_confidence"] = max_conf
-            row["tags"] = generate_tags(row)
-            row["commentary"] = generate_reason(row)
-            row_safe = make_json_safe(row)
-            f.write(orjson.dumps(row_safe).decode() + "\n")
-
-    print(f"Saved {len(top_tips)} top tips to {output_path}")
-=======
     with tempfile.TemporaryDirectory() as model_dir:
         with tarfile.open(model_path, "r:gz") as tar:
             tar.extractall(model_dir)
@@ -206,7 +137,6 @@
                 f.write(orjson.dumps(row_safe).decode() + "\n")
 
         print(f"Saved {len(top_tips)} top tips to {output_path}")
->>>>>>> a2c77c96
 
     if os.getenv("TM_DEV_MODE") == "1":
         print(f"[DEV] Skipping S3 upload of {output_path}")
