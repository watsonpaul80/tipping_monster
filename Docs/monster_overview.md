# 🧠 TIPPING MONSTER – MASTER SYSTEM OVERVIEW

This document outlines the Tipping Monster project including core automation, tip generation logic, product layers, and roadmap planning. It reflects the current v6 system along with v7 enhancements and the newly defined v8+ strategic expansion.

---

## 🎯 CORE FEATURES (v6 COMPLETE)

These core functionalities are currently **deployed and operating seamlessly** within the v6 system.

* ✅ Automated pipeline (racecard → tips → results → ROI)
* ✅ Confidence-based XGBoost ML model for tip generation
* ✅ Odds integration (Betfair snapshot)
* ✅ Tagging (e.g. Class Drop, In Form)
* (Optional) LLM commentary generation – script not included
* ✅ Tag-based commentary generation (ML-driven)
* ✅ LLM commentary generation (optional)
* ✅ Realistic odds injection
* ✅ Odds delta tracking for each tip
* ✅ Telegram dispatch logic with rich formatting and efficient batching
* ✅ ROI tracking (level + advised)
* ✅ Confidence calibration logger & detailed confidence band ROI logging
* ✅ Weekly and daily ROI summaries
* ✅ Sent vs unsent tip separation
* ✅ Full logging + S3 backup
* ✅ Organized log folders (`roi/`, `dispatch/`, `inference/`)
* ✅ Dev Mode via `--dev` sets `TM_DEV_MODE=1` to skip S3 uploads and Telegram posts
* ✅ Automatic log archiving of files older than 14 days
* ✅ Extensive Data Coverage: Full GB/IRE Flat & Jumps training data
* ✅ Automated Data Ingestion: Daily race results ingested from `rpscrape/data/dates/all/*.csv`.
* ✅ Continuous Learning: Self-training with past tip outcomes (`was_tipped`, `tip_profit`, `confidence_band`)
* ✅ Smart Class Tracking: Real-time class-drop tracking via `last_class`
* ✅ Model Management: Latest model detection, S3 upload, and prediction output streamlined. Trained models are stored in the `tipping-monster` S3 bucket and downloaded on demand.
* ✅ Data Preparation: Flattened JSONL format for optimized inference input
* ✅ Dynamic Staking: A sophisticated confidence-based staking model
* ✅ Market Dynamics: Advanced market mover & odds drift detection capabilities
* ✅ Value Score: `(confidence / bf_sp) * 100` highlights 💰 Value Picks
* ✅ Each-Way Profit Logic: Accurate Each-Way profit calculation based on fluctuating odds
* ✅ Financial Tracking: Comprehensive bankroll tracker with detailed CSV logs
* ✅ Drawdown Metrics: Daily and weekly ROI logs show bankroll and worst drawdown
* ✅ Tip Summaries: Automated creation of `tips_summary.txt` files
* ✅ Matching Accuracy: Enhanced fuzzy horse name matching and time alignment for precise result linking

---

## 🧩 TIP CATEGORIES (DEFINED IN `TIPPING_MONSTER_PRODUCTS.md`)

The system defines 8 core product layers:

1.  🧠 Monster Tips (Main)
2.  📋 Monster Tips (All Races)
3.  💸 Value Bets
4.  📉 Steamers
5.  🥈 Each-Way Specials
6.  🔗 Doubles & Trebles
7.  ⚠️ Danger Favs
8.  ❌ Monster Lay

---

## 🔁 AUTOMATION PIPELINE (Daily Workflow 5 AM to Midnight)

| Time  | Script                        | Purpose                                                    |
|-------|-------------------------------|------------------------------------------------------------|
| 05:00 | `core/daily_upload_racecards.sh`  | Pulls today’s racecards using `rpscrape`                 |
| 05:06 | `core/daily_flatten.sh`           | Flattens racecards to JSONL format for ML input       |
| 08:00 | `core/fetch_betfair_odds.py`      | Grabs Betfair odds snapshot                            |
| 08:05 | `python -m core.run_inference_and_select_top1` | Runs XGBoost model + selects best per race             |
| 08:08 | `core/merge_odds_into_tips.py`    | Adds odds to predicted tips                            |
| 08:09 | `generate_lay_candidates.py`      | Flags favourites with low Monster confidence |
| 08:10 | `dispatch_danger_favs.py`         | Sends Danger Fav alerts to Telegram |
| 08:10 | `export_lay_candidates_csv.py`    | Saves Danger Fav CSV summary |
| 08:11 | *(disabled)* `generate_commentary_bedrock.py` | Optional commentary step – script not included |
| 08:12 | `core/dispatch_tips.py`           | Sends formatted tips to Telegram                       |
| 08:13 | `generate_combos.py`              | Suggests doubles & trebles from top tips               |
| 23:30 | `rpscrape` (results cron)    | Gets results for today’s races                         |
| 23:55 | `roi/roi_tracker_advised.py`     | Links tips to results and calculates profit            |
| 23:56 | `generate_lay_candidates.py --results` | Logs Danger Fav outcomes to CSV |
| 23:59 | `roi/send_daily_roi_summary.py`  | Telegram message with daily win %, ROI, and profit |
Scripts are grouped under `core/` and `roi/` directories for clarity.

---

## ⚙️ SCRIPT EXPLANATIONS

* `core/train_model_v6.py`: Trains an XGBoost classifier using features like rating, class, form, trainer, jockey, etc.
* `train_place_model.py`: Predicts whether a runner finishes in the top 3 using the same feature set.
* `python -m core.run_inference_and_select_top1`: Uses the model to predict a winner per race with confidence scores. Run it from the repo root (or add the repo root to `PYTHONPATH`) so it can locate the `core` package.
* `core/merge_odds_into_tips.py`: Adds price info to each runner in the tip file.
* `core/dispatch_tips.py`: Outputs NAPs, best bets, and high confidence runners into a formatted Telegram message.
* `core/dispatch_all_tips.py`: Sends every generated tip for a day. Use `--telegram` to post to Telegram and `--batch-size` to control how many tips per message (ensure `TG_USER_ID` is set).
* `generate_combos.py`: Suggests doubles and trebles from 90%+ confidence tips.
* `roi/roi_tracker_advised.py`: Matches tips with results and calculates each-way profit. Also acts as the main daily tracker – filters, calculates profit, generates tip results CSV. Uses the `requests` library to send ROI summaries to Telegram.
* `roi/calibrate_confidence_daily.py`: Logs ROI by confidence bin (e.g. 0.80–0.90, 0.90–1.00).
* `roi/weekly_roi_summary.py`: Aggregates weekly tips and profits. Rolls up recent tips into ISO week summaries for weekly ROI.
* `roi/generate_weekly_summary.py`: Outputs weekly performance in human-readable format.
* `roi/generate_weekly_roi.py`: Creates `weekly_summary_YYYY-WW.csv` with ROI and strike rate for the week.
* `roi/generate_tip_results_csv_with_mode_FINAL.py`: (Called by ROI tracker) Calculates wins, places, profit, ROI per tip.
* `roi/send_daily_roi_summary.py`: Posts a daily summary to Telegram with ROI and profit.
* `track_lay_candidates_roi.py`: Computes ROI for Danger Fav lay candidates.
* `core/trainer_stable_profile.py`: Computes 30-day win rate and ROI per trainer.
* `trainer_intent_profiler.py`: Adds stable-form tags to tips based on recent performance.

---

## 📈 PERFORMANCE TRACKING & ROI – HOW IT WORKS

Tipping Monster tracks daily and weekly performance using a **point-based ROI system**.

### 💡 Overview

* Every day, tip outcomes are compared with **Betfair SP odds**. (Note: Also uses best realistic odds from snapshots)
* ROI is calculated in both:
    * **Level mode** (1pt win/each-way per tip)
    * **Advised mode** (confidence-weighted staking from the model)
* The system tracks: Tips count, Winners, Places (for each-way logic), Profit in points, ROI %
* Only tips with odds ≥ 5.0 are eligible for **each-way profit** to avoid false positives on short-odds places.
* Supports each-way place terms.
* Confidence bands logged for ROI per bin.
* Weekly summaries in ISO format.
* `monster_confidence_per_day_with_roi.csv` logs band stats.

### Stakes and Place Terms from ROI Tracking Logic
* Stakes:
    * Singles: 1pt Win (or 0.5pt EW for longshots)
* Place terms:
    * <5 runners: Win Only
    * 5–7: 2 places @ 1/4 odds
    * 8+: 3 places @ 1/5 odds (or 3 places @ 1/4 for 12–15 runner handicaps, 4 @ 1/4 for 16+)

### 🛠️ Scripts Involved

| Script                                      | Purpose                                                                         |
|---------------------------------------------|---------------------------------------------------------------------------------|
| `roi/roi_tracker_advised.py`                    | Main daily tracker – filters, calculates profit, generates tip results CSV      |
| `roi/weekly_roi_summary.py`                     | Rolls up recent tips into ISO week summaries for weekly ROI                 |
| `roi/send_daily_roi_summary.py`                 | Posts a daily summary to Telegram with ROI and profit                       |
| `roi/generate_unified_roi_sheet.py` | Merges daily result CSVs into `unified_roi_sheet.csv` |
| `roi/nap_tracker.py` | Logs NAP ROI to `nap_history.csv` |
| `roi/generate_tip_results_csv_with_mode_FINAL.py` | (Called by ROI tracker) Calculates wins, places, profit, ROI per tip          |
| `logs/roi/tips_results_YYYY-MM-DD_[level\|advised].csv` | Stores per-day ROI breakdown                                          |
| `logs/roi/weekly_roi_summary.txt`               | Used for Telegram weekly summary posts                                    |
| `logs/roi/summary_commentary_<week>.txt`        | Weekly commentary block with key insights                                |
| `logs/roi/band_summary_<week>.csv`              | Weekly ROI per confidence band                                           |
| `logs/roi/daily_band_summary_<date>.csv`        | Daily ROI per confidence band                                            |
| `logs/roi/monster_confidence_per_day_with_roi.csv`  | (Optional) Aggregated confidence bin ROI, used for filtering insight        |

---

## 📈 ROI Pipeline – How It Works (Full Flow)

### 🧠 Purpose
Track daily and weekly ROI using **realistic odds** (from Betfair snapshots) and **true tip delivery logs**, ensuring accurate Telegram updates and subscriber trust.

---

### 🔄 Flow Summary

| Step | Time | Script | What It Does |
|------|------|--------|--------------|
| 1 | 22:50 | `extract_best_realistic_odds.py` | Injects best realistic odds into tip records from latest snapshot before race |
| 2 | 22:51 | `roi/roi_tracker_advised.py` (x2) | Generates `tips_results_DATE.csv` files for both `--mode advised` and `--mode level` |
| 3 | 22:52 | `roi/send_daily_roi_summary.py` | Sends formatted daily ROI summary to Telegram |
| 4 | Sunday 23:58 | `roi/weekly_roi_summary.py --telegram` | Sends full weekly ROI breakdown to Telegram |

---

### 🗂️ Files Used & Created

| File | Role |
|------|------|
| `logs/dispatch/sent_tips_DATE.jsonl` | Tips that were actually sent |
| `odds_snapshots/DATE_HHMM.json` | Source for realistic odds |
| `logs/dispatch/sent_tips_DATE_realistic.jsonl` | Tips with updated odds injected |
| `logs/roi/tips_results_DATE_[level\|advised].csv` | Main per-day ROI breakdown |
| `logs/roi/roi_telegram_DATE.log` | Output of Telegram ROI summary |
| `logs/roi/weekly_roi_summary.txt` | Human-friendly weekly Telegram output |
| `logs/roi/summary_commentary_<week>.txt` | Weekly commentary block with key insights |
| `logs/roi/monster_confidence_per_day_with_roi.csv` | Confidence bin ROI stats for analysis |

---

### 🔧 Commands

Run manually:
```bash
# Daily ROI pipeline (default date = today)
bash roi/run_roi_pipeline.sh

# Weekly summary (current ISO week)
roi/weekly_roi_summary.py --week $(date +%G-W%V) --telegram
# or
python roi/weekly_roi_summary.py --week $(date +%G-W%V) --telegram
```

Automated by cron:
```cron
# 📊 ROI Pipeline (Realistic Odds → ROI → Telegram)
50 22 * * * bash utils/safecron.sh roi_pipeline /bin/bash roi/run_roi_pipeline.sh

# 📤 Weekly ROI Summary to Telegram
58 23 * * 0 bash utils/safecron.sh weekly_telegram /home/ec2-user/tipping-monster/.venv/bin/python roi/weekly_roi_summary.py --week $(date +\%G-W\%V) --telegram
# 📊 Weekly SHAP Feature Chart
55 23 * * 0 bash utils/safecron.sh model_features /home/ec2-user/tipping-monster/.venv/bin/python model_feature_importance.py --telegram
```

---

✅ **Status**  
All components live and working as intended:

✔️ Realistic odds now injected and used for ROI  
✔️ Daily tips filtered by sent tips file  
✔️ Advised + Level tracked separately  
✔️ Telegram summary sent nightly

---

## 📡 TELEGRAM OUTPUT

* Channel: `-1002580022335` (Successfully migrated)
* Tips sent in morning (by 08:15)
* ROI sent at 23:59
* Weekly summary sent Saturday night

---

## ⚙️ INFRASTRUCTURE & CORE AUTOMATION

The foundational elements and automated processes that power Tipping Monster are **robustly in place and fully operational**.

* **Python Environment:** Running on **Python 3.11.8** within a dedicated virtual environment for stability.
* **Daily Cron Pipeline:** A precisely timed automation schedule that orchestrates every critical stage of the system:
    * **`05:00`**: Racecard scrape
    * **`05:06`**: Flatten racecards
    * **`08:00`**: Fetch Betfair odds
    * **`08:05`**: Run ML inference
    * **`08:08`**: Merge tips with odds
    * **`08:10`**: *(disabled)* Add LLM commentary – script not included
    * **`08:12`**: Dispatch tips to Telegram
    * **`23:30`**: Upload race results
    * **`23:55`**: Run ROI tracker
    * **`23:59`**: Send ROI summary to Telegram
    * **`23:56`**: Track bankroll and cumulative profit
* **Centralized Logging:** All system logs are meticulously saved under the `/logs/*.log` directory for easy monitoring and debugging.
* **Automated S3 Backups:** Daily backup to S3 at `02:10 AM` using `utils/backup_to_s3.sh`.
    * **Retention Policy:** Lifecycle rule ensures auto-deletion of backups older than **30 days**.
    * **Security:** AES-256 Server-side encryption is enabled for all backups. Skips when `TM_DEV_MODE=1` via `upload_to_s3`. 
    * **Location:** Backups stored in the `tipping-monster-backups` S3 bucket.
* **Reliability:** Backups are periodically tested to ensure data integrity.

---

## 🔎 MODEL TRANSPARENCY & SELF‑TRAINING

Tipping Monster computes **SHAP** values for every prediction to highlight the
top features pushing a horse toward or away from being tipped. Global feature
importance is recorded during training, while per‑tip explanations feed into the
weekly ROI reports so subscribers see *why* each runner was selected.

Past tips are merged back into the dataset (`was_tipped`, `tip_profit`,
`confidence_band`) allowing the model to retrain on its own results. This
feedback loop continually refines accuracy and keeps the weekly insights fresh.

---

## 🚧 PLANNED ENHANCEMENTS

### 🔜 v7 Features
* ✅ SHAP-based tip explanations implemented via `dispatch_tips.py --explain`
* ✅ Confidence band filtering (Activate suppression logic based on band ROI performance)
* Premium tip tagging logic (Tag top 3 per day as Premium Tips)
* Dashboard enhancements (Visual dashboards - Streamlit / HTML)
* Tag-based ROI (ROI breakdown by confidence band, tip type, and tag)
* ✅ Logic-based commentary blocks (e.g., "📉 Class Drop, 📈 In Form, Conf: 92%")
* ✅ Parallel model comparison (v6 vs v7)
* ✅ Drawdown tracking in ROI logs

### 🔭 v8+ Expansion (Strategic)
* Trainer intent tracker (`trainer_intent_score.py`)
* Drift watcher
* Telegram replay builder
* Wildcard tips
* Self-training feedback loop
* Hall of Fame
* Tip memory tracking
* ✅ /roi and /nap bot commands (Also /stats)
* ✅ /tip bot command for horse info
* Commentary fine-tuning via GPT
* Telegram poll buttons
* Stake simulation modes
* Place-focused model (predict 1st–3rd)
* Confidence regression model (predict prob, not binary)
* ROI-based calibration (not just accuracy)
* ✅ Penalise stale horses and poor form
* Weekly ROI line chart (matplotlib) to logs
* Penalise stale horses and poor form
* ✅ Weekly ROI line chart (matplotlib) to logs
* Monetisation hooks (Stripe, Patreon, etc.)

---

## 📁 FOLDER STRUCTURE

| Folder                      | Purpose            |
|-----------------------------|--------------------|
| `predictions/YYYY-MM-DD/`   | Tips + summaries |
| `logs/`                     | Main directory for categorized log subfolders (roi, dispatch, inference, etc.) |
| `odds_snapshots/`           | Betfair snapshots  |

---

## ✅ FILES TO REFERENCE

* `monster_todo.md` – full backlog + roadmap
* `monster_todo_v2.md` – high-level roadmap for upcoming features
* `TIPPING_MONSTER_PRODUCTS.md` – tip product layer logic
* `logs/roi/tips_results_*.csv` – ROI by day
* `logs/dispatch/sent_tips_*.jsonl` – actual sent Telegram tips
* `logs/roi/monster_confidence_per_day_with_roi.csv` – bin tracking
* `monster_changelog.md` – versioned updates if added
* `TIPPING_MONSTER_TASKS.md` - Development log for tracked tasks and changes (Note: `monster_todo.md` is the primary task list)


📊 ROI Tracking – Overview
The Tipping Monster system has a full-stack ROI pipeline that tracks performance at every level. It captures ROI for both public-facing sent tips and internal all tips to allow deep analysis, performance tuning, and monetisation reporting.

🧠 ROI Modes
Mode	Description
advised	ROI using variable stakes per tip
level	(Deprecated) Fixed-stake ROI per tip

We're now focused solely on advised mode for all ROI tracking.

🗂️ ROI Scripts
Script	Purpose	Scope
roi/tag_roi_tracker.py	Tracks ROI by tag	✅ Sent + All tips
roi/send_daily_roi_summary.py	Sends daily Telegram ROI	✅ Sent only
roi/roi_tracker_advised.py	CLI tracker for daily PnL	✅ Sent only
roi/weekly_roi_summary.py	Weekly Telegram summary	✅ Sent only
roi/generate_tip_results_csv_with_mode_FINAL.py	Saves core results CSVs	✅ Sent only
calibrate_confidence_daily.py	Tracks confidence band ROI	✅ All tips
roi_by_confidence_band.py       Aggregates ROI by confidence band ✅ Sent only
simulate_staking.py            Simulates staking strategies (level/conf/value) ✅ All tips
win_rate_by_tag.py             Overall win % and ROI per tag (time-decay weighting)    ✅ All tips
unified_roi_sheet.csv	Unified log for all tips	✅ All tips

📄 ROI Output Files
File	Description
logs/roi/tips_results_YYYY-MM-DD_advised_sent.csv	ROI per tip (only sent tips)
logs/roi/tips_results_YYYY-MM-DD_advised_all.csv	ROI per tip (all tips)
logs/roi/tag_roi_summary_sent.csv	ROI by tag for sent tips
logs/roi/tag_roi_summary_all.csv	ROI by tag for all tips
logs/roi/monster_confidence_per_day_with_roi.csv	ROI by confidence bin
logs/roi/roi_by_confidence_band_sent.csv        ROI by confidence band
logs/roi/unified_roi_sheet.csv	Full tip log with Date/Week/Month
logs/roi/staking_simulation.png Profit curves for staking simulations

🔍 Analysis Levels
Daily ROI and summary

Weekly breakdown with per-day win/place/profit stats

By tag: ROI and profit for every tag (🔥 Trainer %, ❗ Confidence, etc.)

By confidence: ROI tracking across confidence bands

By send status: Can compare sent vs unsent performance

By time: Week/month fields embedded in final spready
<<<<<<< HEAD


---

📅 Updated: 2025-07-01.
=======
>>>>>>> e86b0137
<|MERGE_RESOLUTION|>--- conflicted
+++ resolved
@@ -368,11 +368,4 @@
 By send status: Can compare sent vs unsent performance
 
 By time: Week/month fields embedded in final spready
-<<<<<<< HEAD
-
-
----
-
-📅 Updated: 2025-07-01.
-=======
->>>>>>> e86b0137
+
