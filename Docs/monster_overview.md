--- conflicted
+++ resolved
@@ -88,12 +88,12 @@
 
 * `train_model_v7.py`: Default training script using XGBoost with rating, class, form, trainer, jockey, etc.
 * `train_place_model.py`: Predicts whether a runner finishes in the top 3 using the same feature set.
-<<<<<<< HEAD
+
 * The optional **meta place model** combines core features to output
   `final_place_confidence` during inference.
-=======
+
 * `train_monster_model_v8.py`: Stacked ensemble training (CatBoost, XGBoost, Keras MLP + logistic meta) with SHAP export and model identity metadata.
->>>>>>> 14ba585f
+
 * `python -m core.run_inference_and_select_top1`: Uses the model to predict a winner per race with confidence scores. Run it from the repo root (or add the repo root to `PYTHONPATH`) so it can locate the `core` package.
 * `core/merge_odds_into_tips.py`: Adds price info to each runner in the tip file.
 * `core/dispatch_tips.py`: Outputs NAPs, best bets, and high confidence runners into a formatted Telegram message.
