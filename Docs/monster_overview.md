# 🧠 TIPPING MONSTER – MASTER SYSTEM OVERVIEW

This document outlines the Tipping Monster project including core automation, tip generation logic, product layers, and roadmap planning. It reflects the current v6 system along with v7 enhancements and the newly defined v8+ strategic expansion.

---

## 🎯 CORE FEATURES (v6 COMPLETE)

These core functionalities are currently **deployed and operating seamlessly** within the v6 system.

* ✅ Automated pipeline (racecard → tips → results → ROI)
* ✅ Confidence-based XGBoost ML model for tip generation
* ✅ Odds integration (Betfair snapshot)
* ✅ Tagging (e.g. Class Drop, In Form)
* (Optional) LLM commentary generation – script not included
* ✅ Tag-based commentary generation (ML-driven)
* ✅ LLM commentary generation (optional)
* ✅ Realistic odds injection
* ✅ Odds delta tracking for each tip
* ✅ Telegram dispatch logic with rich formatting and efficient batching
* ✅ ROI tracking (level + advised)
* ✅ Confidence calibration logger & detailed confidence band ROI logging
* ✅ Weekly and daily ROI summaries
* ✅ Sent vs unsent tip separation
* ✅ Full logging + S3 backup
* ✅ Organized log folders (`roi/`, `dispatch/`, `inference/`)
* ✅ Automatic log archiving of files older than 14 days
* ✅ Extensive Data Coverage: Full GB/IRE Flat & Jumps training data
* ✅ Automated Data Ingestion: Daily race results ingested from `rpscrape/data/dates/all/*.csv`.
* ✅ Continuous Learning: Self-training with past tip outcomes (`was_tipped`, `tip_profit`, `confidence_band`)
* ✅ Smart Class Tracking: Real-time class-drop tracking via `last_class`
* ✅ Model Management: Latest model detection, S3 upload, and prediction output streamlined. Trained models are stored in the `tipping-monster` S3 bucket and downloaded on demand.
* ✅ Data Preparation: Flattened JSONL format for optimized inference input
* ✅ Dynamic Staking: A sophisticated confidence-based staking model
* ✅ Market Dynamics: Advanced market mover & odds drift detection capabilities
* ✅ Value Score: `(confidence / bf_sp) * 100` highlights 💰 Value Picks
* ✅ Each-Way Profit Logic: Accurate Each-Way profit calculation based on fluctuating odds
* ✅ Financial Tracking: Comprehensive bankroll tracker with detailed CSV logs
* ✅ Drawdown Metrics: Daily and weekly ROI logs show bankroll and worst drawdown
* ✅ Tip Summaries: Automated creation of `tips_summary.txt` files
* ✅ Matching Accuracy: Enhanced fuzzy horse name matching and time alignment for precise result linking

---

## 🧩 TIP CATEGORIES (DEFINED IN `TIPPING_MONSTER_PRODUCTS.md`)

The system defines 8 core product layers:

1.  🧠 Monster Tips (Main)
2.  📋 Monster Tips (All Races)
3.  💸 Value Bets
4.  📉 Steamers
5.  🥈 Each-Way Specials
6.  🔗 Doubles & Trebles
7.  ⚠️ Danger Favs
8.  ❌ Monster Lay

---

## 🔁 AUTOMATION PIPELINE (Daily Workflow 5 AM to Midnight)

| Time  | Script                        | Purpose                                                    |
|-------|-------------------------------|------------------------------------------------------------|
| 05:00 | `core/daily_upload_racecards.sh`  | Pulls today’s racecards using `rpscrape`                 |
| 05:06 | `core/daily_flatten.sh`           | Flattens racecards to JSONL format for ML input       |
| 08:00 | `core/fetch_betfair_odds.py`      | Grabs Betfair odds snapshot                            |
| 08:05 | `python -m core.run_inference_and_select_top1` | Runs XGBoost model + selects best per race             |
| 08:08 | `core/merge_odds_into_tips.py`    | Adds odds to predicted tips                            |
| 08:09 | `generate_lay_candidates.py`      | Flags favourites with low Monster confidence |
| 08:10 | `dispatch_danger_favs.py`         | Sends Danger Fav alerts to Telegram |
| 08:10 | `export_lay_candidates_csv.py`    | Saves Danger Fav CSV summary |
| 08:11 | *(disabled)* `generate_commentary_bedrock.py` | Optional commentary step – script not included |
| 08:12 | `core/dispatch_tips.py`           | Sends formatted tips to Telegram                       |
| 08:13 | `generate_combos.py`              | Suggests doubles & trebles from top tips               |
| 23:30 | `rpscrape` (results cron)    | Gets results for today’s races                         |
| 23:55 | `roi/roi_tracker_advised.py`     | Links tips to results and calculates profit            |
| 23:56 | `generate_lay_candidates.py --results` | Logs Danger Fav outcomes to CSV |
| 23:59 | `roi/send_daily_roi_summary.py`  | Telegram message with daily win %, ROI, and profit |
Scripts are grouped under `core/` and `roi/` directories for clarity.

---

## ⚙️ SCRIPT EXPLANATIONS

* `core/train_model_v6.py`: Trains an XGBoost classifier using features like rating, class, form, trainer, jockey, etc.
* `train_place_model.py`: Predicts whether a runner finishes in the top 3 using the same feature set.
* `python -m core.run_inference_and_select_top1`: Uses the model to predict a winner per race with confidence scores. Run it from the repo root (or add the repo root to `PYTHONPATH`) so it can locate the `core` package.
* `core/merge_odds_into_tips.py`: Adds price info to each runner in the tip file.
* `core/dispatch_tips.py`: Outputs NAPs, best bets, and high confidence runners into a formatted Telegram message.
* `core/dispatch_all_tips.py`: Sends every generated tip for a day. Use `--telegram` to post to Telegram and `--batch-size` to control how many tips per message (ensure `TG_USER_ID` is set).
* `generate_combos.py`: Suggests doubles and trebles from 90%+ confidence tips.
* `roi/roi_tracker_advised.py`: Matches tips with results and calculates each-way profit. Also acts as the main daily tracker – filters, calculates profit, generates tip results CSV. Uses the `requests` library to send ROI summaries to Telegram.
* `roi/calibrate_confidence_daily.py`: Logs ROI by confidence bin (e.g. 0.80–0.90, 0.90–1.00).
* `roi/weekly_roi_summary.py`: Aggregates weekly tips and profits. Rolls up recent tips into ISO week summaries for weekly ROI.
* `roi/generate_weekly_summary.py`: Outputs weekly performance in human-readable format.
* `roi/generate_weekly_roi.py`: Creates `weekly_summary_YYYY-WW.csv` with ROI and strike rate for the week.
* `roi/generate_tip_results_csv_with_mode_FINAL.py`: (Called by ROI tracker) Calculates wins, places, profit, ROI per tip.
* `roi/send_daily_roi_summary.py`: Posts a daily summary to Telegram with ROI and profit.

---

## 📈 PERFORMANCE TRACKING & ROI – HOW IT WORKS

Tipping Monster tracks daily and weekly performance using a **point-based ROI system**.

### 💡 Overview

* Every day, tip outcomes are compared with **Betfair SP odds**. (Note: Also uses best realistic odds from snapshots)
* ROI is calculated in both:
    * **Level mode** (1pt win/each-way per tip)
    * **Advised mode** (confidence-weighted staking from the model)
* The system tracks: Tips count, Winners, Places (for each-way logic), Profit in points, ROI %
* Only tips with odds ≥ 5.0 are eligible for **each-way profit** to avoid false positives on short-odds places.
* Supports each-way place terms.
* Confidence bands logged for ROI per bin.
* Weekly summaries in ISO format.
* `monster_confidence_per_day_with_roi.csv` logs band stats.

### Stakes and Place Terms from ROI Tracking Logic
* Stakes:
    * Singles: 1pt Win (or 0.5pt EW for longshots)
* Place terms:
    * <5 runners: Win Only
    * 5–7: 2 places @ 1/4 odds
    * 8+: 3 places @ 1/5 odds (or 3 places @ 1/4 for 12–15 runner handicaps, 4 @ 1/4 for 16+)

### 🛠️ Scripts Involved

| Script                                      | Purpose                                                                         |
|---------------------------------------------|---------------------------------------------------------------------------------|
| `roi/roi_tracker_advised.py`                    | Main daily tracker – filters, calculates profit, generates tip results CSV      |
| `roi/weekly_roi_summary.py`                     | Rolls up recent tips into ISO week summaries for weekly ROI                 |
| `roi/send_daily_roi_summary.py`                 | Posts a daily summary to Telegram with ROI and profit                       |
| `roi/generate_unified_roi_sheet.py` | Merges daily result CSVs into `unified_roi_sheet.csv` |
| `roi/nap_tracker.py` | Logs NAP ROI to `nap_history.csv` |
| `roi/generate_tip_results_csv_with_mode_FINAL.py` | (Called by ROI tracker) Calculates wins, places, profit, ROI per tip          |
| `logs/roi/tips_results_YYYY-MM-DD_[level\|advised].csv` | Stores per-day ROI breakdown                                          |
| `logs/roi/weekly_roi_summary.txt`               | Used for Telegram weekly summary posts                                    |
| `logs/roi/band_summary_<week>.csv`              | Weekly ROI per confidence band                                           |
| `logs/roi/daily_band_summary_<date>.csv`        | Daily ROI per confidence band                                            |
| `logs/roi/monster_confidence_per_day_with_roi.csv`  | (Optional) Aggregated confidence bin ROI, used for filtering insight        |

---

## 📈 ROI Pipeline – How It Works (Full Flow)

### 🧠 Purpose
Track daily and weekly ROI using **realistic odds** (from Betfair snapshots) and **true tip delivery logs**, ensuring accurate Telegram updates and subscriber trust.

---

### 🔄 Flow Summary

| Step | Time | Script | What It Does |
|------|------|--------|--------------|
| 1 | 22:50 | `extract_best_realistic_odds.py` | Injects best realistic odds into tip records from latest snapshot before race |
| 2 | 22:51 | `roi/roi_tracker_advised.py` (x2) | Generates `tips_results_DATE.csv` files for both `--mode advised` and `--mode level` |
| 3 | 22:52 | `roi/send_daily_roi_summary.py` | Sends formatted daily ROI summary to Telegram |
| 4 | Sunday 23:58 | `roi/weekly_roi_summary.py --telegram` | Sends full weekly ROI breakdown to Telegram |

---

### 🗂️ Files Used & Created

| File | Role |
|------|------|
| `logs/dispatch/sent_tips_DATE.jsonl` | Tips that were actually sent |
| `odds_snapshots/DATE_HHMM.json` | Source for realistic odds |
| `logs/dispatch/sent_tips_DATE_realistic.jsonl` | Tips with updated odds injected |
| `logs/roi/tips_results_DATE_[level\|advised].csv` | Main per-day ROI breakdown |
| `logs/roi/roi_telegram_DATE.log` | Output of Telegram ROI summary |
| `logs/roi/weekly_roi_summary.txt` | Human-friendly weekly Telegram output |
| `logs/roi/monster_confidence_per_day_with_roi.csv` | Confidence bin ROI stats for analysis |

---

### 🔧 Commands

Run manually:
```bash
# Daily ROI pipeline (default date = today)
bash roi/run_roi_pipeline.sh

# Weekly summary (current ISO week)
roi/weekly_roi_summary.py --week $(date +%G-W%V) --telegram
# or
python roi/weekly_roi_summary.py --week $(date +%G-W%V) --telegram
```

Automated by cron:
```cron
# 📊 ROI Pipeline (Realistic Odds → ROI → Telegram)
50 22 * * * bash utils/safecron.sh roi_pipeline /bin/bash roi/run_roi_pipeline.sh

# 📤 Weekly ROI Summary to Telegram
58 23 * * 0 bash utils/safecron.sh weekly_telegram /home/ec2-user/tipping-monster/.venv/bin/python roi/weekly_roi_summary.py --week $(date +\%G-W\%V) --telegram
# 📊 Weekly SHAP Feature Chart
55 23 * * 0 bash utils/safecron.sh model_features /home/ec2-user/tipping-monster/.venv/bin/python model_feature_importance.py --telegram
```

---

✅ **Status**  
All components live and working as intended:

✔️ Realistic odds now injected and used for ROI  
✔️ Daily tips filtered by sent tips file  
✔️ Advised + Level tracked separately  
✔️ Telegram summary sent nightly

---

## 📡 TELEGRAM OUTPUT

* Channel: `-1002580022335` (Successfully migrated)
* Tips sent in morning (by 08:15)
* ROI sent at 23:59
* Weekly summary sent Saturday night

---

## ⚙️ INFRASTRUCTURE & CORE AUTOMATION

The foundational elements and automated processes that power Tipping Monster are **robustly in place and fully operational**.

* **Python Environment:** Running on **Python 3.11.8** within a dedicated virtual environment for stability.
* **Daily Cron Pipeline:** A precisely timed automation schedule that orchestrates every critical stage of the system:
    * **`05:00`**: Racecard scrape
    * **`05:06`**: Flatten racecards
    * **`08:00`**: Fetch Betfair odds
    * **`08:05`**: Run ML inference
    * **`08:08`**: Merge tips with odds
    * **`08:10`**: *(disabled)* Add LLM commentary – script not included
    * **`08:12`**: Dispatch tips to Telegram
    * **`23:30`**: Upload race results
    * **`23:55`**: Run ROI tracker
    * **`23:59`**: Send ROI summary to Telegram
    * **`23:56`**: Track bankroll and cumulative profit
* **Centralized Logging:** All system logs are meticulously saved under the `/logs/*.log` directory for easy monitoring and debugging.
* **Automated S3 Backups:** Daily backup to S3 at `02:10 AM` using `utils/backup_to_s3.sh`.
    * **Retention Policy:** Lifecycle rule ensures auto-deletion of backups older than **30 days**.
    * **Security:** AES-256 Server-side encryption is enabled for all backups.
    * **Location:** Backups stored in the `tipping-monster-backups` S3 bucket.
* **Reliability:** Backups are periodically tested to ensure data integrity.

---

## 🔎 MODEL TRANSPARENCY & SELF‑TRAINING

Tipping Monster computes **SHAP** values for every prediction to highlight the
top features pushing a horse toward or away from being tipped. Global feature
importance is recorded during training, while per‑tip explanations feed into the
weekly ROI reports so subscribers see *why* each runner was selected.

Past tips are merged back into the dataset (`was_tipped`, `tip_profit`,
`confidence_band`) allowing the model to retrain on its own results. This
feedback loop continually refines accuracy and keeps the weekly insights fresh.

---

## 🚧 PLANNED ENHANCEMENTS

### 🔜 v7 Features
* SHAP-based tip explanations implemented via `dispatch_tips.py --explain`
* Confidence band filtering (Activate suppression logic based on band ROI performance)
* Premium tip tagging logic (Tag top 3 per day as Premium Tips)
* Dashboard enhancements (Visual dashboards - Streamlit / HTML)
* Tag-based ROI (ROI breakdown by confidence band, tip type, and tag)
* ✅ Logic-based commentary blocks (e.g., "📉 Class Drop, 📈 In Form, Conf: 92%")
* Parallel model comparison (v6 vs v7)
* Drawdown tracking in ROI logs

### 🔭 v8+ Expansion (Strategic)
* Trainer intent tracker (`trainer_intent_score.py`)
* Drift watcher
* Telegram replay builder
* Wildcard tips
* Self-training feedback loop
* Hall of Fame
* Tip memory tracking
* ✅ /roi and /nap bot commands (Also /stats)
* ✅ /tip bot command for horse info
* Commentary fine-tuning via GPT
* Telegram poll buttons
* Stake simulation modes
* Place-focused model (predict 1st–3rd)
* Confidence regression model (predict prob, not binary)
* ROI-based calibration (not just accuracy)
<<<<<<< HEAD
* ✅ Penalise stale horses and poor form
* Weekly ROI line chart (matplotlib) to logs
=======
* Penalise stale horses and poor form
* ✅ Weekly ROI line chart (matplotlib) to logs
>>>>>>> e4de2c25
* Monetisation hooks (Stripe, Patreon, etc.)

---

## 📁 FOLDER STRUCTURE

| Folder                      | Purpose            |
|-----------------------------|--------------------|
| `predictions/YYYY-MM-DD/`   | Tips + summaries |
| `logs/`                     | Main directory for categorized log subfolders (roi, dispatch, inference, etc.) |
| `odds_snapshots/`           | Betfair snapshots  |

---

## ✅ FILES TO REFERENCE

* `monster_todo.md` – full backlog + roadmap
* `monster_todo_v2.md` – high-level roadmap for upcoming features
* `TIPPING_MONSTER_PRODUCTS.md` – tip product layer logic
* `logs/roi/tips_results_*.csv` – ROI by day
* `logs/dispatch/sent_tips_*.jsonl` – actual sent Telegram tips
* `logs/roi/monster_confidence_per_day_with_roi.csv` – bin tracking
* `monster_changelog.md` – versioned updates if added
* `TIPPING_MONSTER_TASKS.md` - Development log for tracked tasks and changes (Note: `monster_todo.md` is the primary task list)


📊 ROI Tracking – Overview
The Tipping Monster system has a full-stack ROI pipeline that tracks performance at every level. It captures ROI for both public-facing sent tips and internal all tips to allow deep analysis, performance tuning, and monetisation reporting.

🧠 ROI Modes
Mode	Description
advised	ROI using variable stakes per tip
level	(Deprecated) Fixed-stake ROI per tip

We're now focused solely on advised mode for all ROI tracking.

🗂️ ROI Scripts
Script	Purpose	Scope
roi/tag_roi_tracker.py	Tracks ROI by tag	✅ Sent + All tips
roi/send_daily_roi_summary.py	Sends daily Telegram ROI	✅ Sent only
roi/roi_tracker_advised.py	CLI tracker for daily PnL	✅ Sent only
roi/weekly_roi_summary.py	Weekly Telegram summary	✅ Sent only
roi/generate_tip_results_csv_with_mode_FINAL.py	Saves core results CSVs	✅ Sent only
calibrate_confidence_daily.py	Tracks confidence band ROI	✅ All tips
roi_by_confidence_band.py       Aggregates ROI by confidence band ✅ Sent only
simulate_staking.py            Simulates staking strategies (level/conf/value) ✅ All tips
win_rate_by_tag.py             Overall win % and ROI per tag    ✅ All tips
unified_roi_sheet.csv	Unified log for all tips	✅ All tips

📄 ROI Output Files
File	Description
logs/roi/tips_results_YYYY-MM-DD_advised_sent.csv	ROI per tip (only sent tips)
logs/roi/tips_results_YYYY-MM-DD_advised_all.csv	ROI per tip (all tips)
logs/roi/tag_roi_summary_sent.csv	ROI by tag for sent tips
logs/roi/tag_roi_summary_all.csv	ROI by tag for all tips
logs/roi/monster_confidence_per_day_with_roi.csv	ROI by confidence bin
logs/roi/roi_by_confidence_band_sent.csv        ROI by confidence band
logs/roi/unified_roi_sheet.csv	Full tip log with Date/Week/Month
logs/roi/staking_simulation.png Profit curves for staking simulations

🔍 Analysis Levels
Daily ROI and summary

Weekly breakdown with per-day win/place/profit stats

By tag: ROI and profit for every tag (🔥 Trainer %, ❗ Confidence, etc.)

By confidence: ROI tracking across confidence bands

By send status: Can compare sent vs unsent performance

By time: Week/month fields embedded in final spready


---

📅 Updated: 2025-06-01.<|MERGE_RESOLUTION|>--- conflicted
+++ resolved
@@ -286,13 +286,10 @@
 * Place-focused model (predict 1st–3rd)
 * Confidence regression model (predict prob, not binary)
 * ROI-based calibration (not just accuracy)
-<<<<<<< HEAD
 * ✅ Penalise stale horses and poor form
 * Weekly ROI line chart (matplotlib) to logs
-=======
 * Penalise stale horses and poor form
 * ✅ Weekly ROI line chart (matplotlib) to logs
->>>>>>> e4de2c25
 * Monetisation hooks (Stripe, Patreon, etc.)
 
 ---
