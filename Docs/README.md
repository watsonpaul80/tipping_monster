--- conflicted
+++ resolved
@@ -14,12 +14,7 @@
 
 ## 🔑 Environment Variables
 
-<<<<<<< HEAD
 Create a `.env` file (see `.env.example`) with the following variables:
-=======
-The scripts expect the following environment variables to be defined
-(see `.env.example` for a template):
->>>>>>> 79326937
 
 - `BF_USERNAME`
 - `BF_PASSWORD`
@@ -29,12 +24,8 @@
 - `BF_CERT_DIR`
 - `TELEGRAM_BOT_TOKEN`
 - `TELEGRAM_CHAT_ID`
-<<<<<<< HEAD
 - `AWS_ACCESS_KEY_ID`
 - `AWS_SECRET_ACCESS_KEY`
 - `AWS_DEFAULT_REGION`
-=======
-- `TM_ROOT` *(optional)*
->>>>>>> 79326937
 
 Built by Paul. Maintained by Monster. Improved by chaos. 🧠🐎.