--- conflicted
+++ resolved
@@ -9,12 +9,10 @@
 - `quickstart.md` – brief overview of the repo and where to start.
 - `monster_overview.md` – full overview of the main ML pipeline, tip logic, and automation.
 - `monster_todo.md` – task tracker for main tipping logic including ROI, model training, and Telegram output.
-<<<<<<< HEAD
 - `sniper_overview.md` – description of Steam Sniper logic, snapshot timing, detection, and Telegram output.
 - `sniper_todo.md` – task tracker for Steam Sniper features, scoring, and automation ideas.
 - `../docs/script_audit.txt` – summary of active vs. unused scripts with keep/remove/rewrite verdicts.
-=======
->>>>>>> 27e4ff36
+
 
 ---
 
