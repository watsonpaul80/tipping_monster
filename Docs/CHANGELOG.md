
## 2025-06-08

### Added
<<<<<<< HEAD
- Telegram bot `/roi` now reports weekly profit, ROI and win/place counts.

### Documentation
- Updated monster_todo.md with newly completed tasks.
=======
- `telegram_bot.py` with `/roi` command to send ROI summaries.

## 2025-06-13


## 2025-06-21

### Added
- `win_rate_by_tag.py` aggregates win rate and ROI by tag across all tips.


- ROI tracker flags winners with `odds_delta` over 5.0 as "💸 Value Win".
- `/nap` Telegram command shows last 7 NAPs with ROI stats.
- `train_place_model.py` to build a place-focused XGBoost model (top 3 finishers).

>>>>>>> 87b3cb08

## 2025-06-20

### Added
- `generate_lay_candidates.py` identifies Danger Fav lay candidates.
- `dispatch_danger_favs.py` formats and sends Danger Fav alerts.
- `track_lay_candidates_roi.py` computes lay ROI for Danger Favs.

## 2025-06-21

### Added
- `export_lay_candidates_csv.py` converts `danger_favs.jsonl` into a readable CSV.


## 2025-06-17

### Added
- `utils/band_roi_filter.py` with `is_band_profitable()` helper.

## 2025-06-17

### Added
- Streamlit dashboard now includes an ROI Summary table with a CSV download button.

## 2025-06-17

### Added
- New `generate_weekly_roi.py` script creates weekly ROI CSVs in `logs/weekly_summaries/`.

## 2025-06-19

### Added
- Streamlit dashboard now includes sidebar checkboxes to filter the Full Tip
  Breakdown for winners or placed horses.

### Changed
- Centralized each-way place term logic in `tippingmonster.utils.get_place_terms()`.
- ROI trackers now import this helper instead of defining it locally.

### Removed
- Deleted `tipping-monster-xgb-model.bst` from the repository. Tests now
  generate a temporary XGBoost model instead.

## 2025-06-16

### Added
- `dispatch_tips.py` skips tips below 0.80 confidence unless their confidence
  band has shown positive ROI in the past 30 days.

## 2025-06-17

### Fixed
- `test_model_drift` now verifies SHAP files exist and uses a stable datetime
  override to prevent `FileNotFoundError`.

## 2025-06-15

### Changed
- `generate_unified_roi_sheet.py` now merges ROI CSVs from any year.

## 2025-06-14

### Changed
- Removed lightweight model binary from the repository. Unit tests now build a
  temporary XGBoost model instead.

## 2025-06-13

### Fixed
- Added missing `requests` import in `roi/weekly_roi_summary.py`.

## 2025-06-13

### Fixed
- Added missing `requests` import in `roi/weekly_roi_summary.py`.

## 2025-06-12

### Fixed
- `load_shap_csv()` now deletes the downloaded temp file after reading.
- Removed duplicate `requests` entry from `requirements.txt`.
- Added missing `send_telegram_message` import in `dispatch_all_tips.py`.

## 2025-06-10

### Fixed
- Added missing `requests` import in `scripts/morning_digest.py` so Telegram posts work.

## 2025-06-11

### Added
- New `tip_has_tag()` helper in `tippingmonster.utils` for tag substring checks.

## 2025-06-12

### Fixed
- Removed duplicate `tip_has_tag` entry from `tippingmonster.__all__`.

## 2025-06-09
- Moved pipeline and ROI scripts into `core/`, `roi/`, and `utils/` directories. Updated docs and README references.

### Added
- NAP odds cap with override support (`dispatch_tips.py`).
- Blocked or reassigned NAPs logged to `logs/nap_override_YYYY-MM-DD.log`.
- NAP removed entirely when no tip meets the cap, with log entry noted.
- Optional SHAP chart upload added in `model_feature_importance.py`.
- `roi_tracker_advised.py` and `tag_roi_tracker.py` now accept `--tag` to filter tips by tag substring.
- Removed duplicate arguments and calculations in `tag_roi_tracker.py`.
- Added `--dev` option.
- `load_shap_csv` now removes temporary S3 downloads after reading to avoid clutter.

## 2025-06-08

### Added
- `archive_old_logs.py` archives logs older than 14 days into `logs/archive/`.
- Cumulative bankroll and drawdown tracking in `roi_tracker_advised.py`.
- `weekly_roi_summary.py` now displays bankroll and worst drawdown metrics.
- `telegram_bot.py` with `/roi` command to send ROI summaries.
- `model_drift_report.py` generates a markdown summary highlighting SHAP feature drift.
- `roi_by_confidence_band.py` aggregates tip ROI by confidence band and writes `logs/roi/roi_by_confidence_band_*.csv`.
- `cli/tmcli.py` now supports `dispatch-tips` and `send-roi` commands for one-line Telegram posts.
- `validate_features.py` wraps `core.validate_features` for backward compatibility.

### Fixed
- Corrected a typo in `tests/test_tmcli.py` preventing the `healthcheck` CLI subparser from being created.
- Removed stray `pip install model_drift_report` from the GitHub workflow, relying on the local module instead.

### Documentation
- Updated monster_todo.md with newly completed tasks.

## 2025-06-07

### Added
- NAP odds cap with override support (`dispatch_tips.py`).
- Blocked or reassigned NAPs logged to `logs/nap_override_YYYY-MM-DD.log`.
- NAP removed entirely when no tip meets the cap, with log entry noted.
- `validate_tips.py` for verifying tips files before dispatch.
- Added unit tests for `tmcli` subcommands.
- Added unit test for `roi_by_confidence_band.summarise`.
- ROI trackers now support `--tag` filtering for NAP/Value tips.

## 2025-06-07 — Script Cleanup

- Added `script_audit.txt` listing unused scripts.
- Document now referenced in README files.

## 2025-06-07 — CLI Helper


- Added `cli/tmcli.py` with `pipeline`, `roi`, `sniper`, and `healthcheck` subcommands.
- Each command supports a `--dev` flag for safe local testing.
- Documented CLI usage in README and ops guide.

## 2025-06-06 — ROI Script Consolidation

- Removed duplicate scripts from `ROI/` directory.
- Canonical versions kept in project root.

## 2025-06-01 — ROI Tracker Fixes

### Tipping Monster Core
- Fixed ROI tracker not running via cron due to incorrect default date logic.
- Manual ROI run for 2025-05-31 completed:
  - Profit: -1.00 pts | ROI: -7.69% | Stake: 13.00 pts
- `send_daily_roi_summary.py` tested manually and confirmed working when correct `--date` used.
- Diagnosis: ROI script defaulted to today even when `--date` was passed (issue still under review).

---

## 2025-05-31 — ROI Accuracy Overhaul + Pipeline Simplification

### ROI & Place Logic Fixes
- Updated `roi_tracker_advised.py` to correctly calculate each-way (EW) place profit.
- Handles 1/4 and 1/5 odds fractions with full/half stake logic.
- Flags placed horses and applies correct payouts based on position.

### Best Odds Integration
- Fully integrated `extract_best_realistic_odds.py` into nightly pipeline.
- Ensures accurate profit tracking for both win and place legs.
- Backfilled recent tips using realistic odds.

### Cron Simplification
- Created `run_roi_pipeline.sh` to consolidate 4 cron jobs into 1:
  - Realistic odds injection
  - Advised & level ROI tracking
  - Telegram summary dispatch

### Summary Enhancements
- `weekly_roi_summary.py` now includes 🥈 places.
- Improved formatting for Telegram output.
- `send_daily_roi_summary.py` supports `--show` for local CLI testing.

---

## [2025-05-31] 🔫 Steam Sniper V1 — Stable Launch

### Major Fixes
- Fixed issue where sniper jobs failed due to early race schedule.
- Cron now builds sniper schedule at 09:30 (after racecards are ready).
- Odds parsing supports both `3:15` and `15:15` formats.

### Core Features Completed
- Automated snapshot scheduling based on race times.
- Dynamic odds snapshot merging and formatting (`20/1 → 10/1 → 7/1`).
- Past races filtered out from alerts.
- Volume filtering removed due to Betfair limits.
- Telegram batches alerts in groups of 20.

### New Files / Scripts
- `compare_sniper_odds.py` replaces old snapshot logic.

### Next Up
- ROI tracking for steamers
- LLM commentary
- ML-based filtering in V2

---

## [2025-05-31] 🧠 Tipping Monster — Pipeline Stability & Odds Snapshot Cleanup

### Fixes & Enhancements
- Standardized `compare_odds_to_0800.py` across subsystems.
- Deprecated legacy `odds_snapshots/` folder.
- Snapshot loader now finds earliest available file, not just 08:00.

### Testing & Validation
- Verified full odds snapshot → comparison → steamer flow.<|MERGE_RESOLUTION|>--- conflicted
+++ resolved
@@ -2,12 +2,12 @@
 ## 2025-06-08
 
 ### Added
-<<<<<<< HEAD
+
 - Telegram bot `/roi` now reports weekly profit, ROI and win/place counts.
 
 ### Documentation
 - Updated monster_todo.md with newly completed tasks.
-=======
+
 - `telegram_bot.py` with `/roi` command to send ROI summaries.
 
 ## 2025-06-13
@@ -23,7 +23,7 @@
 - `/nap` Telegram command shows last 7 NAPs with ROI stats.
 - `train_place_model.py` to build a place-focused XGBoost model (top 3 finishers).
 
->>>>>>> 87b3cb08
+
 
 ## 2025-06-20
 
