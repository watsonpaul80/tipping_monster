--- conflicted
+++ resolved
@@ -1,7 +1,6 @@
 ## 2025-06-25
 
 ### Added
-<<<<<<< HEAD
 - Confidence band summaries to `weekly_roi_summary.py` and `send_daily_roi_summary.py`.
 - CSV logs `band_summary_<week>.csv` and `daily_band_summary_<date>.csv`.
 
@@ -9,8 +8,7 @@
 - Weekly and daily Telegram summaries show tips, wins, profit and ROI per band with best/worst emojis.
 
 ## 2025-06-24
-=======
->>>>>>> a4a43be5
+
 
 - Expressive commentary style with `--comment-style` or `TM_COMMENT_STYLE`.
 - `Tip` dataclass for structured tip handling.
