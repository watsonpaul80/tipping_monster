
## 2025-07-10

### Added
- SHAP commentary helper to produce technical summaries and punter explanations.

## 2025-07-17

### Documentation
- `Docs/monster_overview.md` lists the new `run_inference_monster_v8.py` and `compare_model_outputs.py` scripts.
- `all_scripts.txt` updated with both filenames.

## 2025-07-15

### Documentation
- `Docs/README.md` and `.env.example` list `TG_BOT_TOKEN` and `TG_USER_ID`.
- `Docs/ops.md` clarifies that `safecron.sh` posts failure alerts using these variables.

## 2025-07-14

### Changed
- `run_pipeline_with_venv.sh` reads `TM_DEV_MODE` first and uses the resulting
  `DEV_MODE` flag for Telegram and S3 checks.

## 2025-06-12

### Fixed
- Added missing newline at end of `Makefile` for clean diffs.


## 2025-07-13

### Fixed
- `run_pipeline_with_venv.sh` now references daily scripts using `$SCRIPT_DIR` so
  the CLI pipeline command works from any directory.

## 2025-07-14

### Changed
- Pipeline and utility scripts are now executable via direct path.
- Cron docs updated to drop explicit `/bin/bash`.


## 2025-07-13

### Fixed
- `run_pipeline_with_venv.sh` no longer errors if called without arguments.

- Fixed script paths so the pipeline works when invoked via `tmcli`.


## 2025-07-13

### Fixed
- `run_pipeline_with_venv.sh` no longer errors if called without arguments.
- Fixed script paths so the pipeline works when invoked via `tmcli`.
- `fetch_betfair_odds.py` adds the repo root to `sys.path` so the pipeline
  doesn't fail with `ModuleNotFoundError`.

## 2025-07-12

### Fixed
- `core/run_pipeline_with_venv.sh` uses strict mode and safer line counting.
- S3 uploads are skipped if AWS CLI isn't found.

### Documentation
- Clarified in README that `--dev` or `TM_DEV_MODE=1` prevents real Telegram
  posts and S3 uploads when testing.

## 2025-07-11

### Added
- `summarise_logs.py` outputs 7-day log status with win/place counts.

## 2025-07-10

### Added
- `dispatch_tips.py` accepts `--course` to filter tips by racecourse.

- `backup_validator.py` ensures timestamped backups for root scripts.

- `check_tip_sanity.py` validates the latest sent tips for low confidence or missing fields.



## 2025-07-09

### Changed
- Dispatch and ROI scripts now append the repository root to `sys.path` so they can be run directly without setting `PYTHONPATH`.
- Documentation updated to mention using `PYTHONPATH` or `python -m` when executing scripts by path.

## 2025-07-07

### Fixed
- `Makefile` targets now call scripts from their proper subdirectories.


## 2025-07-09

### Maintenance
- Cleared flake8 warnings across core and test modules.

## 2025-07-08

### Documentation
- Added `Docs/prod_setup_cheatsheet.md` with dev-to-prod steps.

### Fixed
- `tmcli.py` adds the repo root to `sys.path` so imports work when run directly.

## 2025-06-11

### Fixed
- Makefile targets now call scripts in their correct `core/` or `roi/` folders.


## 2025-07-07


### Fixed
- `send_telegram_message` and `send_telegram_photo` now respect explicit
  `chat_id` arguments before applying the `TM_DEV` sandbox override.
- Unit tests clear the `TM_DEV` env var to ensure consistent behaviour.

### Documentation
- Added EC2 setup guide reminding that `TM_DEV_MODE=1` must be set during testing to prevent Telegram posts.


## 2025-06-11

### Documentation
- Added `ec2_setup_guide.md` with dev-to-prod setup steps.


## 2025-07-06

### Fixed
- Restored full `run_inference_and_select_top1.py` after accidental truncation.


## 2025-07-06

### Fixed
- Restored full `run_inference_and_select_top1.py` after accidental truncation.

## 2025-07-05

### Fixed

- `daily_upload_racecards.sh` now exports `PYTHONPATH` so `racecards.py` can import `utils` modules.
- Added `rpscrape/scripts/utils/__init__.py` to mark the utilities package.

- `run_pipeline_with_venv.sh` now ensures inference and dispatch log directories exist before running.


## 2025-07-04

### Fixed
- Corrected Makefile tab for dev-check rule.


## 2025-07-05

### Fixed
- `utils/dev-check.sh` marked executable to run without manual `chmod`.
- Added notes about using `python3` for virtualenv creation.

## 2025-07-01

### Added
- Rolling 30-day ROI line chart in Paul's View dashboard.

### Documentation
- Clarified that the repository ships `monstertweeter/.env.example` and removed old secrets from version control.


## 2025-07-04

### Documentation
- Updated quickstart guide to reference `./utils/dev-check.sh`.

## 2025-07-03

### Changed
- `utils/dev-check.sh` now determines the repo root via Git so it can be run from any directory.
- `core/run_inference_and_select_top1.py` replaced with a simplified version used in tests.



## 2025-07-03

### Fixed
- `utils/dev-check.sh` now checks paths from the repository root.
- `Makefile` and documentation updated to call `utils/dev-check.sh`.



## 2025-06-10

### Fixed
- `Makefile` `dev-check` target now calls `utils/dev-check.sh`.

### Documentation
- Quickstart updated for the new path.


## 2025-07-02

### Changed
- Telegram helper now raises `RuntimeError` when the API returns an error status.

## 2025-07-01


### Removed
- Sniper cron jobs (`build_sniper_schedule.py` and `generate_and_schedule_snipers.sh`) commented out in `Docs/ops.md`. The sniper subsystem was fully removed in June 2025.


### Fixed
- Removed stale Steam Sniper doc references from `Docs/README.md`.

### Documentation
- Marked parallel model comparison and drawdown tracking complete in monster_overview.md.

## 2025-07-02

### Changed
- `utils/safecron.sh` skips Telegram alerts when `TM_DEV_MODE=1`.

### Documentation
- Updated README and ops guide to mention safecron obeys dev mode.


## 2025-06-30

### Changed
- Marked SHAP-based explanations and confidence band filtering complete in `monster_overview.md`.
### Documentation
- Updated monster_overview.md for dev-mode S3 skipping and intent profiler.
- Updated TIPPING_MONSTER_PRODUCTS.md with Value Pick tag and latest update dates.
- Fixed task numbering 92–98 in `monster_todo.md`.


## 2025-06-29

### Added
- `--dev` option for `core/fetch_betfair_odds.py`, `core/run_inference_and_select_top1.py` and
  `model_feature_importance.py` now sets `TM_DEV_MODE=1` and skips S3 uploads.

## 2025-06-27

### Added
- Noted need for stable-level intent profiler in `monster_todo.md` referencing
  `trainer_intent_score.py`.
- `upload_to_s3` helper centralises S3 uploads and skips them when `TM_DEV_MODE` is set.

## 2025-06-26

### Added
- `TM_DEV` and `TM_DEV_MODE` examples in `.env.example` for dev Telegram routing
  and disabling external posts.

### Changed
- Reclassified `utils/ensure_sent_tips.py` as **keep** in `Docs/script_audit.txt`. The script is used in CLI commands and unit tests.

### Changed
- `win_rate_by_tag.py` now uses time-decay weighting for win rate calculations, emphasising recent races.

### Added
- Unit test `test_time_decay_weighting` verifies the weighting logic.


### Changed
- Deduplicated script paths in `all_scripts.txt` and removed obsolete `utils/secrets1.py`.

### Added
- `rolling_roi_30.csv` tracks tips, wins, places, profit and strike rate for the last 30 days.
- `run_roi_pipeline.sh` now refreshes this log automatically.


### Added
- `summary_commentary_<week>.txt` with top performer, worst day and trend.

### Changed
- `weekly_roi_summary.py` now saves a commentary block for each week.

### Changed
- Documentation link in `AGENTS.md` now points to `Docs/monster_todo.md`.

### Added
- ROI trend chart generated by `weekly_roi_summary.py` saved to `logs/roi/roi_trend_<week>.png`.
- `core/trainer_stable_profile.py` and `trainer_intent_profiler.py` for stable-form tagging.


## 2025-06-25

### Added
- `stale_penalty` feature in `flatten_racecards_v3.py` penalises horses with poor form or long layoffs.
- Danger Fav history logging via `generate_lay_candidates.py`.


- `simulate_staking.py` to compare level, confidence and value staking profiles.

- `roi/nap_tracker.py` tracks NAP ROI in `logs/roi/nap_history.csv`.
- Confidence band summaries to `weekly_roi_summary.py` and `send_daily_roi_summary.py`.
- CSV logs `band_summary_<week>.csv` and `daily_band_summary_<date>.csv`.

### Changed
- Weekly and daily Telegram summaries show tips, wins, profit and ROI per band with best/worst emojis.
## 2025-06-24


- Expressive commentary style with `--comment-style` or `TM_COMMENT_STYLE`.
- `Tip` dataclass for structured tip handling.

### Changed
- Dispatch and ROI scripts now load and save tips using the dataclass.

## 2025-06-24
### Added
- Reusable `generate_commentary` helper for tag-based blurbs.
- `/tip` Telegram command shows the latest tip details for a horse.
- `generate_combos.py` suggests high-confidence doubles and trebles.

### Changed
- `dispatch_tips.py` now writes commentary for each tip via the helper.
- `value_score` calculation in `merge_odds_into_tips.py`.
- New `💰 Value Pick` tag in dispatched tips.

### Changed
- `dispatch_tips.py` now labels tips with high value scores.

### Fixed
- Updated docs and tests for the new value logic.
- `stats_api.py` provides FastAPI endpoints for ROI, tips and tag ROI.
- Draw Advantage tag (📊) when `draw_bias_rank` > 0.7 during inference.
- Commentary mentions draw advantage and tag appears in Telegram.
- `generate_rolling_roi.py` computes 30-day rolling ROI to `logs/roi/rolling_roi.csv`.
- Unit test for `run_inference_and_select_top1.py` verifies correct top tip and tags.

### Changed
- Marked inference unit test item complete in `monster_todo.md`.
- `dispatch_tips.py` now prints a model confidence line summarising why the
  model likes each tip.
  
## 2025-06-23

### Added
- `auto_tweet_tips.py` respects `TM_DEV_MODE` and logs to `logs/dev/twitter.log`.
- `tip_control_panel.py` interactive CLI for manual tip dispatch.

### Removed
- `utils/check_betfair_market_times.py` per audit.

### Changed
- Deduplicated the `self_train_from_history.py` documentation section in README.

### Fixed
- Updated broken links to `Docs` directory in README docs list.

## 2025-06-24

### Added
- `public_dashboard.py` Streamlit app to showcase ROI using only sent tips.

### Documentation
- Marked Public Member Dashboard task as completed.



## 2025-06-22

### Added
- ROI by Tag table in `streamlit_pauls_view.py` for deeper tag analysis.

### Documentation
- Fixed README link to Docs/SECURITY_REVIEW.md.

## 2025-06-08

### Added

- Telegram bot `/roi` now reports weekly profit, ROI and win/place counts.

### Documentation
- Updated monster_todo.md with newly completed tasks.

- `telegram_bot.py` with `/roi` command to send ROI summaries.

## 2025-06-13


## 2025-06-21

### Added
- `win_rate_by_tag.py` aggregates win rate and ROI by tag across all tips.


- ROI tracker flags winners with `odds_delta` over 5.0 as "💸 Value Win".
- `/nap` Telegram command shows last 7 NAPs with ROI stats.
- `train_place_model.py` to build a place-focused XGBoost model (top 3 finishers).



## 2025-06-20

### Added
- `generate_lay_candidates.py` identifies Danger Fav lay candidates.
- `dispatch_danger_favs.py` formats and sends Danger Fav alerts.
- `track_lay_candidates_roi.py` computes lay ROI for Danger Favs.

## 2025-06-21

### Added
- `export_lay_candidates_csv.py` converts `danger_favs.jsonl` into a readable CSV.


## 2025-06-17

### Added
- `utils/band_roi_filter.py` with `is_band_profitable()` helper.

## 2025-06-17

### Added
- Streamlit dashboard now includes an ROI Summary table with a CSV download button.

## 2025-06-17

### Added
- New `generate_weekly_roi.py` script creates weekly ROI CSVs in `logs/weekly_summaries/`.

## 2025-06-19

### Added
- Streamlit dashboard now includes sidebar checkboxes to filter the Full Tip
  Breakdown for winners or placed horses.

### Changed
- Centralized each-way place term logic in `tippingmonster.utils.get_place_terms()`.
- ROI trackers now import this helper instead of defining it locally.

### Removed
- Deleted `tipping-monster-xgb-model.bst` from the repository. Tests now
  generate a temporary XGBoost model instead.

## 2025-06-16

### Added
- `dispatch_tips.py` skips tips below 0.80 confidence unless their confidence
  band has shown positive ROI in the past 30 days.

## 2025-06-17

### Fixed
- `test_model_drift` now verifies SHAP files exist and uses a stable datetime
  override to prevent `FileNotFoundError`.

## 2025-06-15

### Changed
- `generate_unified_roi_sheet.py` now merges ROI CSVs from any year.

## 2025-06-14

### Changed
- Removed lightweight model binary from the repository. Unit tests now build a
  temporary XGBoost model instead.

## 2025-06-13

### Fixed
- Added missing `requests` import in `roi/weekly_roi_summary.py`.

## 2025-06-13

### Fixed
- Added missing `requests` import in `roi/weekly_roi_summary.py`.

## 2025-06-12

### Fixed
- `load_shap_csv()` now deletes the downloaded temp file after reading.
- Removed duplicate `requests` entry from `requirements.txt`.
- Added missing `send_telegram_message` import in `dispatch_all_tips.py`.

## 2025-06-10

### Fixed
- Added missing `requests` import in `scripts/morning_digest.py` so Telegram posts work.

## 2025-06-11

### Added
- New `tip_has_tag()` helper in `tippingmonster.utils` for tag substring checks.

## 2025-06-12

### Fixed
- Removed duplicate `tip_has_tag` entry from `tippingmonster.__all__`.

## 2025-06-09
- Moved pipeline and ROI scripts into `core/`, `roi/`, and `utils/` directories. Updated docs and README references.

### Added
- NAP odds cap with override support (`dispatch_tips.py`).
- Blocked or reassigned NAPs logged to `logs/nap_override_YYYY-MM-DD.log`.
- NAP removed entirely when no tip meets the cap, with log entry noted.
- Optional SHAP chart upload added in `model_feature_importance.py`.
- `roi_tracker_advised.py` and `tag_roi_tracker.py` now accept `--tag` to filter tips by tag substring.
- Removed duplicate arguments and calculations in `tag_roi_tracker.py`.
- Added `--dev` option.
- `load_shap_csv` now removes temporary S3 downloads after reading to avoid clutter.

## 2025-06-08

### Added
- `archive_old_logs.py` archives logs older than 14 days into `logs/archive/`.
- Cumulative bankroll and drawdown tracking in `roi_tracker_advised.py`.
- `weekly_roi_summary.py` now displays bankroll and worst drawdown metrics.
- `telegram_bot.py` with `/roi` command to send ROI summaries.
- `model_drift_report.py` generates a markdown summary highlighting SHAP feature drift.
- `roi_by_confidence_band.py` aggregates tip ROI by confidence band and writes `logs/roi/roi_by_confidence_band_*.csv`.
- `cli/tmcli.py` now supports `dispatch-tips` and `send-roi` commands for one-line Telegram posts.
- `validate_features.py` wraps `core.validate_features` for backward compatibility.

### Fixed
- Corrected a typo in `tests/test_tmcli.py` preventing the `healthcheck` CLI subparser from being created.
- Removed stray `pip install model_drift_report` from the GitHub workflow, relying on the local module instead.

### Documentation
- Updated monster_todo.md with newly completed tasks.

## 2025-06-07

### Added
- NAP odds cap with override support (`dispatch_tips.py`).
- Blocked or reassigned NAPs logged to `logs/nap_override_YYYY-MM-DD.log`.
- NAP removed entirely when no tip meets the cap, with log entry noted.
- `validate_tips.py` for verifying tips files before dispatch.
- Added unit tests for `tmcli` subcommands.
- Added unit test for `roi_by_confidence_band.summarise`.
- ROI trackers now support `--tag` filtering for NAP/Value tips.

## 2025-06-07 — Script Cleanup

- Added `script_audit.txt` listing unused scripts.
- Document now referenced in README files.

## 2025-06-07 — CLI Helper


- Added `cli/tmcli.py` with `pipeline`, `roi`, `sniper`, and `healthcheck` subcommands.
- Each command supports a `--dev` flag for safe local testing.
- Documented CLI usage in README and ops guide.

## 2025-06-06 — ROI Script Consolidation

- Removed duplicate scripts from `ROI/` directory.
- Canonical versions kept in project root.

## 2025-06-01 — ROI Tracker Fixes

### Tipping Monster Core
- Fixed ROI tracker not running via cron due to incorrect default date logic.
- Manual ROI run for 2025-05-31 completed:
  - Profit: -1.00 pts | ROI: -7.69% | Stake: 13.00 pts
- `send_daily_roi_summary.py` tested manually and confirmed working when correct `--date` used.
- Diagnosis: ROI script defaulted to today even when `--date` was passed (issue still under review).

---

## 2025-05-31 — ROI Accuracy Overhaul + Pipeline Simplification

### ROI & Place Logic Fixes
- Updated `roi_tracker_advised.py` to correctly calculate each-way (EW) place profit.
- Handles 1/4 and 1/5 odds fractions with full/half stake logic.
- Flags placed horses and applies correct payouts based on position.

### Best Odds Integration
- Fully integrated `extract_best_realistic_odds.py` into nightly pipeline.
- Ensures accurate profit tracking for both win and place legs.
- Backfilled recent tips using realistic odds.

### Cron Simplification
- Created `run_roi_pipeline.sh` to consolidate 4 cron jobs into 1:
  - Realistic odds injection
  - Advised & level ROI tracking
  - Telegram summary dispatch

### Summary Enhancements
- `weekly_roi_summary.py` now includes 🥈 places.
- Improved formatting for Telegram output.
- `send_daily_roi_summary.py` supports `--show` for local CLI testing.

---

## [2025-05-31] 🔫 Steam Sniper V1 — Stable Launch

### Major Fixes
- Fixed issue where sniper jobs failed due to early race schedule.
- Cron now builds sniper schedule at 09:30 (after racecards are ready).
- Odds parsing supports both `3:15` and `15:15` formats.

### Core Features Completed
- Automated snapshot scheduling based on race times.
- Dynamic odds snapshot merging and formatting (`20/1 → 10/1 → 7/1`).
- Past races filtered out from alerts.
- Volume filtering removed due to Betfair limits.
- Telegram batches alerts in groups of 20.

### New Files / Scripts
- `compare_sniper_odds.py` replaces old snapshot logic.

### Next Up
- ROI tracking for steamers
- LLM commentary
- ML-based filtering in V2

## 2025-07-10 — Final v7 Cleanup

- Added `/ping` and `/help` commands to Telegram bot.
- ROI tracker defaults to advised mode when not specified.
- Tag ROI tracker supports `--filter-tag` for selective reports.
- Streamlit dashboard shows optional SHAP summary.
- Training pipeline outputs `features_used.json` with each model.

## 2025-07-11

- Telegram bot now supports `/override_conf`, `/reset_conf` and `/conf_status` to
  manage confidence thresholds.
- `dispatch_tips.py` reads `config/conf_override.json` for any active override.

---

## [2025-05-31] 🧠 Tipping Monster — Pipeline Stability & Odds Snapshot Cleanup

### Fixes & Enhancements
- Standardized `compare_odds_to_0800.py` across subsystems.
- Deprecated legacy `odds_snapshots/` folder.
- Snapshot loader now finds earliest available file, not just 08:00.

### Testing & Validation
- Verified full odds snapshot → comparison → steamer flow.

## 2025-07-15

### Added
- Sample crontab templates for prod and dev under `cron/`.
- Docs updated to reference `cron/prod.crontab` and `cron/dev.crontab`.

## 2025-07-16

### Added
<<<<<<< HEAD
- `Docs/telegram_alerts.md` summarises all Telegram environment variables and
  which scripts post alerts. `Docs/README.md` now links to this page.
=======
- `generate_combos.py` now logs each Telegram post to `logs/roi/combos_DATE.csv`.
- New `compare_model_outputs.py` script compares v6 and v7 predictions on the same racecards.

### Changed
- Combo messages include race time, course and odds for each runner.

## 2025-07-17


### Added
- `run_inference_and_select_top1.py` loads an optional meta place model and
  outputs `final_place_confidence` per runner.
- `dispatch_tips.py` displays a "Place Chance" line when this value is present.



### Changed
- Model tarball extraction now uses `tempfile.TemporaryDirectory` so temporary
  folders are cleaned up automatically.


## 2025-07-16

### Added
- `train_monster_model_v8.py` stacked ensemble trainer and accompanying inference scripts.

### Changed
- `train_monster_model_v8.py` now logs SHAP features, embeds model identity and
  deduplicates self-training tips.

## 2025-07-17

### Adde

- `ultimate_dashboard.py` provides a full-featured Streamlit dashboard with ROI trends, confidence heatmap and filters.

### Changed
- Dashboard now supports day-of-week filtering and shows top winners by profit, confidence and odds side by side.

- ROI tracker logs drawdown streak metrics (`logs/drawdown_stats.csv`).

## 2025-07-17

### Fixed
- Documented that meta data files use kebab-case names: `meta-win.pkl`, `meta-place.pkl`, `meta-features.json`.


### Changed
- Daily ROI summary shows current losing run, longest streak and max drawdown.



## 2025-07-17

### Added
- `generate_shap_explanations.py` outputs top SHAP features for each tip.


## 2025-07-17

### Documentation
- Added `Docs/telegram_alerts.md` summarising Telegram environment variables and their usage.
- `Docs/README.md` links to the new reference.


## 2025-07-18

### Documentation
- `Docs/monster_overview.md` lists `run_inference_monster_v8.py` and `compare_model_outputs.py` with usage notes.
>>>>>>> c38bda07

<|MERGE_RESOLUTION|>--- conflicted
+++ resolved
@@ -652,10 +652,10 @@
 ## 2025-07-16
 
 ### Added
-<<<<<<< HEAD
+
 - `Docs/telegram_alerts.md` summarises all Telegram environment variables and
   which scripts post alerts. `Docs/README.md` now links to this page.
-=======
+
 - `generate_combos.py` now logs each Telegram post to `logs/roi/combos_DATE.csv`.
 - New `compare_model_outputs.py` script compares v6 and v7 predictions on the same racecards.
 
@@ -724,6 +724,4 @@
 ## 2025-07-18
 
 ### Documentation
-- `Docs/monster_overview.md` lists `run_inference_monster_v8.py` and `compare_model_outputs.py` with usage notes.
->>>>>>> c38bda07
-
+- `Docs/monster_overview.md` lists `run_inference_monster_v8.py` and `compare_model_outputs.py` with usage notes.