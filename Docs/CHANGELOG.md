
## 2025-07-15

### Documentation
- `Docs/README.md` and `.env.example` list `TG_BOT_TOKEN` and `TG_USER_ID`.
- `Docs/ops.md` clarifies that `safecron.sh` posts failure alerts using these variables.

## 2025-07-14

### Changed
- `run_pipeline_with_venv.sh` reads `TM_DEV_MODE` first and uses the resulting
  `DEV_MODE` flag for Telegram and S3 checks.

## 2025-06-12

### Fixed
- Added missing newline at end of `Makefile` for clean diffs.


## 2025-07-13

### Fixed
- `run_pipeline_with_venv.sh` now references daily scripts using `$SCRIPT_DIR` so
  the CLI pipeline command works from any directory.

## 2025-07-14

### Changed
- Pipeline and utility scripts are now executable via direct path.
- Cron docs updated to drop explicit `/bin/bash`.


## 2025-07-13

### Fixed
- `run_pipeline_with_venv.sh` no longer errors if called without arguments.

- Fixed script paths so the pipeline works when invoked via `tmcli`.


## 2025-07-13

### Fixed
- `run_pipeline_with_venv.sh` no longer errors if called without arguments.
- Fixed script paths so the pipeline works when invoked via `tmcli`.
- `fetch_betfair_odds.py` adds the repo root to `sys.path` so the pipeline
  doesn't fail with `ModuleNotFoundError`.

## 2025-07-12

### Fixed
- `core/run_pipeline_with_venv.sh` uses strict mode and safer line counting.
- S3 uploads are skipped if AWS CLI isn't found.

### Documentation
- Clarified in README that `--dev` or `TM_DEV_MODE=1` prevents real Telegram
  posts and S3 uploads when testing.

## 2025-07-11

### Added
- `summarise_logs.py` outputs 7-day log status with win/place counts.

## 2025-07-10

### Added
- `dispatch_tips.py` accepts `--course` to filter tips by racecourse.

- `backup_validator.py` ensures timestamped backups for root scripts.

- `check_tip_sanity.py` validates the latest sent tips for low confidence or missing fields.


## 2025-07-09

### Changed
- Dispatch and ROI scripts now append the repository root to `sys.path` so they can be run directly without setting `PYTHONPATH`.
- Documentation updated to mention using `PYTHONPATH` or `python -m` when executing scripts by path.

## 2025-07-07

### Fixed
- `Makefile` targets now call scripts from their proper subdirectories.


## 2025-07-09

### Maintenance
- Cleared flake8 warnings across core and test modules.

## 2025-07-08

### Documentation
- Added `Docs/prod_setup_cheatsheet.md` with dev-to-prod steps.

### Fixed
- `tmcli.py` adds the repo root to `sys.path` so imports work when run directly.

## 2025-06-11

### Fixed
- Makefile targets now call scripts in their correct `core/` or `roi/` folders.


## 2025-07-07


### Fixed
- `send_telegram_message` and `send_telegram_photo` now respect explicit
  `chat_id` arguments before applying the `TM_DEV` sandbox override.
- Unit tests clear the `TM_DEV` env var to ensure consistent behaviour.

### Documentation
- Added EC2 setup guide reminding that `TM_DEV_MODE=1` must be set during testing to prevent Telegram posts.


## 2025-06-11

### Documentation
- Added `ec2_setup_guide.md` with dev-to-prod setup steps.


## 2025-07-06

### Fixed
- Restored full `run_inference_and_select_top1.py` after accidental truncation.


## 2025-07-06

### Fixed
- Restored full `run_inference_and_select_top1.py` after accidental truncation.

## 2025-07-05

### Fixed

- `daily_upload_racecards.sh` now exports `PYTHONPATH` so `racecards.py` can import `utils` modules.
- Added `rpscrape/scripts/utils/__init__.py` to mark the utilities package.

- `run_pipeline_with_venv.sh` now ensures inference and dispatch log directories exist before running.


## 2025-07-04

### Fixed
- Corrected Makefile tab for dev-check rule.


## 2025-07-05

### Fixed
- `utils/dev-check.sh` marked executable to run without manual `chmod`.
- Added notes about using `python3` for virtualenv creation.

## 2025-07-01

### Added
- Rolling 30-day ROI line chart in Paul's View dashboard.

### Documentation
- Clarified that the repository ships `monstertweeter/.env.example` and removed old secrets from version control.


## 2025-07-04

### Documentation
- Updated quickstart guide to reference `./utils/dev-check.sh`.

## 2025-07-03

### Changed
- `utils/dev-check.sh` now determines the repo root via Git so it can be run from any directory.
- `core/run_inference_and_select_top1.py` replaced with a simplified version used in tests.



## 2025-07-03

### Fixed
- `utils/dev-check.sh` now checks paths from the repository root.
- `Makefile` and documentation updated to call `utils/dev-check.sh`.



## 2025-06-10

### Fixed
- `Makefile` `dev-check` target now calls `utils/dev-check.sh`.

### Documentation
- Quickstart updated for the new path.


## 2025-07-02

### Changed
- Telegram helper now raises `RuntimeError` when the API returns an error status.

## 2025-07-01


### Removed
- Sniper cron jobs (`build_sniper_schedule.py` and `generate_and_schedule_snipers.sh`) commented out in `Docs/ops.md`. The sniper subsystem was fully removed in June 2025.


### Fixed
- Removed stale Steam Sniper doc references from `Docs/README.md`.

### Documentation
- Marked parallel model comparison and drawdown tracking complete in monster_overview.md.

## 2025-07-02

### Changed
- `utils/safecron.sh` skips Telegram alerts when `TM_DEV_MODE=1`.

### Documentation
- Updated README and ops guide to mention safecron obeys dev mode.


## 2025-06-30

### Changed
- Marked SHAP-based explanations and confidence band filtering complete in `monster_overview.md`.
### Documentation
- Updated monster_overview.md for dev-mode S3 skipping and intent profiler.
- Updated TIPPING_MONSTER_PRODUCTS.md with Value Pick tag and latest update dates.
- Fixed task numbering 92–98 in `monster_todo.md`.


## 2025-06-29

### Added
- `--dev` option for `core/fetch_betfair_odds.py`, `core/run_inference_and_select_top1.py` and
  `model_feature_importance.py` now sets `TM_DEV_MODE=1` and skips S3 uploads.

## 2025-06-27

### Added
- Noted need for stable-level intent profiler in `monster_todo.md` referencing
  `trainer_intent_score.py`.
- `upload_to_s3` helper centralises S3 uploads and skips them when `TM_DEV_MODE` is set.

## 2025-06-26

### Added
- `TM_DEV` and `TM_DEV_MODE` examples in `.env.example` for dev Telegram routing
  and disabling external posts.

### Changed
- Reclassified `utils/ensure_sent_tips.py` as **keep** in `Docs/script_audit.txt`. The script is used in CLI commands and unit tests.

### Changed
- `win_rate_by_tag.py` now uses time-decay weighting for win rate calculations, emphasising recent races.

### Added
- Unit test `test_time_decay_weighting` verifies the weighting logic.


### Changed
- Deduplicated script paths in `all_scripts.txt` and removed obsolete `utils/secrets1.py`.

### Added
- `rolling_roi_30.csv` tracks tips, wins, places, profit and strike rate for the last 30 days.
- `run_roi_pipeline.sh` now refreshes this log automatically.


### Added
- `summary_commentary_<week>.txt` with top performer, worst day and trend.

### Changed
- `weekly_roi_summary.py` now saves a commentary block for each week.

### Changed
- Documentation link in `AGENTS.md` now points to `Docs/monster_todo.md`.

### Added
- ROI trend chart generated by `weekly_roi_summary.py` saved to `logs/roi/roi_trend_<week>.png`.
- `core/trainer_stable_profile.py` and `trainer_intent_profiler.py` for stable-form tagging.


## 2025-06-25

### Added
- `stale_penalty` feature in `flatten_racecards_v3.py` penalises horses with poor form or long layoffs.
- Danger Fav history logging via `generate_lay_candidates.py`.


- `simulate_staking.py` to compare level, confidence and value staking profiles.

- `roi/nap_tracker.py` tracks NAP ROI in `logs/roi/nap_history.csv`.
- Confidence band summaries to `weekly_roi_summary.py` and `send_daily_roi_summary.py`.
- CSV logs `band_summary_<week>.csv` and `daily_band_summary_<date>.csv`.

### Changed
- Weekly and daily Telegram summaries show tips, wins, profit and ROI per band with best/worst emojis.
## 2025-06-24


- Expressive commentary style with `--comment-style` or `TM_COMMENT_STYLE`.
- `Tip` dataclass for structured tip handling.

### Changed
- Dispatch and ROI scripts now load and save tips using the dataclass.

## 2025-06-24
### Added
- Reusable `generate_commentary` helper for tag-based blurbs.
- `/tip` Telegram command shows the latest tip details for a horse.
- `generate_combos.py` suggests high-confidence doubles and trebles.

### Changed
- `dispatch_tips.py` now writes commentary for each tip via the helper.
- `value_score` calculation in `merge_odds_into_tips.py`.
- New `💰 Value Pick` tag in dispatched tips.

### Changed
- `dispatch_tips.py` now labels tips with high value scores.

### Fixed
- Updated docs and tests for the new value logic.
- `stats_api.py` provides FastAPI endpoints for ROI, tips and tag ROI.
- Draw Advantage tag (📊) when `draw_bias_rank` > 0.7 during inference.
- Commentary mentions draw advantage and tag appears in Telegram.
- `generate_rolling_roi.py` computes 30-day rolling ROI to `logs/roi/rolling_roi.csv`.
- Unit test for `run_inference_and_select_top1.py` verifies correct top tip and tags.

### Changed
- Marked inference unit test item complete in `monster_todo.md`.
- `dispatch_tips.py` now prints a model confidence line summarising why the
  model likes each tip.
  
## 2025-06-23

### Added
- `auto_tweet_tips.py` respects `TM_DEV_MODE` and logs to `logs/dev/twitter.log`.
- `tip_control_panel.py` interactive CLI for manual tip dispatch.

### Removed
- `utils/check_betfair_market_times.py` per audit.

### Changed
- Deduplicated the `self_train_from_history.py` documentation section in README.

### Fixed
- Updated broken links to `Docs` directory in README docs list.

## 2025-06-24

### Added
- `public_dashboard.py` Streamlit app to showcase ROI using only sent tips.

### Documentation
- Marked Public Member Dashboard task as completed.



## 2025-06-22

### Added
- ROI by Tag table in `streamlit_pauls_view.py` for deeper tag analysis.

### Documentation
- Fixed README link to Docs/SECURITY_REVIEW.md.

## 2025-06-08

### Added

- Telegram bot `/roi` now reports weekly profit, ROI and win/place counts.

### Documentation
- Updated monster_todo.md with newly completed tasks.

- `telegram_bot.py` with `/roi` command to send ROI summaries.

## 2025-06-13


## 2025-06-21

### Added
- `win_rate_by_tag.py` aggregates win rate and ROI by tag across all tips.


- ROI tracker flags winners with `odds_delta` over 5.0 as "💸 Value Win".
- `/nap` Telegram command shows last 7 NAPs with ROI stats.
- `train_place_model.py` to build a place-focused XGBoost model (top 3 finishers).



## 2025-06-20

### Added
- `generate_lay_candidates.py` identifies Danger Fav lay candidates.
- `dispatch_danger_favs.py` formats and sends Danger Fav alerts.
- `track_lay_candidates_roi.py` computes lay ROI for Danger Favs.

## 2025-06-21

### Added
- `export_lay_candidates_csv.py` converts `danger_favs.jsonl` into a readable CSV.


## 2025-06-17

### Added
- `utils/band_roi_filter.py` with `is_band_profitable()` helper.

## 2025-06-17

### Added
- Streamlit dashboard now includes an ROI Summary table with a CSV download button.

## 2025-06-17

### Added
- New `generate_weekly_roi.py` script creates weekly ROI CSVs in `logs/weekly_summaries/`.

## 2025-06-19

### Added
- Streamlit dashboard now includes sidebar checkboxes to filter the Full Tip
  Breakdown for winners or placed horses.

### Changed
- Centralized each-way place term logic in `tippingmonster.utils.get_place_terms()`.
- ROI trackers now import this helper instead of defining it locally.

### Removed
- Deleted `tipping-monster-xgb-model.bst` from the repository. Tests now
  generate a temporary XGBoost model instead.

## 2025-06-16

### Added
- `dispatch_tips.py` skips tips below 0.80 confidence unless their confidence
  band has shown positive ROI in the past 30 days.

## 2025-06-17

### Fixed
- `test_model_drift` now verifies SHAP files exist and uses a stable datetime
  override to prevent `FileNotFoundError`.

## 2025-06-15

### Changed
- `generate_unified_roi_sheet.py` now merges ROI CSVs from any year.

## 2025-06-14

### Changed
- Removed lightweight model binary from the repository. Unit tests now build a
  temporary XGBoost model instead.

## 2025-06-13

### Fixed
- Added missing `requests` import in `roi/weekly_roi_summary.py`.

## 2025-06-13

### Fixed
- Added missing `requests` import in `roi/weekly_roi_summary.py`.

## 2025-06-12

### Fixed
- `load_shap_csv()` now deletes the downloaded temp file after reading.
- Removed duplicate `requests` entry from `requirements.txt`.
- Added missing `send_telegram_message` import in `dispatch_all_tips.py`.

## 2025-06-10

### Fixed
- Added missing `requests` import in `scripts/morning_digest.py` so Telegram posts work.

## 2025-06-11

### Added
- New `tip_has_tag()` helper in `tippingmonster.utils` for tag substring checks.

## 2025-06-12

### Fixed
- Removed duplicate `tip_has_tag` entry from `tippingmonster.__all__`.

## 2025-06-09
- Moved pipeline and ROI scripts into `core/`, `roi/`, and `utils/` directories. Updated docs and README references.

### Added
- NAP odds cap with override support (`dispatch_tips.py`).
- Blocked or reassigned NAPs logged to `logs/nap_override_YYYY-MM-DD.log`.
- NAP removed entirely when no tip meets the cap, with log entry noted.
- Optional SHAP chart upload added in `model_feature_importance.py`.
- `roi_tracker_advised.py` and `tag_roi_tracker.py` now accept `--tag` to filter tips by tag substring.
- Removed duplicate arguments and calculations in `tag_roi_tracker.py`.
- Added `--dev` option.
- `load_shap_csv` now removes temporary S3 downloads after reading to avoid clutter.

## 2025-06-08

### Added
- `archive_old_logs.py` archives logs older than 14 days into `logs/archive/`.
- Cumulative bankroll and drawdown tracking in `roi_tracker_advised.py`.
- `weekly_roi_summary.py` now displays bankroll and worst drawdown metrics.
- `telegram_bot.py` with `/roi` command to send ROI summaries.
- `model_drift_report.py` generates a markdown summary highlighting SHAP feature drift.
- `roi_by_confidence_band.py` aggregates tip ROI by confidence band and writes `logs/roi/roi_by_confidence_band_*.csv`.
- `cli/tmcli.py` now supports `dispatch-tips` and `send-roi` commands for one-line Telegram posts.
- `validate_features.py` wraps `core.validate_features` for backward compatibility.

### Fixed
- Corrected a typo in `tests/test_tmcli.py` preventing the `healthcheck` CLI subparser from being created.
- Removed stray `pip install model_drift_report` from the GitHub workflow, relying on the local module instead.

### Documentation
- Updated monster_todo.md with newly completed tasks.

## 2025-06-07

### Added
- NAP odds cap with override support (`dispatch_tips.py`).
- Blocked or reassigned NAPs logged to `logs/nap_override_YYYY-MM-DD.log`.
- NAP removed entirely when no tip meets the cap, with log entry noted.
- `validate_tips.py` for verifying tips files before dispatch.
- Added unit tests for `tmcli` subcommands.
- Added unit test for `roi_by_confidence_band.summarise`.
- ROI trackers now support `--tag` filtering for NAP/Value tips.

## 2025-06-07 — Script Cleanup

- Added `script_audit.txt` listing unused scripts.
- Document now referenced in README files.

## 2025-06-07 — CLI Helper


- Added `cli/tmcli.py` with `pipeline`, `roi`, `sniper`, and `healthcheck` subcommands.
- Each command supports a `--dev` flag for safe local testing.
- Documented CLI usage in README and ops guide.

## 2025-06-06 — ROI Script Consolidation

- Removed duplicate scripts from `ROI/` directory.
- Canonical versions kept in project root.

## 2025-06-01 — ROI Tracker Fixes

### Tipping Monster Core
- Fixed ROI tracker not running via cron due to incorrect default date logic.
- Manual ROI run for 2025-05-31 completed:
  - Profit: -1.00 pts | ROI: -7.69% | Stake: 13.00 pts
- `send_daily_roi_summary.py` tested manually and confirmed working when correct `--date` used.
- Diagnosis: ROI script defaulted to today even when `--date` was passed (issue still under review).

---

## 2025-05-31 — ROI Accuracy Overhaul + Pipeline Simplification

### ROI & Place Logic Fixes
- Updated `roi_tracker_advised.py` to correctly calculate each-way (EW) place profit.
- Handles 1/4 and 1/5 odds fractions with full/half stake logic.
- Flags placed horses and applies correct payouts based on position.

### Best Odds Integration
- Fully integrated `extract_best_realistic_odds.py` into nightly pipeline.
- Ensures accurate profit tracking for both win and place legs.
- Backfilled recent tips using realistic odds.

### Cron Simplification
- Created `run_roi_pipeline.sh` to consolidate 4 cron jobs into 1:
  - Realistic odds injection
  - Advised & level ROI tracking
  - Telegram summary dispatch

### Summary Enhancements
- `weekly_roi_summary.py` now includes 🥈 places.
- Improved formatting for Telegram output.
- `send_daily_roi_summary.py` supports `--show` for local CLI testing.

---

## [2025-05-31] 🔫 Steam Sniper V1 — Stable Launch

### Major Fixes
- Fixed issue where sniper jobs failed due to early race schedule.
- Cron now builds sniper schedule at 09:30 (after racecards are ready).
- Odds parsing supports both `3:15` and `15:15` formats.

### Core Features Completed
- Automated snapshot scheduling based on race times.
- Dynamic odds snapshot merging and formatting (`20/1 → 10/1 → 7/1`).
- Past races filtered out from alerts.
- Volume filtering removed due to Betfair limits.
- Telegram batches alerts in groups of 20.

### New Files / Scripts
- `compare_sniper_odds.py` replaces old snapshot logic.

### Next Up
- ROI tracking for steamers
- LLM commentary
- ML-based filtering in V2

## 2025-07-10 — Final v7 Cleanup

- Added `/ping` and `/help` commands to Telegram bot.
- ROI tracker defaults to advised mode when not specified.
- Tag ROI tracker supports `--filter-tag` for selective reports.
- Streamlit dashboard shows optional SHAP summary.
- Training pipeline outputs `features_used.json` with each model.

## 2025-07-11

- Telegram bot now supports `/override_conf`, `/reset_conf` and `/conf_status` to
  manage confidence thresholds.
- `dispatch_tips.py` reads `config/conf_override.json` for any active override.

---

## [2025-05-31] 🧠 Tipping Monster — Pipeline Stability & Odds Snapshot Cleanup

### Fixes & Enhancements
- Standardized `compare_odds_to_0800.py` across subsystems.
- Deprecated legacy `odds_snapshots/` folder.
- Snapshot loader now finds earliest available file, not just 08:00.

### Testing & Validation
- Verified full odds snapshot → comparison → steamer flow.

## 2025-07-15

### Added
- Sample crontab templates for prod and dev under `cron/`.
- Docs updated to reference `cron/prod.crontab` and `cron/dev.crontab`.

## 2025-07-16

### Added
- `generate_combos.py` now logs each Telegram post to `logs/roi/combos_DATE.csv`.
- New `compare_model_outputs.py` script compares v6 and v7 predictions on the same racecards.

### Changed
- Combo messages include race time, course and odds for each runner.

<<<<<<< HEAD
=======
## 2025-07-17

### Added
- ROI tracker logs drawdown streak metrics (`logs/drawdown_stats.csv`).

### Changed
- Daily ROI summary shows current losing run, longest streak and max drawdown.

>>>>>>> 000c90e8


## 2025-07-17

<<<<<<< HEAD
### Documentation
- Added `Docs/telegram_alerts.md` summarising Telegram environment variables and their usage.
- `Docs/README.md` links to the new reference.
=======
### Added
- `generate_shap_explanations.py` outputs top SHAP features for each tip.
>>>>>>> 000c90e8
<|MERGE_RESOLUTION|>--- conflicted
+++ resolved
@@ -646,8 +646,6 @@
 ### Changed
 - Combo messages include race time, course and odds for each runner.
 
-<<<<<<< HEAD
-=======
 ## 2025-07-17
 
 ### Added
@@ -656,16 +654,16 @@
 ### Changed
 - Daily ROI summary shows current losing run, longest streak and max drawdown.
 
->>>>>>> 000c90e8
 
 
 ## 2025-07-17
 
-<<<<<<< HEAD
+### Added
+- `generate_shap_explanations.py` outputs top SHAP features for each tip.
+
+
+## 2025-07-17
+
 ### Documentation
 - Added `Docs/telegram_alerts.md` summarising Telegram environment variables and their usage.
 - `Docs/README.md` links to the new reference.
-=======
-### Added
-- `generate_shap_explanations.py` outputs top SHAP features for each tip.
->>>>>>> 000c90e8
