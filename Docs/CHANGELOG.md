
## 2025-07-15

### Documentation
- `Docs/README.md` and `.env.example` list `TG_BOT_TOKEN` and `TG_USER_ID`.
- `Docs/ops.md` clarifies that `safecron.sh` posts failure alerts using these variables.

## 2025-07-14

### Changed
- `run_pipeline_with_venv.sh` reads `TM_DEV_MODE` first and uses the resulting
  `DEV_MODE` flag for Telegram and S3 checks.

## 2025-06-12

### Fixed
- Added missing newline at end of `Makefile` for clean diffs.


## 2025-07-13

### Fixed
- `run_pipeline_with_venv.sh` now references daily scripts using `$SCRIPT_DIR` so
  the CLI pipeline command works from any directory.

## 2025-07-14

### Changed
- Pipeline and utility scripts are now executable via direct path.
- Cron docs updated to drop explicit `/bin/bash`.


## 2025-07-13

### Fixed
- `run_pipeline_with_venv.sh` no longer errors if called without arguments.

- Fixed script paths so the pipeline works when invoked via `tmcli`.


## 2025-07-13

### Fixed
- `run_pipeline_with_venv.sh` no longer errors if called without arguments.
- Fixed script paths so the pipeline works when invoked via `tmcli`.
- `fetch_betfair_odds.py` adds the repo root to `sys.path` so the pipeline
  doesn't fail with `ModuleNotFoundError`.

## 2025-07-12

### Fixed
- `core/run_pipeline_with_venv.sh` uses strict mode and safer line counting.
- S3 uploads are skipped if AWS CLI isn't found.

### Documentation
- Clarified in README that `--dev` or `TM_DEV_MODE=1` prevents real Telegram
  posts and S3 uploads when testing.

## 2025-07-11

### Added
- `summarise_logs.py` outputs 7-day log status with win/place counts.

## 2025-07-10

### Added
- `dispatch_tips.py` accepts `--course` to filter tips by racecourse.

- `backup_validator.py` ensures timestamped backups for root scripts.

- `check_tip_sanity.py` validates the latest sent tips for low confidence or missing fields.


## 2025-07-09

### Changed
- Dispatch and ROI scripts now append the repository root to `sys.path` so they can be run directly without setting `PYTHONPATH`.
- Documentation updated to mention using `PYTHONPATH` or `python -m` when executing scripts by path.

## 2025-07-07

### Fixed
- `Makefile` targets now call scripts from their proper subdirectories.


## 2025-07-09

### Maintenance
- Cleared flake8 warnings across core and test modules.

## 2025-07-08

### Documentation
- Added `Docs/prod_setup_cheatsheet.md` with dev-to-prod steps.

### Fixed
- `tmcli.py` adds the repo root to `sys.path` so imports work when run directly.

## 2025-06-11

### Fixed
- Makefile targets now call scripts in their correct `core/` or `roi/` folders.


## 2025-07-07


### Fixed
- `send_telegram_message` and `send_telegram_photo` now respect explicit
  `chat_id` arguments before applying the `TM_DEV` sandbox override.
- Unit tests clear the `TM_DEV` env var to ensure consistent behaviour.

### Documentation
- Added EC2 setup guide reminding that `TM_DEV_MODE=1` must be set during testing to prevent Telegram posts.


## 2025-06-11

### Documentation
- Added `ec2_setup_guide.md` with dev-to-prod setup steps.


## 2025-07-06

### Fixed
- Restored full `run_inference_and_select_top1.py` after accidental truncation.


## 2025-07-06

### Fixed
- Restored full `run_inference_and_select_top1.py` after accidental truncation.

## 2025-07-05

### Fixed

- `daily_upload_racecards.sh` now exports `PYTHONPATH` so `racecards.py` can import `utils` modules.
- Added `rpscrape/scripts/utils/__init__.py` to mark the utilities package.

- `run_pipeline_with_venv.sh` now ensures inference and dispatch log directories exist before running.


## 2025-07-04

### Fixed
- Corrected Makefile tab for dev-check rule.


## 2025-07-05

### Fixed
- `utils/dev-check.sh` marked executable to run without manual `chmod`.
- Added notes about using `python3` for virtualenv creation.

## 2025-07-01

### Added
- Rolling 30-day ROI line chart in Paul's View dashboard.

### Documentation
- Clarified that the repository ships `monstertweeter/.env.example` and removed old secrets from version control.


## 2025-07-04

### Documentation
- Updated quickstart guide to reference `./utils/dev-check.sh`.

## 2025-07-03

### Changed
- `utils/dev-check.sh` now determines the repo root via Git so it can be run from any directory.
- `core/run_inference_and_select_top1.py` replaced with a simplified version used in tests.



## 2025-07-03

### Fixed
- `utils/dev-check.sh` now checks paths from the repository root.
- `Makefile` and documentation updated to call `utils/dev-check.sh`.



## 2025-06-10

### Fixed
- `Makefile` `dev-check` target now calls `utils/dev-check.sh`.

### Documentation
- Quickstart updated for the new path.


## 2025-07-02

### Changed
- Telegram helper now raises `RuntimeError` when the API returns an error status.

## 2025-07-01


### Removed
- Sniper cron jobs (`build_sniper_schedule.py` and `generate_and_schedule_snipers.sh`) commented out in `Docs/ops.md`. The sniper subsystem was fully removed in June 2025.


### Fixed
- Removed stale Steam Sniper doc references from `Docs/README.md`.

### Documentation
- Marked parallel model comparison and drawdown tracking complete in monster_overview.md.

## 2025-07-02

### Changed
- `utils/safecron.sh` skips Telegram alerts when `TM_DEV_MODE=1`.

### Documentation
- Updated README and ops guide to mention safecron obeys dev mode.


## 2025-06-30

### Changed
- Marked SHAP-based explanations and confidence band filtering complete in `monster_overview.md`.
### Documentation
- Updated monster_overview.md for dev-mode S3 skipping and intent profiler.
- Updated TIPPING_MONSTER_PRODUCTS.md with Value Pick tag and latest update dates.
- Fixed task numbering 92–98 in `monster_todo.md`.


## 2025-06-29

### Added
- `--dev` option for `core/fetch_betfair_odds.py`, `core/run_inference_and_select_top1.py` and
  `model_feature_importance.py` now sets `TM_DEV_MODE=1` and skips S3 uploads.

## 2025-06-27

### Added
- Noted need for stable-level intent profiler in `monster_todo.md` referencing
  `trainer_intent_score.py`.
- `upload_to_s3` helper centralises S3 uploads and skips them when `TM_DEV_MODE` is set.

## 2025-06-26

### Added
- `TM_DEV` and `TM_DEV_MODE` examples in `.env.example` for dev Telegram routing
  and disabling external posts.

### Changed
- Reclassified `utils/ensure_sent_tips.py` as **keep** in `Docs/script_audit.txt`. The script is used in CLI commands and unit tests.

### Changed
- `win_rate_by_tag.py` now uses time-decay weighting for win rate calculations, emphasising recent races.

### Added
- Unit test `test_time_decay_weighting` verifies the weighting logic.


### Changed
- Deduplicated script paths in `all_scripts.txt` and removed obsolete `utils/secrets1.py`.

### Added
- `rolling_roi_30.csv` tracks tips, wins, places, profit and strike rate for the last 30 days.
- `run_roi_pipeline.sh` now refreshes this log automatically.


### Added
- `summary_commentary_<week>.txt` with top performer, worst day and trend.

### Changed
- `weekly_roi_summary.py` now saves a commentary block for each week.

### Changed
- Documentation link in `AGENTS.md` now points to `Docs/monster_todo.md`.

### Added
- ROI trend chart generated by `weekly_roi_summary.py` saved to `logs/roi/roi_trend_<week>.png`.
- `core/trainer_stable_profile.py` and `trainer_intent_profiler.py` for stable-form tagging.


## 2025-06-25

### Added
- `stale_penalty` feature in `flatten_racecards_v3.py` penalises horses with poor form or long layoffs.
- Danger Fav history logging via `generate_lay_candidates.py`.


- `simulate_staking.py` to compare level, confidence and value staking profiles.

- `roi/nap_tracker.py` tracks NAP ROI in `logs/roi/nap_history.csv`.
- Confidence band summaries to `weekly_roi_summary.py` and `send_daily_roi_summary.py`.
- CSV logs `band_summary_<week>.csv` and `daily_band_summary_<date>.csv`.

### Changed
- Weekly and daily Telegram summaries show tips, wins, profit and ROI per band with best/worst emojis.
## 2025-06-24


- Expressive commentary style with `--comment-style` or `TM_COMMENT_STYLE`.
- `Tip` dataclass for structured tip handling.

### Changed
- Dispatch and ROI scripts now load and save tips using the dataclass.

## 2025-06-24
### Added
- Reusable `generate_commentary` helper for tag-based blurbs.
- `/tip` Telegram command shows the latest tip details for a horse.
- `generate_combos.py` suggests high-confidence doubles and trebles.

### Changed
- `dispatch_tips.py` now writes commentary for each tip via the helper.
- `value_score` calculation in `merge_odds_into_tips.py`.
- New `💰 Value Pick` tag in dispatched tips.

### Changed
- `dispatch_tips.py` now labels tips with high value scores.

### Fixed
- Updated docs and tests for the new value logic.
- `stats_api.py` provides FastAPI endpoints for ROI, tips and tag ROI.
- Draw Advantage tag (📊) when `draw_bias_rank` > 0.7 during inference.
- Commentary mentions draw advantage and tag appears in Telegram.
- `generate_rolling_roi.py` computes 30-day rolling ROI to `logs/roi/rolling_roi.csv`.
- Unit test for `run_inference_and_select_top1.py` verifies correct top tip and tags.

### Changed
- Marked inference unit test item complete in `monster_todo.md`.
- `dispatch_tips.py` now prints a model confidence line summarising why the
  model likes each tip.
  
## 2025-06-23

### Added
- `auto_tweet_tips.py` respects `TM_DEV_MODE` and logs to `logs/dev/twitter.log`.
- `tip_control_panel.py` interactive CLI for manual tip dispatch.

### Removed
- `utils/check_betfair_market_times.py` per audit.

### Changed
- Deduplicated the `self_train_from_history.py` documentation section in README.

### Fixed
- Updated broken links to `Docs` directory in README docs list.

## 2025-06-24

### Added
- `public_dashboard.py` Streamlit app to showcase ROI using only sent tips.

### Documentation
- Marked Public Member Dashboard task as completed.



## 2025-06-22

### Added
- ROI by Tag table in `streamlit_pauls_view.py` for deeper tag analysis.

### Documentation
- Fixed README link to Docs/SECURITY_REVIEW.md.

## 2025-06-08

### Added

- Telegram bot `/roi` now reports weekly profit, ROI and win/place counts.

### Documentation
- Updated monster_todo.md with newly completed tasks.

- `telegram_bot.py` with `/roi` command to send ROI summaries.

## 2025-06-13


## 2025-06-21

### Added
- `win_rate_by_tag.py` aggregates win rate and ROI by tag across all tips.


- ROI tracker flags winners with `odds_delta` over 5.0 as "💸 Value Win".
- `/nap` Telegram command shows last 7 NAPs with ROI stats.
- `train_place_model.py` to build a place-focused XGBoost model (top 3 finishers).



## 2025-06-20

### Added
- `generate_lay_candidates.py` identifies Danger Fav lay candidates.
- `dispatch_danger_favs.py` formats and sends Danger Fav alerts.
- `track_lay_candidates_roi.py` computes lay ROI for Danger Favs.

## 2025-06-21

### Added
- `export_lay_candidates_csv.py` converts `danger_favs.jsonl` into a readable CSV.


## 2025-06-17

### Added
- `utils/band_roi_filter.py` with `is_band_profitable()` helper.

## 2025-06-17

### Added
- Streamlit dashboard now includes an ROI Summary table with a CSV download button.

## 2025-06-17

### Added
- New `generate_weekly_roi.py` script creates weekly ROI CSVs in `logs/weekly_summaries/`.

## 2025-06-19

### Added
- Streamlit dashboard now includes sidebar checkboxes to filter the Full Tip
  Breakdown for winners or placed horses.

### Changed
- Centralized each-way place term logic in `tippingmonster.utils.get_place_terms()`.
- ROI trackers now import this helper instead of defining it locally.

### Removed
- Deleted `tipping-monster-xgb-model.bst` from the repository. Tests now
  generate a temporary XGBoost model instead.

## 2025-06-16

### Added
- `dispatch_tips.py` skips tips below 0.80 confidence unless their confidence
  band has shown positive ROI in the past 30 days.

## 2025-06-17

### Fixed
- `test_model_drift` now verifies SHAP files exist and uses a stable datetime
  override to prevent `FileNotFoundError`.

## 2025-06-15

### Changed
- `generate_unified_roi_sheet.py` now merges ROI CSVs from any year.

## 2025-06-14

### Changed
- Removed lightweight model binary from the repository. Unit tests now build a
  temporary XGBoost model instead.

## 2025-06-13

### Fixed
- Added missing `requests` import in `roi/weekly_roi_summary.py`.

## 2025-06-13

### Fixed
- Added missing `requests` import in `roi/weekly_roi_summary.py`.

## 2025-06-12

### Fixed
- `load_shap_csv()` now deletes the downloaded temp file after reading.
- Removed duplicate `requests` entry from `requirements.txt`.
- Added missing `send_telegram_message` import in `dispatch_all_tips.py`.

## 2025-06-10

### Fixed
- Added missing `requests` import in `scripts/morning_digest.py` so Telegram posts work.

## 2025-06-11

### Added
- New `tip_has_tag()` helper in `tippingmonster.utils` for tag substring checks.

## 2025-06-12

### Fixed
- Removed duplicate `tip_has_tag` entry from `tippingmonster.__all__`.

## 2025-06-09
- Moved pipeline and ROI scripts into `core/`, `roi/`, and `utils/` directories. Updated docs and README references.

### Added
- NAP odds cap with override support (`dispatch_tips.py`).
- Blocked or reassigned NAPs logged to `logs/nap_override_YYYY-MM-DD.log`.
- NAP removed entirely when no tip meets the cap, with log entry noted.
- Optional SHAP chart upload added in `model_feature_importance.py`.
- `roi_tracker_advised.py` and `tag_roi_tracker.py` now accept `--tag` to filter tips by tag substring.
- Removed duplicate arguments and calculations in `tag_roi_tracker.py`.
- Added `--dev` option.
- `load_shap_csv` now removes temporary S3 downloads after reading to avoid clutter.

## 2025-06-08

### Added
- `archive_old_logs.py` archives logs older than 14 days into `logs/archive/`.
- Cumulative bankroll and drawdown tracking in `roi_tracker_advised.py`.
- `weekly_roi_summary.py` now displays bankroll and worst drawdown metrics.
- `telegram_bot.py` with `/roi` command to send ROI summaries.
- `model_drift_report.py` generates a markdown summary highlighting SHAP feature drift.
- `roi_by_confidence_band.py` aggregates tip ROI by confidence band and writes `logs/roi/roi_by_confidence_band_*.csv`.
- `cli/tmcli.py` now supports `dispatch-tips` and `send-roi` commands for one-line Telegram posts.
- `validate_features.py` wraps `core.validate_features` for backward compatibility.

### Fixed
- Corrected a typo in `tests/test_tmcli.py` preventing the `healthcheck` CLI subparser from being created.
- Removed stray `pip install model_drift_report` from the GitHub workflow, relying on the local module instead.

### Documentation
- Updated monster_todo.md with newly completed tasks.

## 2025-06-07

### Added
- NAP odds cap with override support (`dispatch_tips.py`).
- Blocked or reassigned NAPs logged to `logs/nap_override_YYYY-MM-DD.log`.
- NAP removed entirely when no tip meets the cap, with log entry noted.
- `validate_tips.py` for verifying tips files before dispatch.
- Added unit tests for `tmcli` subcommands.
- Added unit test for `roi_by_confidence_band.summarise`.
- ROI trackers now support `--tag` filtering for NAP/Value tips.

## 2025-06-07 — Script Cleanup

- Added `script_audit.txt` listing unused scripts.
- Document now referenced in README files.

## 2025-06-07 — CLI Helper


- Added `cli/tmcli.py` with `pipeline`, `roi`, `sniper`, and `healthcheck` subcommands.
- Each command supports a `--dev` flag for safe local testing.
- Documented CLI usage in README and ops guide.

## 2025-06-06 — ROI Script Consolidation

- Removed duplicate scripts from `ROI/` directory.
- Canonical versions kept in project root.

## 2025-06-01 — ROI Tracker Fixes

### Tipping Monster Core
- Fixed ROI tracker not running via cron due to incorrect default date logic.
- Manual ROI run for 2025-05-31 completed:
  - Profit: -1.00 pts | ROI: -7.69% | Stake: 13.00 pts
- `send_daily_roi_summary.py` tested manually and confirmed working when correct `--date` used.
- Diagnosis: ROI script defaulted to today even when `--date` was passed (issue still under review).

---

## 2025-05-31 — ROI Accuracy Overhaul + Pipeline Simplification

### ROI & Place Logic Fixes
- Updated `roi_tracker_advised.py` to correctly calculate each-way (EW) place profit.
- Handles 1/4 and 1/5 odds fractions with full/half stake logic.
- Flags placed horses and applies correct payouts based on position.

### Best Odds Integration
- Fully integrated `extract_best_realistic_odds.py` into nightly pipeline.
- Ensures accurate profit tracking for both win and place legs.
- Backfilled recent tips using realistic odds.

### Cron Simplification
- Created `run_roi_pipeline.sh` to consolidate 4 cron jobs into 1:
  - Realistic odds injection
  - Advised & level ROI tracking
  - Telegram summary dispatch

### Summary Enhancements
- `weekly_roi_summary.py` now includes 🥈 places.
- Improved formatting for Telegram output.
- `send_daily_roi_summary.py` supports `--show` for local CLI testing.

---

## [2025-05-31] 🔫 Steam Sniper V1 — Stable Launch

### Major Fixes
- Fixed issue where sniper jobs failed due to early race schedule.
- Cron now builds sniper schedule at 09:30 (after racecards are ready).
- Odds parsing supports both `3:15` and `15:15` formats.

### Core Features Completed
- Automated snapshot scheduling based on race times.
- Dynamic odds snapshot merging and formatting (`20/1 → 10/1 → 7/1`).
- Past races filtered out from alerts.
- Volume filtering removed due to Betfair limits.
- Telegram batches alerts in groups of 20.

### New Files / Scripts
- `compare_sniper_odds.py` replaces old snapshot logic.

### Next Up
- ROI tracking for steamers
- LLM commentary
- ML-based filtering in V2

## 2025-07-10 — Final v7 Cleanup

- Added `/ping` and `/help` commands to Telegram bot.
- ROI tracker defaults to advised mode when not specified.
- Tag ROI tracker supports `--filter-tag` for selective reports.
- Streamlit dashboard shows optional SHAP summary.
- Training pipeline outputs `features_used.json` with each model.

## 2025-07-11

- Telegram bot now supports `/override_conf`, `/reset_conf` and `/conf_status` to
  manage confidence thresholds.
- `dispatch_tips.py` reads `config/conf_override.json` for any active override.

---

## [2025-05-31] 🧠 Tipping Monster — Pipeline Stability & Odds Snapshot Cleanup

### Fixes & Enhancements
- Standardized `compare_odds_to_0800.py` across subsystems.
- Deprecated legacy `odds_snapshots/` folder.
- Snapshot loader now finds earliest available file, not just 08:00.

### Testing & Validation
- Verified full odds snapshot → comparison → steamer flow.

## 2025-07-15

### Added
- Sample crontab templates for prod and dev under `cron/`.
- Docs updated to reference `cron/prod.crontab` and `cron/dev.crontab`.

## 2025-07-16

### Added
- `generate_combos.py` now logs each Telegram post to `logs/roi/combos_DATE.csv`.
- New `compare_model_outputs.py` script compares v6 and v7 predictions on the same racecards.

### Changed
- Combo messages include race time, course and odds for each runner.

<<<<<<< HEAD
## 2025-07-16

### Added
- `train_monster_model_v8.py` stacked ensemble trainer and accompanying inference scripts.

### Changed
- `train_monster_model_v8.py` now logs SHAP features, embeds model identity and
  deduplicates self-training tips.
=======
## 2025-07-17

### Adde

- `ultimate_dashboard.py` provides a full-featured Streamlit dashboard with ROI trends, confidence heatmap and filters.

### Changed
- Dashboard now supports day-of-week filtering and shows top winners by profit, confidence and odds side by side.

- ROI tracker logs drawdown streak metrics (`logs/drawdown_stats.csv`).

### Changed
- Daily ROI summary shows current losing run, longest streak and max drawdown.



## 2025-07-17

### Added
- `generate_shap_explanations.py` outputs top SHAP features for each tip.


## 2025-07-17

### Documentation
- Added `Docs/telegram_alerts.md` summarising Telegram environment variables and their usage.
- `Docs/README.md` links to the new reference.
>>>>>>> c32930be

<|MERGE_RESOLUTION|>--- conflicted
+++ resolved
@@ -646,7 +646,6 @@
 ### Changed
 - Combo messages include race time, course and odds for each runner.
 
-<<<<<<< HEAD
 ## 2025-07-16
 
 ### Added
@@ -655,7 +654,7 @@
 ### Changed
 - `train_monster_model_v8.py` now logs SHAP features, embeds model identity and
   deduplicates self-training tips.
-=======
+
 ## 2025-07-17
 
 ### Adde
@@ -682,6 +681,4 @@
 
 ### Documentation
 - Added `Docs/telegram_alerts.md` summarising Telegram environment variables and their usage.
-- `Docs/README.md` links to the new reference.
->>>>>>> c32930be
-
+- `Docs/README.md` links to the new reference.