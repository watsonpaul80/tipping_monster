## 2025-06-23

<<<<<<< HEAD
### Changed
- Deduplicated the `self_train_from_history.py` documentation section in README.
=======
### Fixed
- Updated broken links to `Docs` directory in README docs list.
>>>>>>> e93f83ae

## 2025-06-22

### Added
- ROI by Tag table in `streamlit_pauls_view.py` for deeper tag analysis.

### Documentation
- Fixed README link to Docs/SECURITY_REVIEW.md.

## 2025-06-08

### Added

- Telegram bot `/roi` now reports weekly profit, ROI and win/place counts.

### Documentation
- Updated monster_todo.md with newly completed tasks.

- `telegram_bot.py` with `/roi` command to send ROI summaries.

## 2025-06-13


## 2025-06-21

### Added
- `win_rate_by_tag.py` aggregates win rate and ROI by tag across all tips.


- ROI tracker flags winners with `odds_delta` over 5.0 as "💸 Value Win".
- `/nap` Telegram command shows last 7 NAPs with ROI stats.
- `train_place_model.py` to build a place-focused XGBoost model (top 3 finishers).



## 2025-06-20

### Added
- `generate_lay_candidates.py` identifies Danger Fav lay candidates.
- `dispatch_danger_favs.py` formats and sends Danger Fav alerts.
- `track_lay_candidates_roi.py` computes lay ROI for Danger Favs.

## 2025-06-21

### Added
- `export_lay_candidates_csv.py` converts `danger_favs.jsonl` into a readable CSV.


## 2025-06-17

### Added
- `utils/band_roi_filter.py` with `is_band_profitable()` helper.

## 2025-06-17

### Added
- Streamlit dashboard now includes an ROI Summary table with a CSV download button.

## 2025-06-17

### Added
- New `generate_weekly_roi.py` script creates weekly ROI CSVs in `logs/weekly_summaries/`.

## 2025-06-19

### Added
- Streamlit dashboard now includes sidebar checkboxes to filter the Full Tip
  Breakdown for winners or placed horses.

### Changed
- Centralized each-way place term logic in `tippingmonster.utils.get_place_terms()`.
- ROI trackers now import this helper instead of defining it locally.

### Removed
- Deleted `tipping-monster-xgb-model.bst` from the repository. Tests now
  generate a temporary XGBoost model instead.

## 2025-06-16

### Added
- `dispatch_tips.py` skips tips below 0.80 confidence unless their confidence
  band has shown positive ROI in the past 30 days.

## 2025-06-17

### Fixed
- `test_model_drift` now verifies SHAP files exist and uses a stable datetime
  override to prevent `FileNotFoundError`.

## 2025-06-15

### Changed
- `generate_unified_roi_sheet.py` now merges ROI CSVs from any year.

## 2025-06-14

### Changed
- Removed lightweight model binary from the repository. Unit tests now build a
  temporary XGBoost model instead.

## 2025-06-13

### Fixed
- Added missing `requests` import in `roi/weekly_roi_summary.py`.

## 2025-06-13

### Fixed
- Added missing `requests` import in `roi/weekly_roi_summary.py`.

## 2025-06-12

### Fixed
- `load_shap_csv()` now deletes the downloaded temp file after reading.
- Removed duplicate `requests` entry from `requirements.txt`.
- Added missing `send_telegram_message` import in `dispatch_all_tips.py`.

## 2025-06-10

### Fixed
- Added missing `requests` import in `scripts/morning_digest.py` so Telegram posts work.

## 2025-06-11

### Added
- New `tip_has_tag()` helper in `tippingmonster.utils` for tag substring checks.

## 2025-06-12

### Fixed
- Removed duplicate `tip_has_tag` entry from `tippingmonster.__all__`.

## 2025-06-09
- Moved pipeline and ROI scripts into `core/`, `roi/`, and `utils/` directories. Updated docs and README references.

### Added
- NAP odds cap with override support (`dispatch_tips.py`).
- Blocked or reassigned NAPs logged to `logs/nap_override_YYYY-MM-DD.log`.
- NAP removed entirely when no tip meets the cap, with log entry noted.
- Optional SHAP chart upload added in `model_feature_importance.py`.
- `roi_tracker_advised.py` and `tag_roi_tracker.py` now accept `--tag` to filter tips by tag substring.
- Removed duplicate arguments and calculations in `tag_roi_tracker.py`.
- Added `--dev` option.
- `load_shap_csv` now removes temporary S3 downloads after reading to avoid clutter.

## 2025-06-08

### Added
- `archive_old_logs.py` archives logs older than 14 days into `logs/archive/`.
- Cumulative bankroll and drawdown tracking in `roi_tracker_advised.py`.
- `weekly_roi_summary.py` now displays bankroll and worst drawdown metrics.
- `telegram_bot.py` with `/roi` command to send ROI summaries.
- `model_drift_report.py` generates a markdown summary highlighting SHAP feature drift.
- `roi_by_confidence_band.py` aggregates tip ROI by confidence band and writes `logs/roi/roi_by_confidence_band_*.csv`.
- `cli/tmcli.py` now supports `dispatch-tips` and `send-roi` commands for one-line Telegram posts.
- `validate_features.py` wraps `core.validate_features` for backward compatibility.

### Fixed
- Corrected a typo in `tests/test_tmcli.py` preventing the `healthcheck` CLI subparser from being created.
- Removed stray `pip install model_drift_report` from the GitHub workflow, relying on the local module instead.

### Documentation
- Updated monster_todo.md with newly completed tasks.

## 2025-06-07

### Added
- NAP odds cap with override support (`dispatch_tips.py`).
- Blocked or reassigned NAPs logged to `logs/nap_override_YYYY-MM-DD.log`.
- NAP removed entirely when no tip meets the cap, with log entry noted.
- `validate_tips.py` for verifying tips files before dispatch.
- Added unit tests for `tmcli` subcommands.
- Added unit test for `roi_by_confidence_band.summarise`.
- ROI trackers now support `--tag` filtering for NAP/Value tips.

## 2025-06-07 — Script Cleanup

- Added `script_audit.txt` listing unused scripts.
- Document now referenced in README files.

## 2025-06-07 — CLI Helper


- Added `cli/tmcli.py` with `pipeline`, `roi`, `sniper`, and `healthcheck` subcommands.
- Each command supports a `--dev` flag for safe local testing.
- Documented CLI usage in README and ops guide.

## 2025-06-06 — ROI Script Consolidation

- Removed duplicate scripts from `ROI/` directory.
- Canonical versions kept in project root.

## 2025-06-01 — ROI Tracker Fixes

### Tipping Monster Core
- Fixed ROI tracker not running via cron due to incorrect default date logic.
- Manual ROI run for 2025-05-31 completed:
  - Profit: -1.00 pts | ROI: -7.69% | Stake: 13.00 pts
- `send_daily_roi_summary.py` tested manually and confirmed working when correct `--date` used.
- Diagnosis: ROI script defaulted to today even when `--date` was passed (issue still under review).

---

## 2025-05-31 — ROI Accuracy Overhaul + Pipeline Simplification

### ROI & Place Logic Fixes
- Updated `roi_tracker_advised.py` to correctly calculate each-way (EW) place profit.
- Handles 1/4 and 1/5 odds fractions with full/half stake logic.
- Flags placed horses and applies correct payouts based on position.

### Best Odds Integration
- Fully integrated `extract_best_realistic_odds.py` into nightly pipeline.
- Ensures accurate profit tracking for both win and place legs.
- Backfilled recent tips using realistic odds.

### Cron Simplification
- Created `run_roi_pipeline.sh` to consolidate 4 cron jobs into 1:
  - Realistic odds injection
  - Advised & level ROI tracking
  - Telegram summary dispatch

### Summary Enhancements
- `weekly_roi_summary.py` now includes 🥈 places.
- Improved formatting for Telegram output.
- `send_daily_roi_summary.py` supports `--show` for local CLI testing.

---

## [2025-05-31] 🔫 Steam Sniper V1 — Stable Launch

### Major Fixes
- Fixed issue where sniper jobs failed due to early race schedule.
- Cron now builds sniper schedule at 09:30 (after racecards are ready).
- Odds parsing supports both `3:15` and `15:15` formats.

### Core Features Completed
- Automated snapshot scheduling based on race times.
- Dynamic odds snapshot merging and formatting (`20/1 → 10/1 → 7/1`).
- Past races filtered out from alerts.
- Volume filtering removed due to Betfair limits.
- Telegram batches alerts in groups of 20.

### New Files / Scripts
- `compare_sniper_odds.py` replaces old snapshot logic.

### Next Up
- ROI tracking for steamers
- LLM commentary
- ML-based filtering in V2

---

## [2025-05-31] 🧠 Tipping Monster — Pipeline Stability & Odds Snapshot Cleanup

### Fixes & Enhancements
- Standardized `compare_odds_to_0800.py` across subsystems.
- Deprecated legacy `odds_snapshots/` folder.
- Snapshot loader now finds earliest available file, not just 08:00.

### Testing & Validation
- Verified full odds snapshot → comparison → steamer flow.<|MERGE_RESOLUTION|>--- conflicted
+++ resolved
@@ -1,12 +1,11 @@
 ## 2025-06-23
 
-<<<<<<< HEAD
 ### Changed
 - Deduplicated the `self_train_from_history.py` documentation section in README.
-=======
+
 ### Fixed
 - Updated broken links to `Docs` directory in README docs list.
->>>>>>> e93f83ae
+
 
 ## 2025-06-22
 
