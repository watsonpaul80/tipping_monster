## 2025-06-24

### Added
<<<<<<< HEAD
- `generate_rolling_roi.py` computes 30-day rolling ROI to `logs/roi/rolling_roi.csv`.
=======
- Unit test for `run_inference_and_select_top1.py` verifies correct top tip and tags.

### Changed
- Marked inference unit test item complete in `monster_todo.md`.

- `dispatch_tips.py` now prints a model confidence line summarising why the
  model likes each tip.
>>>>>>> 698de3cf

## 2025-06-23

### Added
- `auto_tweet_tips.py` respects `TM_DEV_MODE` and logs to `logs/dev/twitter.log`.
- `tip_control_panel.py` interactive CLI for manual tip dispatch.

### Removed
- `utils/check_betfair_market_times.py` per audit.

### Changed
- Deduplicated the `self_train_from_history.py` documentation section in README.

### Fixed
- Updated broken links to `Docs` directory in README docs list.

## 2025-06-24

### Added
- `public_dashboard.py` Streamlit app to showcase ROI using only sent tips.

### Documentation
- Marked Public Member Dashboard task as completed.



## 2025-06-22

### Added
- ROI by Tag table in `streamlit_pauls_view.py` for deeper tag analysis.

### Documentation
- Fixed README link to Docs/SECURITY_REVIEW.md.

## 2025-06-08

### Added

- Telegram bot `/roi` now reports weekly profit, ROI and win/place counts.

### Documentation
- Updated monster_todo.md with newly completed tasks.

- `telegram_bot.py` with `/roi` command to send ROI summaries.

## 2025-06-13


## 2025-06-21

### Added
- `win_rate_by_tag.py` aggregates win rate and ROI by tag across all tips.


- ROI tracker flags winners with `odds_delta` over 5.0 as "💸 Value Win".
- `/nap` Telegram command shows last 7 NAPs with ROI stats.
- `train_place_model.py` to build a place-focused XGBoost model (top 3 finishers).



## 2025-06-20

### Added
- `generate_lay_candidates.py` identifies Danger Fav lay candidates.
- `dispatch_danger_favs.py` formats and sends Danger Fav alerts.
- `track_lay_candidates_roi.py` computes lay ROI for Danger Favs.

## 2025-06-21

### Added
- `export_lay_candidates_csv.py` converts `danger_favs.jsonl` into a readable CSV.


## 2025-06-17

### Added
- `utils/band_roi_filter.py` with `is_band_profitable()` helper.

## 2025-06-17

### Added
- Streamlit dashboard now includes an ROI Summary table with a CSV download button.

## 2025-06-17

### Added
- New `generate_weekly_roi.py` script creates weekly ROI CSVs in `logs/weekly_summaries/`.

## 2025-06-19

### Added
- Streamlit dashboard now includes sidebar checkboxes to filter the Full Tip
  Breakdown for winners or placed horses.

### Changed
- Centralized each-way place term logic in `tippingmonster.utils.get_place_terms()`.
- ROI trackers now import this helper instead of defining it locally.

### Removed
- Deleted `tipping-monster-xgb-model.bst` from the repository. Tests now
  generate a temporary XGBoost model instead.

## 2025-06-16

### Added
- `dispatch_tips.py` skips tips below 0.80 confidence unless their confidence
  band has shown positive ROI in the past 30 days.

## 2025-06-17

### Fixed
- `test_model_drift` now verifies SHAP files exist and uses a stable datetime
  override to prevent `FileNotFoundError`.

## 2025-06-15

### Changed
- `generate_unified_roi_sheet.py` now merges ROI CSVs from any year.

## 2025-06-14

### Changed
- Removed lightweight model binary from the repository. Unit tests now build a
  temporary XGBoost model instead.

## 2025-06-13

### Fixed
- Added missing `requests` import in `roi/weekly_roi_summary.py`.

## 2025-06-13

### Fixed
- Added missing `requests` import in `roi/weekly_roi_summary.py`.

## 2025-06-12

### Fixed
- `load_shap_csv()` now deletes the downloaded temp file after reading.
- Removed duplicate `requests` entry from `requirements.txt`.
- Added missing `send_telegram_message` import in `dispatch_all_tips.py`.

## 2025-06-10

### Fixed
- Added missing `requests` import in `scripts/morning_digest.py` so Telegram posts work.

## 2025-06-11

### Added
- New `tip_has_tag()` helper in `tippingmonster.utils` for tag substring checks.

## 2025-06-12

### Fixed
- Removed duplicate `tip_has_tag` entry from `tippingmonster.__all__`.

## 2025-06-09
- Moved pipeline and ROI scripts into `core/`, `roi/`, and `utils/` directories. Updated docs and README references.

### Added
- NAP odds cap with override support (`dispatch_tips.py`).
- Blocked or reassigned NAPs logged to `logs/nap_override_YYYY-MM-DD.log`.
- NAP removed entirely when no tip meets the cap, with log entry noted.
- Optional SHAP chart upload added in `model_feature_importance.py`.
- `roi_tracker_advised.py` and `tag_roi_tracker.py` now accept `--tag` to filter tips by tag substring.
- Removed duplicate arguments and calculations in `tag_roi_tracker.py`.
- Added `--dev` option.
- `load_shap_csv` now removes temporary S3 downloads after reading to avoid clutter.

## 2025-06-08

### Added
- `archive_old_logs.py` archives logs older than 14 days into `logs/archive/`.
- Cumulative bankroll and drawdown tracking in `roi_tracker_advised.py`.
- `weekly_roi_summary.py` now displays bankroll and worst drawdown metrics.
- `telegram_bot.py` with `/roi` command to send ROI summaries.
- `model_drift_report.py` generates a markdown summary highlighting SHAP feature drift.
- `roi_by_confidence_band.py` aggregates tip ROI by confidence band and writes `logs/roi/roi_by_confidence_band_*.csv`.
- `cli/tmcli.py` now supports `dispatch-tips` and `send-roi` commands for one-line Telegram posts.
- `validate_features.py` wraps `core.validate_features` for backward compatibility.

### Fixed
- Corrected a typo in `tests/test_tmcli.py` preventing the `healthcheck` CLI subparser from being created.
- Removed stray `pip install model_drift_report` from the GitHub workflow, relying on the local module instead.

### Documentation
- Updated monster_todo.md with newly completed tasks.

## 2025-06-07

### Added
- NAP odds cap with override support (`dispatch_tips.py`).
- Blocked or reassigned NAPs logged to `logs/nap_override_YYYY-MM-DD.log`.
- NAP removed entirely when no tip meets the cap, with log entry noted.
- `validate_tips.py` for verifying tips files before dispatch.
- Added unit tests for `tmcli` subcommands.
- Added unit test for `roi_by_confidence_band.summarise`.
- ROI trackers now support `--tag` filtering for NAP/Value tips.

## 2025-06-07 — Script Cleanup

- Added `script_audit.txt` listing unused scripts.
- Document now referenced in README files.

## 2025-06-07 — CLI Helper


- Added `cli/tmcli.py` with `pipeline`, `roi`, `sniper`, and `healthcheck` subcommands.
- Each command supports a `--dev` flag for safe local testing.
- Documented CLI usage in README and ops guide.

## 2025-06-06 — ROI Script Consolidation

- Removed duplicate scripts from `ROI/` directory.
- Canonical versions kept in project root.

## 2025-06-01 — ROI Tracker Fixes

### Tipping Monster Core
- Fixed ROI tracker not running via cron due to incorrect default date logic.
- Manual ROI run for 2025-05-31 completed:
  - Profit: -1.00 pts | ROI: -7.69% | Stake: 13.00 pts
- `send_daily_roi_summary.py` tested manually and confirmed working when correct `--date` used.
- Diagnosis: ROI script defaulted to today even when `--date` was passed (issue still under review).

---

## 2025-05-31 — ROI Accuracy Overhaul + Pipeline Simplification

### ROI & Place Logic Fixes
- Updated `roi_tracker_advised.py` to correctly calculate each-way (EW) place profit.
- Handles 1/4 and 1/5 odds fractions with full/half stake logic.
- Flags placed horses and applies correct payouts based on position.

### Best Odds Integration
- Fully integrated `extract_best_realistic_odds.py` into nightly pipeline.
- Ensures accurate profit tracking for both win and place legs.
- Backfilled recent tips using realistic odds.

### Cron Simplification
- Created `run_roi_pipeline.sh` to consolidate 4 cron jobs into 1:
  - Realistic odds injection
  - Advised & level ROI tracking
  - Telegram summary dispatch

### Summary Enhancements
- `weekly_roi_summary.py` now includes 🥈 places.
- Improved formatting for Telegram output.
- `send_daily_roi_summary.py` supports `--show` for local CLI testing.

---

## [2025-05-31] 🔫 Steam Sniper V1 — Stable Launch

### Major Fixes
- Fixed issue where sniper jobs failed due to early race schedule.
- Cron now builds sniper schedule at 09:30 (after racecards are ready).
- Odds parsing supports both `3:15` and `15:15` formats.

### Core Features Completed
- Automated snapshot scheduling based on race times.
- Dynamic odds snapshot merging and formatting (`20/1 → 10/1 → 7/1`).
- Past races filtered out from alerts.
- Volume filtering removed due to Betfair limits.
- Telegram batches alerts in groups of 20.

### New Files / Scripts
- `compare_sniper_odds.py` replaces old snapshot logic.

### Next Up
- ROI tracking for steamers
- LLM commentary
- ML-based filtering in V2

---

## [2025-05-31] 🧠 Tipping Monster — Pipeline Stability & Odds Snapshot Cleanup

### Fixes & Enhancements
- Standardized `compare_odds_to_0800.py` across subsystems.
- Deprecated legacy `odds_snapshots/` folder.
- Snapshot loader now finds earliest available file, not just 08:00.

### Testing & Validation
- Verified full odds snapshot → comparison → steamer flow.<|MERGE_RESOLUTION|>--- conflicted
+++ resolved
@@ -1,9 +1,9 @@
 ## 2025-06-24
 
 ### Added
-<<<<<<< HEAD
+
 - `generate_rolling_roi.py` computes 30-day rolling ROI to `logs/roi/rolling_roi.csv`.
-=======
+
 - Unit test for `run_inference_and_select_top1.py` verifies correct top tip and tags.
 
 ### Changed
@@ -11,7 +11,7 @@
 
 - `dispatch_tips.py` now prints a model confidence line summarising why the
   model likes each tip.
->>>>>>> 698de3cf
+
 
 ## 2025-06-23
 
