
## 2025-07-10

### Added
- SHAP commentary helper to produce technical summaries and punter explanations.

## 2025-07-17

### Documentation
- `Docs/monster_overview.md` lists the new `run_inference_monster_v8.py` and `compare_model_outputs.py` scripts.
- `all_scripts.txt` updated with both filenames.

## 2025-07-15

### Documentation
- `Docs/README.md` and `.env.example` list `TG_BOT_TOKEN` and `TG_USER_ID`.
- `Docs/ops.md` clarifies that `safecron.sh` posts failure alerts using these variables.

## 2025-07-14

### Changed
- `run_pipeline_with_venv.sh` reads `TM_DEV_MODE` first and uses the resulting
  `DEV_MODE` flag for Telegram and S3 checks.

## 2025-06-12

### Fixed
- Added missing newline at end of `Makefile` for clean diffs.


## 2025-07-13

### Fixed
- `run_pipeline_with_venv.sh` now references daily scripts using `$SCRIPT_DIR` so
  the CLI pipeline command works from any directory.

## 2025-07-14

### Changed
- Pipeline and utility scripts are now executable via direct path.
- Cron docs updated to drop explicit `/bin/bash`.


## 2025-07-13

### Fixed
- `run_pipeline_with_venv.sh` no longer errors if called without arguments.

- Fixed script paths so the pipeline works when invoked via `tmcli`.


## 2025-07-13

### Fixed
- `run_pipeline_with_venv.sh` no longer errors if called without arguments.
- Fixed script paths so the pipeline works when invoked via `tmcli`.
- `fetch_betfair_odds.py` adds the repo root to `sys.path` so the pipeline
  doesn't fail with `ModuleNotFoundError`.

## 2025-07-12

### Fixed
- `core/run_pipeline_with_venv.sh` uses strict mode and safer line counting.
- S3 uploads are skipped if AWS CLI isn't found.

### Documentation
- Clarified in README that `--dev` or `TM_DEV_MODE=1` prevents real Telegram
  posts and S3 uploads when testing.

## 2025-07-11

### Added
- `summarise_logs.py` outputs 7-day log status with win/place counts.

## 2025-07-10

### Added
- `dispatch_tips.py` accepts `--course` to filter tips by racecourse.

- `backup_validator.py` ensures timestamped backups for root scripts.

- `check_tip_sanity.py` validates the latest sent tips for low confidence or missing fields.



## 2025-07-09

### Changed
- Dispatch and ROI scripts now append the repository root to `sys.path` so they can be run directly without setting `PYTHONPATH`.
- Documentation updated to mention using `PYTHONPATH` or `python -m` when executing scripts by path.

## 2025-07-07

### Fixed
- `Makefile` targets now call scripts from their proper subdirectories.


## 2025-07-09

### Maintenance
- Cleared flake8 warnings across core and test modules.

## 2025-07-08

### Documentation
- Added `Docs/prod_setup_cheatsheet.md` with dev-to-prod steps.

### Fixed
- `tmcli.py` adds the repo root to `sys.path` so imports work when run directly.

## 2025-06-11

### Fixed
- Makefile targets now call scripts in their correct `core/` or `roi/` folders.


## 2025-07-07


### Fixed
- `send_telegram_message` and `send_telegram_photo` now respect explicit
  `chat_id` arguments before applying the `TM_DEV` sandbox override.
- Unit tests clear the `TM_DEV` env var to ensure consistent behaviour.

### Documentation
- Added EC2 setup guide reminding that `TM_DEV_MODE=1` must be set during testing to prevent Telegram posts.


## 2025-06-11

### Documentation
- Added `ec2_setup_guide.md` with dev-to-prod setup steps.


## 2025-07-06

### Fixed
- Restored full `run_inference_and_select_top1.py` after accidental truncation.


## 2025-07-06

### Fixed
- Restored full `run_inference_and_select_top1.py` after accidental truncation.

## 2025-07-05

### Fixed

- `daily_upload_racecards.sh` now exports `PYTHONPATH` so `racecards.py` can import `utils` modules.
- Added `rpscrape/scripts/utils/__init__.py` to mark the utilities package.

- `run_pipeline_with_venv.sh` now ensures inference and dispatch log directories exist before running.


## 2025-07-04

### Fixed
- Corrected Makefile tab for dev-check rule.


## 2025-07-05

### Fixed
- `utils/dev-check.sh` marked executable to run without manual `chmod`.
- Added notes about using `python3` for virtualenv creation.

## 2025-07-01

### Added
- Rolling 30-day ROI line chart in Paul's View dashboard.

### Documentation
- Clarified that the repository ships `monstertweeter/.env.example` and removed old secrets from version control.


## 2025-07-04

### Documentation
- Updated quickstart guide to reference `./utils/dev-check.sh`.

## 2025-07-03

### Changed
- `utils/dev-check.sh` now determines the repo root via Git so it can be run from any directory.
- `core/run_inference_and_select_top1.py` replaced with a simplified version used in tests.



## 2025-07-03

### Fixed
- `utils/dev-check.sh` now checks paths from the repository root.
- `Makefile` and documentation updated to call `utils/dev-check.sh`.



## 2025-06-10

### Fixed
- `Makefile` `dev-check` target now calls `utils/dev-check.sh`.

### Documentation
- Quickstart updated for the new path.


## 2025-07-02

### Changed
- Telegram helper now raises `RuntimeError` when the API returns an error status.

## 2025-07-01


### Removed
- Sniper cron jobs (`build_sniper_schedule.py` and `generate_and_schedule_snipers.sh`) commented out in `Docs/ops.md`. The sniper subsystem was fully removed in June 2025.


### Fixed
- Removed stale Steam Sniper doc references from `Docs/README.md`.

### Documentation
- Marked parallel model comparison and drawdown tracking complete in monster_overview.md.

## 2025-07-02

### Changed
- `utils/safecron.sh` skips Telegram alerts when `TM_DEV_MODE=1`.

### Documentation
- Updated README and ops guide to mention safecron obeys dev mode.


## 2025-06-30

### Changed
- Marked SHAP-based explanations and confidence band filtering complete in `monster_overview.md`.
### Documentation
- Updated monster_overview.md for dev-mode S3 skipping and intent profiler.
- Updated TIPPING_MONSTER_PRODUCTS.md with Value Pick tag and latest update dates.
- Fixed task numbering 92–98 in `monster_todo.md`.


## 2025-06-29

### Added
- `--dev` option for `core/fetch_betfair_odds.py`, `core/run_inference_and_select_top1.py` and
  `model_feature_importance.py` now sets `TM_DEV_MODE=1` and skips S3 uploads.

## 2025-06-27

### Added
- Noted need for stable-level intent profiler in `monster_todo.md` referencing
  `trainer_intent_score.py`.
- `upload_to_s3` helper centralises S3 uploads and skips them when `TM_DEV_MODE` is set.

## 2025-06-26

### Added
- `TM_DEV` and `TM_DEV_MODE` examples in `.env.example` for dev Telegram routing
  and disabling external posts.

### Changed
- Reclassified `utils/ensure_sent_tips.py` as **keep** in `Docs/script_audit.txt`. The script is used in CLI commands and unit tests.

### Changed
- `win_rate_by_tag.py` now uses time-decay weighting for win rate calculations, emphasising recent races.

### Added
- Unit test `test_time_decay_weighting` verifies the weighting logic.


### Changed
- Deduplicated script paths in `all_scripts.txt` and removed obsolete `utils/secrets1.py`.

### Added
- `rolling_roi_30.csv` tracks tips, wins, places, profit and strike rate for the last 30 days.
- `run_roi_pipeline.sh` now refreshes this log automatically.


### Added
- `summary_commentary_<week>.txt` with top performer, worst day and trend.

### Changed
- `weekly_roi_summary.py` now saves a commentary block for each week.

### Changed
- Documentation link in `AGENTS.md` now points to `Docs/monster_todo.md`.

### Added
- ROI trend chart generated by `weekly_roi_summary.py` saved to `logs/roi/roi_trend_<week>.png`.
- `core/trainer_stable_profile.py` and `trainer_intent_profiler.py` for stable-form tagging.


## 2025-06-25

### Added
- `stale_penalty` feature in `flatten_racecards_v3.py` penalises horses with poor form or long layoffs.
- Danger Fav history logging via `generate_lay_candidates.py`.


- `simulate_staking.py` to compare level, confidence and value staking profiles.

- `roi/nap_tracker.py` tracks NAP ROI in `logs/roi/nap_history.csv`.
- Confidence band summaries to `weekly_roi_summary.py` and `send_daily_roi_summary.py`.
- CSV logs `band_summary_<week>.csv` and `daily_band_summary_<date>.csv`.

### Changed
- Weekly and daily Telegram summaries show tips, wins, profit and ROI per band with best/worst emojis.
## 2025-06-24


- Expressive commentary style with `--comment-style` or `TM_COMMENT_STYLE`.
- `Tip` dataclass for structured tip handling.

### Changed
- Dispatch and ROI scripts now load and save tips using the dataclass.

## 2025-06-24
### Added
- Reusable `generate_commentary` helper for tag-based blurbs.
- `/tip` Telegram command shows the latest tip details for a horse.
- `generate_combos.py` suggests high-confidence doubles and trebles.

### Changed
- `dispatch_tips.py` now writes commentary for each tip via the helper.
- `value_score` calculation in `merge_odds_into_tips.py`.
- New `💰 Value Pick` tag in dispatched tips.

### Changed
- `dispatch_tips.py` now labels tips with high value scores.

### Fixed
- Updated docs and tests for the new value logic.
- `stats_api.py` provides FastAPI endpoints for ROI, tips and tag ROI.
- Draw Advantage tag (📊) when `draw_bias_rank` > 0.7 during inference.
- Commentary mentions draw advantage and tag appears in Telegram.
- `generate_rolling_roi.py` computes 30-day rolling ROI to `logs/roi/rolling_roi.csv`.
- Unit test for `run_inference_and_select_top1.py` verifies correct top tip and tags.

### Changed
- Marked inference unit test item complete in `monster_todo.md`.
- `dispatch_tips.py` now prints a model confidence line summarising why the
  model likes each tip.
  
## 2025-06-23

### Added
- `auto_tweet_tips.py` respects `TM_DEV_MODE` and logs to `logs/dev/twitter.log`.
- `tip_control_panel.py` interactive CLI for manual tip dispatch.

### Removed
- `utils/check_betfair_market_times.py` per audit.

### Changed
- Deduplicated the `self_train_from_history.py` documentation section in README.

### Fixed
- Updated broken links to `Docs` directory in README docs list.

## 2025-06-24

### Added
- `public_dashboard.py` Streamlit app to showcase ROI using only sent tips.

### Documentation
- Marked Public Member Dashboard task as completed.



## 2025-06-22

### Added
- ROI by Tag table in `streamlit_pauls_view.py` for deeper tag analysis.

### Documentation
- Fixed README link to Docs/SECURITY_REVIEW.md.

## 2025-06-08

### Added

- Telegram bot `/roi` now reports weekly profit, ROI and win/place counts.

### Documentation
- Updated monster_todo.md with newly completed tasks.

- `telegram_bot.py` with `/roi` command to send ROI summaries.

## 2025-06-13


## 2025-06-21

### Added
- `win_rate_by_tag.py` aggregates win rate and ROI by tag across all tips.


- ROI tracker flags winners with `odds_delta` over 5.0 as "💸 Value Win".
- `/nap` Telegram command shows last 7 NAPs with ROI stats.
- `train_place_model.py` to build a place-focused XGBoost model (top 3 finishers).



## 2025-06-20

### Added
- `generate_lay_candidates.py` identifies Danger Fav lay candidates.
- `dispatch_danger_favs.py` formats and sends Danger Fav alerts.
- `track_lay_candidates_roi.py` computes lay ROI for Danger Favs.

## 2025-06-21

### Added
- `export_lay_candidates_csv.py` converts `danger_favs.jsonl` into a readable CSV.


## 2025-06-17

### Added
- `utils/band_roi_filter.py` with `is_band_profitable()` helper.

## 2025-06-17

### Added
- Streamlit dashboard now includes an ROI Summary table with a CSV download button.

## 2025-06-17

### Added
- New `generate_weekly_roi.py` script creates weekly ROI CSVs in `logs/weekly_summaries/`.

## 2025-06-19

### Added
- Streamlit dashboard now includes sidebar checkboxes to filter the Full Tip
  Breakdown for winners or placed horses.

### Changed
- Centralized each-way place term logic in `tippingmonster.utils.get_place_terms()`.
- ROI trackers now import this helper instead of defining it locally.

### Removed
- Deleted `tipping-monster-xgb-model.bst` from the repository. Tests now
  generate a temporary XGBoost model instead.

## 2025-06-16

### Added
- `dispatch_tips.py` skips tips below 0.80 confidence unless their confidence
  band has shown positive ROI in the past 30 days.

## 2025-06-17

### Fixed
- `test_model_drift` now verifies SHAP files exist and uses a stable datetime
  override to prevent `FileNotFoundError`.

## 2025-06-15

### Changed
- `generate_unified_roi_sheet.py` now merges ROI CSVs from any year.

## 2025-06-14

### Changed
- Removed lightweight model binary from the repository. Unit tests now build a
  temporary XGBoost model instead.

## 2025-06-13

### Fixed
- Added missing `requests` import in `roi/weekly_roi_summary.py`.

## 2025-06-13

### Fixed
- Added missing `requests` import in `roi/weekly_roi_summary.py`.

## 2025-06-12

### Fixed
- `load_shap_csv()` now deletes the downloaded temp file after reading.
- Removed duplicate `requests` entry from `requirements.txt`.
- Added missing `send_telegram_message` import in `dispatch_all_tips.py`.

## 2025-06-10

### Fixed
- Added missing `requests` import in `scripts/morning_digest.py` so Telegram posts work.

## 2025-06-11

### Added
- New `tip_has_tag()` helper in `tippingmonster.utils` for tag substring checks.

## 2025-06-12

### Fixed
- Removed duplicate `tip_has_tag` entry from `tippingmonster.__all__`.

## 2025-06-09
- Moved pipeline and ROI scripts into `core/`, `roi/`, and `utils/` directories. Updated docs and README references.

### Added
- NAP odds cap with override support (`dispatch_tips.py`).
- Blocked or reassigned NAPs logged to `logs/nap_override_YYYY-MM-DD.log`.
- NAP removed entirely when no tip meets the cap, with log entry noted.
- Optional SHAP chart upload added in `model_feature_importance.py`.
- `roi_tracker_advised.py` and `tag_roi_tracker.py` now accept `--tag` to filter tips by tag substring.
- Removed duplicate arguments and calculations in `tag_roi_tracker.py`.
- Added `--dev` option.
- `load_shap_csv` now removes temporary S3 downloads after reading to avoid clutter.

## 2025-06-08

### Added
- `archive_old_logs.py` archives logs older than 14 days into `logs/archive/`.
- Cumulative bankroll and drawdown tracking in `roi_tracker_advised.py`.
- `weekly_roi_summary.py` now displays bankroll and worst drawdown metrics.
- `telegram_bot.py` with `/roi` command to send ROI summaries.
- `model_drift_report.py` generates a markdown summary highlighting SHAP feature drift.
- `roi_by_confidence_band.py` aggregates tip ROI by confidence band and writes `logs/roi/roi_by_confidence_band_*.csv`.
- `cli/tmcli.py` now supports `dispatch-tips` and `send-roi` commands for one-line Telegram posts.
- `validate_features.py` wraps `core.validate_features` for backward compatibility.

### Fixed
- Corrected a typo in `tests/test_tmcli.py` preventing the `healthcheck` CLI subparser from being created.
- Removed stray `pip install model_drift_report` from the GitHub workflow, relying on the local module instead.

### Documentation
- Updated monster_todo.md with newly completed tasks.

## 2025-06-07

### Added
- NAP odds cap with override support (`dispatch_tips.py`).
- Blocked or reassigned NAPs logged to `logs/nap_override_YYYY-MM-DD.log`.
- NAP removed entirely when no tip meets the cap, with log entry noted.
- `validate_tips.py` for verifying tips files before dispatch.
- Added unit tests for `tmcli` subcommands.
- Added unit test for `roi_by_confidence_band.summarise`.
- ROI trackers now support `--tag` filtering for NAP/Value tips.

## 2025-06-07 — Script Cleanup

- Added `script_audit.txt` listing unused scripts.
- Document now referenced in README files.

## 2025-06-07 — CLI Helper


- Added `cli/tmcli.py` with `pipeline`, `roi`, `sniper`, and `healthcheck` subcommands.
- Each command supports a `--dev` flag for safe local testing.
- Documented CLI usage in README and ops guide.

## 2025-06-06 — ROI Script Consolidation

- Removed duplicate scripts from `ROI/` directory.
- Canonical versions kept in project root.

## 2025-06-01 — ROI Tracker Fixes

### Tipping Monster Core
- Fixed ROI tracker not running via cron due to incorrect default date logic.
- Manual ROI run for 2025-05-31 completed:
  - Profit: -1.00 pts | ROI: -7.69% | Stake: 13.00 pts
- `send_daily_roi_summary.py` tested manually and confirmed working when correct `--date` used.
- Diagnosis: ROI script defaulted to today even when `--date` was passed (issue still under review).

---

## 2025-05-31 — ROI Accuracy Overhaul + Pipeline Simplification

### ROI & Place Logic Fixes
- Updated `roi_tracker_advised.py` to correctly calculate each-way (EW) place profit.
- Handles 1/4 and 1/5 odds fractions with full/half stake logic.
- Flags placed horses and applies correct payouts based on position.

### Best Odds Integration
- Fully integrated `extract_best_realistic_odds.py` into nightly pipeline.
- Ensures accurate profit tracking for both win and place legs.
- Backfilled recent tips using realistic odds.

### Cron Simplification
- Created `run_roi_pipeline.sh` to consolidate 4 cron jobs into 1:
  - Realistic odds injection
  - Advised & level ROI tracking
  - Telegram summary dispatch

### Summary Enhancements
- `weekly_roi_summary.py` now includes 🥈 places.
- Improved formatting for Telegram output.
- `send_daily_roi_summary.py` supports `--show` for local CLI testing.

---

## [2025-05-31] 🔫 Steam Sniper V1 — Stable Launch

### Major Fixes
- Fixed issue where sniper jobs failed due to early race schedule.
- Cron now builds sniper schedule at 09:30 (after racecards are ready).
- Odds parsing supports both `3:15` and `15:15` formats.

### Core Features Completed
- Automated snapshot scheduling based on race times.
- Dynamic odds snapshot merging and formatting (`20/1 → 10/1 → 7/1`).
- Past races filtered out from alerts.
- Volume filtering removed due to Betfair limits.
- Telegram batches alerts in groups of 20.

### New Files / Scripts
- `compare_sniper_odds.py` replaces old snapshot logic.

### Next Up
- ROI tracking for steamers
- LLM commentary
- ML-based filtering in V2

## 2025-07-10 — Final v7 Cleanup

- Added `/ping` and `/help` commands to Telegram bot.
- ROI tracker defaults to advised mode when not specified.
- Tag ROI tracker supports `--filter-tag` for selective reports.
- Streamlit dashboard shows optional SHAP summary.
- Training pipeline outputs `features_used.json` with each model.

## 2025-07-11

- Telegram bot now supports `/override_conf`, `/reset_conf` and `/conf_status` to
  manage confidence thresholds.
- `dispatch_tips.py` reads `config/conf_override.json` for any active override.

---

## [2025-05-31] 🧠 Tipping Monster — Pipeline Stability & Odds Snapshot Cleanup

### Fixes & Enhancements
- Standardized `compare_odds_to_0800.py` across subsystems.
- Deprecated legacy `odds_snapshots/` folder.
- Snapshot loader now finds earliest available file, not just 08:00.

### Testing & Validation
- Verified full odds snapshot → comparison → steamer flow.

## 2025-07-15

### Added
- Sample crontab templates for prod and dev under `cron/`.
- Docs updated to reference `cron/prod.crontab` and `cron/dev.crontab`.

## 2025-07-16

### Added

- `Docs/telegram_alerts.md` summarises all Telegram environment variables and
  which scripts post alerts. `Docs/README.md` now links to this page.

- `generate_combos.py` now logs each Telegram post to `logs/roi/combos_DATE.csv`.
- New `compare_model_outputs.py` script compares v6 and v7 predictions on the same racecards.

### Changed
- Combo messages include race time, course and odds for each runner.

## 2025-07-17


### Added
- `run_inference_and_select_top1.py` loads an optional meta place model and
  outputs `final_place_confidence` per runner.
- `dispatch_tips.py` displays a "Place Chance" line when this value is present.



### Changed
- Model tarball extraction now uses `tempfile.TemporaryDirectory` so temporary
  folders are cleaned up automatically.


## 2025-07-16

### Added
- `train_monster_model_v8.py` stacked ensemble trainer and accompanying inference scripts.

### Changed
- `train_monster_model_v8.py` now logs SHAP features, embeds model identity and
  deduplicates self-training tips.

## 2025-07-17

### Adde

- `ultimate_dashboard.py` provides a full-featured Streamlit dashboard with ROI trends, confidence heatmap and filters.

### Changed
- Dashboard now supports day-of-week filtering and shows top winners by profit, confidence and odds side by side.

- ROI tracker logs drawdown streak metrics (`logs/drawdown_stats.csv`).

## 2025-07-17

### Fixed
- Documented that meta data files use kebab-case names: `meta-win.pkl`, `meta-place.pkl`, `meta-features.json`.


### Changed
- Daily ROI summary shows current losing run, longest streak and max drawdown.



## 2025-07-17

### Added
- `generate_shap_explanations.py` outputs top SHAP features for each tip.


## 2025-07-17

### Documentation
- Added `Docs/telegram_alerts.md` summarising Telegram environment variables and their usage.
- `Docs/README.md` links to the new reference.


## 2025-07-18

### Documentation

- `Docs/monster_overview.md` lists `run_inference_monster_v8.py` and `compare_model_outputs.py` with usage notes.

## 2025-07-19

### Documentation
- README and Quickstart highlight the experimental v8 training and inference scripts.
- `Docs/model_storage.md` references `monster_v8_stack.tar.gz` tarball.
- `Docs/README.md` lists `run_inference_monster_v8.py` as an included document.


## 2025-07-20

### Fixed
- Restored missing helper functions in `core/run_inference_and_select_top1.py` so tests pass again.

## 2025-07-21

### Documentation
<<<<<<< HEAD
- Added explicit command for `train_monster_model_v8.py` in README and Quickstart.
=======
- Added explicit command for `train_monster_model_v8.py` in README and Quickstart.
=======
- `Docs/monster_overview.md` lists `run_inference_monster_v8.py` and `compare_model_outputs.py` with usage notes.

## 2025-07-22

### Documentation
- Marked All Tips Mode and tag-based ROI as complete in todo/overview.


## 2025-07-22

### Documentation
- Cleaned numbering and removed duplicates in monster_todo.md.


## 2025-07-23

### Documentation
- Removed duplicate meta place model lines in overview and todo.
- Clarified planned stable-level intent profiler in overview.

## 2025-07-24


### Removed
- Dropped unused `dotenv` package from `requirements.txt`.
### Documentation

- `backup_validator.py` now includes a standard Python shebang and is executable.

- Added docstrings to send_to_telegram() and main() in dispatch_tips.

### Changed
- Standardized UTF-8 encoding for all script file outputs to avoid cross-platform issues.



## 2025-07-24

### Maintenance
- Sorted imports and reformatted `core/run_inference_and_select_top1.py`.

## 2025-07-24

### Maintenance
- Added trailing newlines to empty `__init__.py` files to satisfy linters.

### Documentation

- Added a note under the cron section in `telegram_alerts.md` reminding users to set `TG_BOT_TOKEN` and `TG_USER_ID` before running `safecron.sh`.

- Explicitly note the commentary script is proprietary and not included.
- Removed disabled commentary lines from cron and pipeline docs.
- Cleaned `run_pipeline_with_venv.sh` of stale commentary references.


- README clarifies to install dependencies with `pip install -r requirements.txt` before running tests.
- Added `scripts/install_requirements.sh` helper script.



## 2025-07-24

### Fixed
- Restored missing lines in `run_pipeline_with_venv.sh` after S3 upload step and added cleanup exit.

## 2025-06-14

### Removed
- Cleared historical logs from `logs/` leaving only `.gitkeep` placeholders.

## 2025-07-24

### Fixed

- `ingest_racecards_json.py` now opens the output file using a `with` block so the file handle closes properly.

- Removed unused `requests` import from `roi/weekly_roi_summary.py`.

## 2025-07-24

### Fixed
- Added missing trailing newlines to several scripts for lint compliance.

>>>>>>> e35eeac4
<|MERGE_RESOLUTION|>--- conflicted
+++ resolved
@@ -743,11 +743,8 @@
 ## 2025-07-21
 
 ### Documentation
-<<<<<<< HEAD
 - Added explicit command for `train_monster_model_v8.py` in README and Quickstart.
-=======
-- Added explicit command for `train_monster_model_v8.py` in README and Quickstart.
-=======
+
 - `Docs/monster_overview.md` lists `run_inference_monster_v8.py` and `compare_model_outputs.py` with usage notes.
 
 ## 2025-07-22
@@ -829,6 +826,4 @@
 ## 2025-07-24
 
 ### Fixed
-- Added missing trailing newlines to several scripts for lint compliance.
-
->>>>>>> e35eeac4
+- Added missing trailing newlines to several scripts for lint compliance.