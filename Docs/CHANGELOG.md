--- conflicted
+++ resolved
@@ -1,15 +1,13 @@
 ## 2025-06-24
 
 ### Added
-<<<<<<< HEAD
 - Unit test for `run_inference_and_select_top1.py` verifies correct top tip and tags.
 
 ### Changed
 - Marked inference unit test item complete in `monster_todo.md`.
-=======
+
 - `dispatch_tips.py` now prints a model confidence line summarising why the
   model likes each tip.
->>>>>>> 3318c8e3
 
 ## 2025-06-23
 
