--- conflicted
+++ resolved
@@ -1,10 +1,10 @@
 ## 2025-06-24
 
 ### Added
-<<<<<<< HEAD
+
 - Draw Advantage tag (📊) when `draw_bias_rank` > 0.7 during inference.
 - Commentary mentions draw advantage and tag appears in Telegram.
-=======
+
 
 - `generate_rolling_roi.py` computes 30-day rolling ROI to `logs/roi/rolling_roi.csv`.
 
@@ -16,7 +16,6 @@
 - `dispatch_tips.py` now prints a model confidence line summarising why the
   model likes each tip.
 
->>>>>>> 6fd33996
 
 ## 2025-06-23
 
