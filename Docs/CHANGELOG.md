# 📅 CHANGELOG

## 2025-06-10

### Fixed
- Added missing `requests` import in `scripts/morning_digest.py` so Telegram posts work.

## 2025-06-11

### Added
- New `tip_has_tag()` helper in `tippingmonster.utils` for tag substring checks.

## 2025-06-09
- Moved pipeline and ROI scripts into `core/`, `roi/`, and `utils/` directories. Updated docs and README references.

### Added
- NAP odds cap with override support (`dispatch_tips.py`).
- Blocked or reassigned NAPs logged to `logs/nap_override_YYYY-MM-DD.log`.
- NAP removed entirely when no tip meets the cap, with log entry noted.
- Optional SHAP chart upload added in `model_feature_importance.py`.
- `roi_tracker_advised.py` and `tag_roi_tracker.py` now accept `--tag` to filter tips by tag substring.
- Removed duplicate arguments and calculations in `tag_roi_tracker.py`.
- Added `--dev` option.

## 2025-06-08

### Added
- `model_drift_report.py` generates a markdown summary highlighting SHAP feature drift.
- `roi_by_confidence_band.py` aggregates tip ROI by confidence band and writes `logs/roi/roi_by_confidence_band_*.csv`.
<<<<<<< HEAD
- `cli/tmcli.py` now supports `dispatch-tips` and `send-roi` commands for one-line Telegram posts.
=======
- `tmcli.py` now supports `dispatch-tips` and `send-roi` commands for one-line Telegram posts.
- `validate_features.py` wraps `core.validate_features` for backward compatibility.
>>>>>>> df4c0cea

## 2025-06-07

### Added
- NAP odds cap with override support (`dispatch_tips.py`).
- Blocked or reassigned NAPs logged to `logs/nap_override_YYYY-MM-DD.log`.
- NAP removed entirely when no tip meets the cap, with log entry noted.
- `validate_tips.py` for verifying tips files before dispatch.
- Added unit tests for `tmcli` subcommands.
- Added unit test for `roi_by_confidence_band.summarise`.
- ROI trackers now support `--tag` filtering for NAP/Value tips.

## 2025-06-07 — Script Cleanup

- Added `script_audit.txt` listing unused scripts.
- Document now referenced in README files.

## 2025-06-07 — CLI Helper

<<<<<<< HEAD
- Added `cli/tmcli.py` with `pipeline`, `roi`, `sniper`, and `healthcheck` subcommands.
=======
 - Added `tmcli.py` with `pipeline`, `roi`, `sniper`, and `healthcheck` subcommands.
>>>>>>> df4c0cea
- Each command supports a `--dev` flag for safe local testing.
- Documented CLI usage in README and ops guide.

## 2025-06-06 — ROI Script Consolidation

- Removed duplicate scripts from `ROI/` directory.
- Canonical versions kept in project root.

## 2025-06-01 — ROI Tracker Fixes

### Tipping Monster Core
- Fixed ROI tracker not running via cron due to incorrect default date logic.
- Manual ROI run for 2025-05-31 completed:
  - Profit: -1.00 pts | ROI: -7.69% | Stake: 13.00 pts
- `send_daily_roi_summary.py` tested manually and confirmed working when correct `--date` used.
- Diagnosis: ROI script defaulted to today even when `--date` was passed (issue still under review).

---

## 2025-05-31 — ROI Accuracy Overhaul + Pipeline Simplification

### ROI & Place Logic Fixes
- Updated `roi_tracker_advised.py` to correctly calculate each-way (EW) place profit.
- Handles 1/4 and 1/5 odds fractions with full/half stake logic.
- Flags placed horses and applies correct payouts based on position.

### Best Odds Integration
- Fully integrated `extract_best_realistic_odds.py` into nightly pipeline.
- Ensures accurate profit tracking for both win and place legs.
- Backfilled recent tips using realistic odds.

### Cron Simplification
- Created `run_roi_pipeline.sh` to consolidate 4 cron jobs into 1:
  - Realistic odds injection
  - Advised & level ROI tracking
  - Telegram summary dispatch

### Summary Enhancements
- `weekly_roi_summary.py` now includes 🥈 places.
- Improved formatting for Telegram output.
- `send_daily_roi_summary.py` supports `--show` for local CLI testing.

---

## [2025-05-31] 🔫 Steam Sniper V1 — Stable Launch

### Major Fixes
- Fixed issue where sniper jobs failed due to early race schedule.
- Cron now builds sniper schedule at 09:30 (after racecards are ready).
- Odds parsing supports both `3:15` and `15:15` formats.

### Core Features Completed
- Automated snapshot scheduling based on race times.
- Dynamic odds snapshot merging and formatting (`20/1 → 10/1 → 7/1`).
- Past races filtered out from alerts.
- Volume filtering removed due to Betfair limits.
- Telegram batches alerts in groups of 20.

### New Files / Scripts
- `compare_sniper_odds.py` replaces old snapshot logic.

### Next Up
- ROI tracking for steamers
- LLM commentary
- ML-based filtering in V2

---

## [2025-05-31] 🧠 Tipping Monster — Pipeline Stability & Odds Snapshot Cleanup

### Fixes & Enhancements
- Standardized `compare_odds_to_0800.py` across subsystems.
- Deprecated legacy `odds_snapshots/` folder.
- Snapshot loader now finds earliest available file, not just 08:00.

### Testing & Validation
- Verified full odds snapshot → comparison → steamer flow.

---<|MERGE_RESOLUTION|>--- conflicted
+++ resolved
@@ -27,12 +27,10 @@
 ### Added
 - `model_drift_report.py` generates a markdown summary highlighting SHAP feature drift.
 - `roi_by_confidence_band.py` aggregates tip ROI by confidence band and writes `logs/roi/roi_by_confidence_band_*.csv`.
-<<<<<<< HEAD
 - `cli/tmcli.py` now supports `dispatch-tips` and `send-roi` commands for one-line Telegram posts.
-=======
-- `tmcli.py` now supports `dispatch-tips` and `send-roi` commands for one-line Telegram posts.
+
 - `validate_features.py` wraps `core.validate_features` for backward compatibility.
->>>>>>> df4c0cea
+
 
 ## 2025-06-07
 
@@ -52,11 +50,8 @@
 
 ## 2025-06-07 — CLI Helper
 
-<<<<<<< HEAD
+
 - Added `cli/tmcli.py` with `pipeline`, `roi`, `sniper`, and `healthcheck` subcommands.
-=======
- - Added `tmcli.py` with `pipeline`, `roi`, `sniper`, and `healthcheck` subcommands.
->>>>>>> df4c0cea
 - Each command supports a `--dev` flag for safe local testing.
 - Documented CLI usage in README and ops guide.
 
