--- conflicted
+++ resolved
@@ -1,14 +1,12 @@
 ## 2025-07-12
 
-<<<<<<< HEAD
 ### Fixed
 - `core/run_pipeline_with_venv.sh` uses strict mode and safer line counting.
 - S3 uploads are skipped if AWS CLI isn't found.
-=======
+
 ### Documentation
 - Clarified in README that `--dev` or `TM_DEV_MODE=1` prevents real Telegram
   posts and S3 uploads when testing.
->>>>>>> 23d87a03
 
 ## 2025-07-11
 
