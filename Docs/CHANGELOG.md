--- conflicted
+++ resolved
@@ -1,9 +1,8 @@
-<<<<<<< HEAD
 ## 2025-06-12
 
 ### Fixed
 - Added missing newline at end of `Makefile` for clean diffs.
-=======
+
 
 ## 2025-07-13
 
@@ -16,7 +15,6 @@
 ### Changed
 - Pipeline and utility scripts are now executable via direct path.
 - Cron docs updated to drop explicit `/bin/bash`.
->>>>>>> edf2a896
 
 ## 2025-07-13
 
