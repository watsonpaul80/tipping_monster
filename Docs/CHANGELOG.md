--- conflicted
+++ resolved
@@ -7,11 +7,11 @@
 
 ### Added
 - `dispatch_tips.py` accepts `--course` to filter tips by racecourse.
-<<<<<<< HEAD
+
 - `backup_validator.py` ensures timestamped backups for root scripts.
-=======
+
 - `check_tip_sanity.py` validates the latest sent tips for low confidence or missing fields.
->>>>>>> a697f564
+
 
 ## 2025-07-09
 
