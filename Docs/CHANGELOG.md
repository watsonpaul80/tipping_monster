## 2025-06-25

### Added
<<<<<<< HEAD
- Expressive commentary style with `--comment-style` or `TM_COMMENT_STYLE`.
=======
- `Tip` dataclass for structured tip handling.

### Changed
- Dispatch and ROI scripts now load and save tips using the dataclass.
>>>>>>> 50b19db4

## 2025-06-24


### Added
- Reusable `generate_commentary` helper for tag-based blurbs.

### Changed
- `dispatch_tips.py` now writes commentary for each tip via the helper.
- `value_score` calculation in `merge_odds_into_tips.py`.
- New `💰 Value Pick` tag in dispatched tips.

### Changed
- `dispatch_tips.py` now labels tips with high value scores.

### Fixed
- Updated docs and tests for the new value logic.
- `stats_api.py` provides FastAPI endpoints for ROI, tips and tag ROI.
- Draw Advantage tag (📊) when `draw_bias_rank` > 0.7 during inference.
- Commentary mentions draw advantage and tag appears in Telegram.
- `generate_rolling_roi.py` computes 30-day rolling ROI to `logs/roi/rolling_roi.csv`.
- Unit test for `run_inference_and_select_top1.py` verifies correct top tip and tags.

### Changed
- Marked inference unit test item complete in `monster_todo.md`.
- `dispatch_tips.py` now prints a model confidence line summarising why the
  model likes each tip.
  
## 2025-06-23

### Added
- `auto_tweet_tips.py` respects `TM_DEV_MODE` and logs to `logs/dev/twitter.log`.
- `tip_control_panel.py` interactive CLI for manual tip dispatch.

### Removed
- `utils/check_betfair_market_times.py` per audit.

### Changed
- Deduplicated the `self_train_from_history.py` documentation section in README.

### Fixed
- Updated broken links to `Docs` directory in README docs list.

## 2025-06-24

### Added
- `public_dashboard.py` Streamlit app to showcase ROI using only sent tips.

### Documentation
- Marked Public Member Dashboard task as completed.



## 2025-06-22

### Added
- ROI by Tag table in `streamlit_pauls_view.py` for deeper tag analysis.

### Documentation
- Fixed README link to Docs/SECURITY_REVIEW.md.

## 2025-06-08

### Added

- Telegram bot `/roi` now reports weekly profit, ROI and win/place counts.

### Documentation
- Updated monster_todo.md with newly completed tasks.

- `telegram_bot.py` with `/roi` command to send ROI summaries.

## 2025-06-13


## 2025-06-21

### Added
- `win_rate_by_tag.py` aggregates win rate and ROI by tag across all tips.


- ROI tracker flags winners with `odds_delta` over 5.0 as "💸 Value Win".
- `/nap` Telegram command shows last 7 NAPs with ROI stats.
- `train_place_model.py` to build a place-focused XGBoost model (top 3 finishers).



## 2025-06-20

### Added
- `generate_lay_candidates.py` identifies Danger Fav lay candidates.
- `dispatch_danger_favs.py` formats and sends Danger Fav alerts.
- `track_lay_candidates_roi.py` computes lay ROI for Danger Favs.

## 2025-06-21

### Added
- `export_lay_candidates_csv.py` converts `danger_favs.jsonl` into a readable CSV.


## 2025-06-17

### Added
- `utils/band_roi_filter.py` with `is_band_profitable()` helper.

## 2025-06-17

### Added
- Streamlit dashboard now includes an ROI Summary table with a CSV download button.

## 2025-06-17

### Added
- New `generate_weekly_roi.py` script creates weekly ROI CSVs in `logs/weekly_summaries/`.

## 2025-06-19

### Added
- Streamlit dashboard now includes sidebar checkboxes to filter the Full Tip
  Breakdown for winners or placed horses.

### Changed
- Centralized each-way place term logic in `tippingmonster.utils.get_place_terms()`.
- ROI trackers now import this helper instead of defining it locally.

### Removed
- Deleted `tipping-monster-xgb-model.bst` from the repository. Tests now
  generate a temporary XGBoost model instead.

## 2025-06-16

### Added
- `dispatch_tips.py` skips tips below 0.80 confidence unless their confidence
  band has shown positive ROI in the past 30 days.

## 2025-06-17

### Fixed
- `test_model_drift` now verifies SHAP files exist and uses a stable datetime
  override to prevent `FileNotFoundError`.

## 2025-06-15

### Changed
- `generate_unified_roi_sheet.py` now merges ROI CSVs from any year.

## 2025-06-14

### Changed
- Removed lightweight model binary from the repository. Unit tests now build a
  temporary XGBoost model instead.

## 2025-06-13

### Fixed
- Added missing `requests` import in `roi/weekly_roi_summary.py`.

## 2025-06-13

### Fixed
- Added missing `requests` import in `roi/weekly_roi_summary.py`.

## 2025-06-12

### Fixed
- `load_shap_csv()` now deletes the downloaded temp file after reading.
- Removed duplicate `requests` entry from `requirements.txt`.
- Added missing `send_telegram_message` import in `dispatch_all_tips.py`.

## 2025-06-10

### Fixed
- Added missing `requests` import in `scripts/morning_digest.py` so Telegram posts work.

## 2025-06-11

### Added
- New `tip_has_tag()` helper in `tippingmonster.utils` for tag substring checks.

## 2025-06-12

### Fixed
- Removed duplicate `tip_has_tag` entry from `tippingmonster.__all__`.

## 2025-06-09
- Moved pipeline and ROI scripts into `core/`, `roi/`, and `utils/` directories. Updated docs and README references.

### Added
- NAP odds cap with override support (`dispatch_tips.py`).
- Blocked or reassigned NAPs logged to `logs/nap_override_YYYY-MM-DD.log`.
- NAP removed entirely when no tip meets the cap, with log entry noted.
- Optional SHAP chart upload added in `model_feature_importance.py`.
- `roi_tracker_advised.py` and `tag_roi_tracker.py` now accept `--tag` to filter tips by tag substring.
- Removed duplicate arguments and calculations in `tag_roi_tracker.py`.
- Added `--dev` option.
- `load_shap_csv` now removes temporary S3 downloads after reading to avoid clutter.

## 2025-06-08

### Added
- `archive_old_logs.py` archives logs older than 14 days into `logs/archive/`.
- Cumulative bankroll and drawdown tracking in `roi_tracker_advised.py`.
- `weekly_roi_summary.py` now displays bankroll and worst drawdown metrics.
- `telegram_bot.py` with `/roi` command to send ROI summaries.
- `model_drift_report.py` generates a markdown summary highlighting SHAP feature drift.
- `roi_by_confidence_band.py` aggregates tip ROI by confidence band and writes `logs/roi/roi_by_confidence_band_*.csv`.
- `cli/tmcli.py` now supports `dispatch-tips` and `send-roi` commands for one-line Telegram posts.
- `validate_features.py` wraps `core.validate_features` for backward compatibility.

### Fixed
- Corrected a typo in `tests/test_tmcli.py` preventing the `healthcheck` CLI subparser from being created.
- Removed stray `pip install model_drift_report` from the GitHub workflow, relying on the local module instead.

### Documentation
- Updated monster_todo.md with newly completed tasks.

## 2025-06-07

### Added
- NAP odds cap with override support (`dispatch_tips.py`).
- Blocked or reassigned NAPs logged to `logs/nap_override_YYYY-MM-DD.log`.
- NAP removed entirely when no tip meets the cap, with log entry noted.
- `validate_tips.py` for verifying tips files before dispatch.
- Added unit tests for `tmcli` subcommands.
- Added unit test for `roi_by_confidence_band.summarise`.
- ROI trackers now support `--tag` filtering for NAP/Value tips.

## 2025-06-07 — Script Cleanup

- Added `script_audit.txt` listing unused scripts.
- Document now referenced in README files.

## 2025-06-07 — CLI Helper


- Added `cli/tmcli.py` with `pipeline`, `roi`, `sniper`, and `healthcheck` subcommands.
- Each command supports a `--dev` flag for safe local testing.
- Documented CLI usage in README and ops guide.

## 2025-06-06 — ROI Script Consolidation

- Removed duplicate scripts from `ROI/` directory.
- Canonical versions kept in project root.

## 2025-06-01 — ROI Tracker Fixes

### Tipping Monster Core
- Fixed ROI tracker not running via cron due to incorrect default date logic.
- Manual ROI run for 2025-05-31 completed:
  - Profit: -1.00 pts | ROI: -7.69% | Stake: 13.00 pts
- `send_daily_roi_summary.py` tested manually and confirmed working when correct `--date` used.
- Diagnosis: ROI script defaulted to today even when `--date` was passed (issue still under review).

---

## 2025-05-31 — ROI Accuracy Overhaul + Pipeline Simplification

### ROI & Place Logic Fixes
- Updated `roi_tracker_advised.py` to correctly calculate each-way (EW) place profit.
- Handles 1/4 and 1/5 odds fractions with full/half stake logic.
- Flags placed horses and applies correct payouts based on position.

### Best Odds Integration
- Fully integrated `extract_best_realistic_odds.py` into nightly pipeline.
- Ensures accurate profit tracking for both win and place legs.
- Backfilled recent tips using realistic odds.

### Cron Simplification
- Created `run_roi_pipeline.sh` to consolidate 4 cron jobs into 1:
  - Realistic odds injection
  - Advised & level ROI tracking
  - Telegram summary dispatch

### Summary Enhancements
- `weekly_roi_summary.py` now includes 🥈 places.
- Improved formatting for Telegram output.
- `send_daily_roi_summary.py` supports `--show` for local CLI testing.

---

## [2025-05-31] 🔫 Steam Sniper V1 — Stable Launch

### Major Fixes
- Fixed issue where sniper jobs failed due to early race schedule.
- Cron now builds sniper schedule at 09:30 (after racecards are ready).
- Odds parsing supports both `3:15` and `15:15` formats.

### Core Features Completed
- Automated snapshot scheduling based on race times.
- Dynamic odds snapshot merging and formatting (`20/1 → 10/1 → 7/1`).
- Past races filtered out from alerts.
- Volume filtering removed due to Betfair limits.
- Telegram batches alerts in groups of 20.

### New Files / Scripts
- `compare_sniper_odds.py` replaces old snapshot logic.

### Next Up
- ROI tracking for steamers
- LLM commentary
- ML-based filtering in V2

---

## [2025-05-31] 🧠 Tipping Monster — Pipeline Stability & Odds Snapshot Cleanup

### Fixes & Enhancements
- Standardized `compare_odds_to_0800.py` across subsystems.
- Deprecated legacy `odds_snapshots/` folder.
- Snapshot loader now finds earliest available file, not just 08:00.

### Testing & Validation
- Verified full odds snapshot → comparison → steamer flow.<|MERGE_RESOLUTION|>--- conflicted
+++ resolved
@@ -1,18 +1,14 @@
 ## 2025-06-25
 
 ### Added
-<<<<<<< HEAD
+
 - Expressive commentary style with `--comment-style` or `TM_COMMENT_STYLE`.
-=======
 - `Tip` dataclass for structured tip handling.
 
 ### Changed
 - Dispatch and ROI scripts now load and save tips using the dataclass.
->>>>>>> 50b19db4
 
 ## 2025-06-24
-
-
 ### Added
 - Reusable `generate_commentary` helper for tag-based blurbs.
 
