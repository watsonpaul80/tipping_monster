--- conflicted
+++ resolved
@@ -648,14 +648,13 @@
 
 ## 2025-07-17
 
-### Added
-<<<<<<< HEAD
+### Adde
+
 - `ultimate_dashboard.py` provides a full-featured Streamlit dashboard with ROI trends, confidence heatmap and filters.
 
 ### Changed
 - Dashboard now supports day-of-week filtering and shows top winners by profit, confidence and odds side by side.
 
-=======
 - ROI tracker logs drawdown streak metrics (`logs/drawdown_stats.csv`).
 
 ### Changed
@@ -674,4 +673,4 @@
 ### Documentation
 - Added `Docs/telegram_alerts.md` summarising Telegram environment variables and their usage.
 - `Docs/README.md` links to the new reference.
->>>>>>> 873d29f9
+
