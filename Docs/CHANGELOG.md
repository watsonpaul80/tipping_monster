--- conflicted
+++ resolved
@@ -1,10 +1,10 @@
-<<<<<<< HEAD
+
 ## 2025-07-14
 
 ### Changed
 - `run_pipeline_with_venv.sh` reads `TM_DEV_MODE` first and uses the resulting
   `DEV_MODE` flag for Telegram and S3 checks.
-=======
+
 ## 2025-06-12
 
 ### Fixed
@@ -22,7 +22,7 @@
 ### Changed
 - Pipeline and utility scripts are now executable via direct path.
 - Cron docs updated to drop explicit `/bin/bash`.
->>>>>>> 58a50d14
+
 
 ## 2025-07-13
 
