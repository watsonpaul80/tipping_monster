--- conflicted
+++ resolved
@@ -1,15 +1,13 @@
 ## 2025-06-25
 
 ### Added
-<<<<<<< HEAD
 - `roi/nap_tracker.py` tracks NAP ROI in `logs/roi/nap_history.csv`.
-=======
 - Confidence band summaries to `weekly_roi_summary.py` and `send_daily_roi_summary.py`.
 - CSV logs `band_summary_<week>.csv` and `daily_band_summary_<date>.csv`.
 
 ### Changed
 - Weekly and daily Telegram summaries show tips, wins, profit and ROI per band with best/worst emojis.
->>>>>>> 2cd9fa73
+
 
 ## 2025-06-24
 
