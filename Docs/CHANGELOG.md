--- conflicted
+++ resolved
@@ -21,11 +21,8 @@
 ## 2025-06-24
 ### Added
 - Reusable `generate_commentary` helper for tag-based blurbs.
-<<<<<<< HEAD
 - `/tip` Telegram command shows the latest tip details for a horse.
-=======
 - `generate_combos.py` suggests high-confidence doubles and trebles.
->>>>>>> a5e7b8e2
 
 ### Changed
 - `dispatch_tips.py` now writes commentary for each tip via the helper.
