--- conflicted
+++ resolved
@@ -631,7 +631,6 @@
   manage confidence thresholds.
 - `dispatch_tips.py` reads `config/conf_override.json` for any active override.
 
----
 
 ## [2025-05-31] 🧠 Tipping Monster — Pipeline Stability & Odds Snapshot Cleanup
 
@@ -765,8 +764,6 @@
 - Removed duplicate meta place model lines in overview and todo.
 - Clarified planned stable-level intent profiler in overview.
 
-<<<<<<< HEAD
-=======
 ## 2025-07-24
 
 ### Fixed
@@ -816,11 +813,11 @@
 - Added `scripts/install_requirements.sh` helper script.
 
 
-
 ## 2025-07-24
 
 ### Fixed
 - Restored missing lines in `run_pipeline_with_venv.sh` after S3 upload step and added cleanup exit.
+
 
 ## 2025-06-14
 
@@ -834,13 +831,8 @@
 - `ingest_racecards_json.py` now opens the output file using a `with` block so the file handle closes properly.
 
 - Removed unused `requests` import from `roi/weekly_roi_summary.py`.
->>>>>>> af14e2e9
 
 ## 2025-07-24
 
 ### Fixed
-<<<<<<< HEAD
-- Restored missing lines in `run_pipeline_with_venv.sh` after S3 upload step and added cleanup exit.
-=======
-- Added missing trailing newlines to several scripts for lint compliance.
->>>>>>> af14e2e9
+- Added missing trailing newlines to several scripts for lint compliance.