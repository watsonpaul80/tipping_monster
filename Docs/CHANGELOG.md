## 2025-06-25

### Added
<<<<<<< HEAD
- Danger Fav history logging via `generate_lay_candidates.py`.

=======
- `simulate_staking.py` to compare level, confidence and value staking profiles.

- `roi/nap_tracker.py` tracks NAP ROI in `logs/roi/nap_history.csv`.
- Confidence band summaries to `weekly_roi_summary.py` and `send_daily_roi_summary.py`.
- CSV logs `band_summary_<week>.csv` and `daily_band_summary_<date>.csv`.

### Changed
- Weekly and daily Telegram summaries show tips, wins, profit and ROI per band with best/worst emojis.
>>>>>>> dd608f92
## 2025-06-24


- Expressive commentary style with `--comment-style` or `TM_COMMENT_STYLE`.
- `Tip` dataclass for structured tip handling.

### Changed
- Dispatch and ROI scripts now load and save tips using the dataclass.

## 2025-06-24
### Added
- Reusable `generate_commentary` helper for tag-based blurbs.
- `/tip` Telegram command shows the latest tip details for a horse.
- `generate_combos.py` suggests high-confidence doubles and trebles.

### Changed
- `dispatch_tips.py` now writes commentary for each tip via the helper.
- `value_score` calculation in `merge_odds_into_tips.py`.
- New `💰 Value Pick` tag in dispatched tips.

### Changed
- `dispatch_tips.py` now labels tips with high value scores.

### Fixed
- Updated docs and tests for the new value logic.
- `stats_api.py` provides FastAPI endpoints for ROI, tips and tag ROI.
- Draw Advantage tag (📊) when `draw_bias_rank` > 0.7 during inference.
- Commentary mentions draw advantage and tag appears in Telegram.
- `generate_rolling_roi.py` computes 30-day rolling ROI to `logs/roi/rolling_roi.csv`.
- Unit test for `run_inference_and_select_top1.py` verifies correct top tip and tags.

### Changed
- Marked inference unit test item complete in `monster_todo.md`.
- `dispatch_tips.py` now prints a model confidence line summarising why the
  model likes each tip.
  
## 2025-06-23

### Added
- `auto_tweet_tips.py` respects `TM_DEV_MODE` and logs to `logs/dev/twitter.log`.
- `tip_control_panel.py` interactive CLI for manual tip dispatch.

### Removed
- `utils/check_betfair_market_times.py` per audit.

### Changed
- Deduplicated the `self_train_from_history.py` documentation section in README.

### Fixed
- Updated broken links to `Docs` directory in README docs list.

## 2025-06-24

### Added
- `public_dashboard.py` Streamlit app to showcase ROI using only sent tips.

### Documentation
- Marked Public Member Dashboard task as completed.



## 2025-06-22

### Added
- ROI by Tag table in `streamlit_pauls_view.py` for deeper tag analysis.

### Documentation
- Fixed README link to Docs/SECURITY_REVIEW.md.

## 2025-06-08

### Added

- Telegram bot `/roi` now reports weekly profit, ROI and win/place counts.

### Documentation
- Updated monster_todo.md with newly completed tasks.

- `telegram_bot.py` with `/roi` command to send ROI summaries.

## 2025-06-13


## 2025-06-21

### Added
- `win_rate_by_tag.py` aggregates win rate and ROI by tag across all tips.


- ROI tracker flags winners with `odds_delta` over 5.0 as "💸 Value Win".
- `/nap` Telegram command shows last 7 NAPs with ROI stats.
- `train_place_model.py` to build a place-focused XGBoost model (top 3 finishers).



## 2025-06-20

### Added
- `generate_lay_candidates.py` identifies Danger Fav lay candidates.
- `dispatch_danger_favs.py` formats and sends Danger Fav alerts.
- `track_lay_candidates_roi.py` computes lay ROI for Danger Favs.

## 2025-06-21

### Added
- `export_lay_candidates_csv.py` converts `danger_favs.jsonl` into a readable CSV.


## 2025-06-17

### Added
- `utils/band_roi_filter.py` with `is_band_profitable()` helper.

## 2025-06-17

### Added
- Streamlit dashboard now includes an ROI Summary table with a CSV download button.

## 2025-06-17

### Added
- New `generate_weekly_roi.py` script creates weekly ROI CSVs in `logs/weekly_summaries/`.

## 2025-06-19

### Added
- Streamlit dashboard now includes sidebar checkboxes to filter the Full Tip
  Breakdown for winners or placed horses.

### Changed
- Centralized each-way place term logic in `tippingmonster.utils.get_place_terms()`.
- ROI trackers now import this helper instead of defining it locally.

### Removed
- Deleted `tipping-monster-xgb-model.bst` from the repository. Tests now
  generate a temporary XGBoost model instead.

## 2025-06-16

### Added
- `dispatch_tips.py` skips tips below 0.80 confidence unless their confidence
  band has shown positive ROI in the past 30 days.

## 2025-06-17

### Fixed
- `test_model_drift` now verifies SHAP files exist and uses a stable datetime
  override to prevent `FileNotFoundError`.

## 2025-06-15

### Changed
- `generate_unified_roi_sheet.py` now merges ROI CSVs from any year.

## 2025-06-14

### Changed
- Removed lightweight model binary from the repository. Unit tests now build a
  temporary XGBoost model instead.

## 2025-06-13

### Fixed
- Added missing `requests` import in `roi/weekly_roi_summary.py`.

## 2025-06-13

### Fixed
- Added missing `requests` import in `roi/weekly_roi_summary.py`.

## 2025-06-12

### Fixed
- `load_shap_csv()` now deletes the downloaded temp file after reading.
- Removed duplicate `requests` entry from `requirements.txt`.
- Added missing `send_telegram_message` import in `dispatch_all_tips.py`.

## 2025-06-10

### Fixed
- Added missing `requests` import in `scripts/morning_digest.py` so Telegram posts work.

## 2025-06-11

### Added
- New `tip_has_tag()` helper in `tippingmonster.utils` for tag substring checks.

## 2025-06-12

### Fixed
- Removed duplicate `tip_has_tag` entry from `tippingmonster.__all__`.

## 2025-06-09
- Moved pipeline and ROI scripts into `core/`, `roi/`, and `utils/` directories. Updated docs and README references.

### Added
- NAP odds cap with override support (`dispatch_tips.py`).
- Blocked or reassigned NAPs logged to `logs/nap_override_YYYY-MM-DD.log`.
- NAP removed entirely when no tip meets the cap, with log entry noted.
- Optional SHAP chart upload added in `model_feature_importance.py`.
- `roi_tracker_advised.py` and `tag_roi_tracker.py` now accept `--tag` to filter tips by tag substring.
- Removed duplicate arguments and calculations in `tag_roi_tracker.py`.
- Added `--dev` option.
- `load_shap_csv` now removes temporary S3 downloads after reading to avoid clutter.

## 2025-06-08

### Added
- `archive_old_logs.py` archives logs older than 14 days into `logs/archive/`.
- Cumulative bankroll and drawdown tracking in `roi_tracker_advised.py`.
- `weekly_roi_summary.py` now displays bankroll and worst drawdown metrics.
- `telegram_bot.py` with `/roi` command to send ROI summaries.
- `model_drift_report.py` generates a markdown summary highlighting SHAP feature drift.
- `roi_by_confidence_band.py` aggregates tip ROI by confidence band and writes `logs/roi/roi_by_confidence_band_*.csv`.
- `cli/tmcli.py` now supports `dispatch-tips` and `send-roi` commands for one-line Telegram posts.
- `validate_features.py` wraps `core.validate_features` for backward compatibility.

### Fixed
- Corrected a typo in `tests/test_tmcli.py` preventing the `healthcheck` CLI subparser from being created.
- Removed stray `pip install model_drift_report` from the GitHub workflow, relying on the local module instead.

### Documentation
- Updated monster_todo.md with newly completed tasks.

## 2025-06-07

### Added
- NAP odds cap with override support (`dispatch_tips.py`).
- Blocked or reassigned NAPs logged to `logs/nap_override_YYYY-MM-DD.log`.
- NAP removed entirely when no tip meets the cap, with log entry noted.
- `validate_tips.py` for verifying tips files before dispatch.
- Added unit tests for `tmcli` subcommands.
- Added unit test for `roi_by_confidence_band.summarise`.
- ROI trackers now support `--tag` filtering for NAP/Value tips.

## 2025-06-07 — Script Cleanup

- Added `script_audit.txt` listing unused scripts.
- Document now referenced in README files.

## 2025-06-07 — CLI Helper


- Added `cli/tmcli.py` with `pipeline`, `roi`, `sniper`, and `healthcheck` subcommands.
- Each command supports a `--dev` flag for safe local testing.
- Documented CLI usage in README and ops guide.

## 2025-06-06 — ROI Script Consolidation

- Removed duplicate scripts from `ROI/` directory.
- Canonical versions kept in project root.

## 2025-06-01 — ROI Tracker Fixes

### Tipping Monster Core
- Fixed ROI tracker not running via cron due to incorrect default date logic.
- Manual ROI run for 2025-05-31 completed:
  - Profit: -1.00 pts | ROI: -7.69% | Stake: 13.00 pts
- `send_daily_roi_summary.py` tested manually and confirmed working when correct `--date` used.
- Diagnosis: ROI script defaulted to today even when `--date` was passed (issue still under review).

---

## 2025-05-31 — ROI Accuracy Overhaul + Pipeline Simplification

### ROI & Place Logic Fixes
- Updated `roi_tracker_advised.py` to correctly calculate each-way (EW) place profit.
- Handles 1/4 and 1/5 odds fractions with full/half stake logic.
- Flags placed horses and applies correct payouts based on position.

### Best Odds Integration
- Fully integrated `extract_best_realistic_odds.py` into nightly pipeline.
- Ensures accurate profit tracking for both win and place legs.
- Backfilled recent tips using realistic odds.

### Cron Simplification
- Created `run_roi_pipeline.sh` to consolidate 4 cron jobs into 1:
  - Realistic odds injection
  - Advised & level ROI tracking
  - Telegram summary dispatch

### Summary Enhancements
- `weekly_roi_summary.py` now includes 🥈 places.
- Improved formatting for Telegram output.
- `send_daily_roi_summary.py` supports `--show` for local CLI testing.

---

## [2025-05-31] 🔫 Steam Sniper V1 — Stable Launch

### Major Fixes
- Fixed issue where sniper jobs failed due to early race schedule.
- Cron now builds sniper schedule at 09:30 (after racecards are ready).
- Odds parsing supports both `3:15` and `15:15` formats.

### Core Features Completed
- Automated snapshot scheduling based on race times.
- Dynamic odds snapshot merging and formatting (`20/1 → 10/1 → 7/1`).
- Past races filtered out from alerts.
- Volume filtering removed due to Betfair limits.
- Telegram batches alerts in groups of 20.

### New Files / Scripts
- `compare_sniper_odds.py` replaces old snapshot logic.

### Next Up
- ROI tracking for steamers
- LLM commentary
- ML-based filtering in V2

---

## [2025-05-31] 🧠 Tipping Monster — Pipeline Stability & Odds Snapshot Cleanup

### Fixes & Enhancements
- Standardized `compare_odds_to_0800.py` across subsystems.
- Deprecated legacy `odds_snapshots/` folder.
- Snapshot loader now finds earliest available file, not just 08:00.

### Testing & Validation
- Verified full odds snapshot → comparison → steamer flow.<|MERGE_RESOLUTION|>--- conflicted
+++ resolved
@@ -1,10 +1,9 @@
 ## 2025-06-25
 
 ### Added
-<<<<<<< HEAD
 - Danger Fav history logging via `generate_lay_candidates.py`.
 
-=======
+
 - `simulate_staking.py` to compare level, confidence and value staking profiles.
 
 - `roi/nap_tracker.py` tracks NAP ROI in `logs/roi/nap_history.csv`.
@@ -13,7 +12,6 @@
 
 ### Changed
 - Weekly and daily Telegram summaries show tips, wins, profit and ROI per band with best/worst emojis.
->>>>>>> dd608f92
 ## 2025-06-24
 
 
