--- conflicted
+++ resolved
@@ -1,13 +1,11 @@
 ## 2025-06-24
 
-<<<<<<< HEAD
+
 ### Added
 - Reusable `generate_commentary` helper for tag-based blurbs.
 
 ### Changed
 - `dispatch_tips.py` now writes commentary for each tip via the helper.
-=======
-
 - `value_score` calculation in `merge_odds_into_tips.py`.
 - New `💰 Value Pick` tag in dispatched tips.
 
@@ -16,28 +14,17 @@
 
 ### Fixed
 - Updated docs and tests for the new value logic.
-
-
 - `stats_api.py` provides FastAPI endpoints for ROI, tips and tag ROI.
-
-
 - Draw Advantage tag (📊) when `draw_bias_rank` > 0.7 during inference.
 - Commentary mentions draw advantage and tag appears in Telegram.
-
-
 - `generate_rolling_roi.py` computes 30-day rolling ROI to `logs/roi/rolling_roi.csv`.
-
 - Unit test for `run_inference_and_select_top1.py` verifies correct top tip and tags.
 
 ### Changed
 - Marked inference unit test item complete in `monster_todo.md`.
-
 - `dispatch_tips.py` now prints a model confidence line summarising why the
   model likes each tip.
-
-
->>>>>>> 112849a9
-
+  
 ## 2025-06-23
 
 ### Added
