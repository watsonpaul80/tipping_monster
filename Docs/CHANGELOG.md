# 📅 CHANGELOG

<<<<<<< HEAD
## 2025-06-09

### Added
- `roi_tracker_advised.py` and `tag_roi_tracker.py` now accept `--tag` to filter
  tips by tag substring.
=======
## 2025-06-08

### Added
- `model_drift_report.py` generates a markdown summary highlighting SHAP feature drift.
>>>>>>> 82057c11

## 2025-06-07

### Added
- NAP odds cap with override support (`dispatch_tips.py`).
- Blocked or reassigned NAPs logged to `logs/nap_override_YYYY-MM-DD.log`.
- NAP removed entirely when no tip meets the cap, with log entry noted.

- `validate_tips.py` for verifying tips files before dispatch.
- Added unit tests for `tmcli` subcommands.
- ROI trackers now support `--tag` filtering for NAP/Value tips.



## 2025-05-31

### Added

### Fixed
-- Schedule builder now avoids empty output silently

### Changed
- All scheduled snapshot jobs now log job ID + time in output


## [2025-05-31] 🔫 Steam Sniper V1 — Stable Launch

### ✅ Major Fixes
- Fixed critical issue where sniper jobs failed due to early race schedule creation.
- Updated cron to build sniper schedule at 09:30 (after racecards are ready).
- Fallback parsing for both `3:15` and `15:15` time formats in racecards.

### ✅ Core Features Completed
- Fully automated snapshot scheduling and fetching based on race times.
- Snapshot comparison now dynamically finds earliest available file (not just 08:00).
- Odds progression shown in clean format: `20/1 → 10/1 → 7/1`.
- Past races filtered out from dispatch automatically.
- Volume filtering removed due to Betfair API call limits.
- Telegram dispatch batches alerts in groups (up to 20) with dryrun support.

### 🧪 Manual Testing
- Dry-run mode added for safe CLI output testing.
- Successfully tested full sniper pipeline: fetch → merge → detect → dispatch.

### 📂 New Files / Scripts
- `compare_sniper_odds.py`: Replaces old snapshot comparison logic.

### 🏼 Next Up
- ROI tracking for steamers
- LLM commentary
- ML-based filtering in V2

## [2025-05-31] 🧠 Tipping Monster — Pipeline Stability & Odds Snapshot Cleanup

### ✅ Fixes & Enhancements
-- Standardized `compare_odds_to_0800.py` logic across systems.
-- Clarified snapshot folder usage:
  - Legacy snapshots: `odds_snapshots/`
- Deprecated old snapshot folder (`odds_snapshots/`) for main system use.
- Fixed bug where `compare_odds_to_0800.py` would fail if the given snapshot didn’t exist.
- Snapshot loader now finds **earliest available odds snapshot of the day**, even if not exactly 08:00.

### 🧪 Testing & Validation
- Verified clean pipeline execution for odds comparison using latest snapshot labels.
- Confirmed consistent behaviour in cases with and without early snapshot data.

### 📂 Structure Cleanup
- Refined script calls so that odds comparisons and steamer detection are cleanly separated.
- Ensured proper `Path()`-based handling and errors in missing snapshot cases.

---

Let me know if you want it appended to your existing Monster changelog file or injected into the `TIPPING_MONSTER_OVERVIEW.md` or `TIPPING_MONSTER_TODO.md`.

## [2025-05-31] Tipping Monster ROI Tracker Fixes

- ROI tracking now correctly handles both daily and weekly summaries.
- Fixed safe numeric conversion of Profit and Stake (coercing and filling NaNs).
- Daily logs (`tips_results_YYYY-MM-DD_advised.csv`) now feed into weekly summaries.
- Added `weekly_roi_summary.py` for Telegram-ready summaries and audits.
- Added `generate_weekly_summary.py` to consolidate all logs per ISO week.
- Telegram output supports inline summaries and detailed daily breakdowns.


## 🗓️ 2025-05-31 — ROI Accuracy Overhaul + Pipeline Simplification

### ✅ ROI & Place Logic Fixes
- Updated `roi_tracker_advised.py` to correctly calculate each-way (EW) place profit.
  - Dynamically determines place terms based on runners & race type.
  - Handles 1/4 and 1/5 odds fractions with full/half stake logic.
  - Flags placed horses and applies correct payouts based on position.
- Rebuilt May 30 results with corrected place earnings.
- Confirmed correct place detection & profit application in win/place splits.

### 📈 Best Odds Integration
  - Fully integrated `extract_best_realistic_odds.py` into nightly pipeline.
- Ensures accurate profit tracking for both win and place legs.
- Backfilled recent tips (e.g., May 30) using realistic odds.

### 🧼 Cron Simplification
  - Created `run_roi_pipeline.sh` to consolidate 4 cron jobs into 1:
    - Realistic odds injection
    - Advised & level ROI tracking
    - Telegram summary dispatch
  - All ROI-related logs now stored in `logs/roi/` for tidiness.

### 📊 Weekly & Daily Summary Enhancements
- `weekly_roi_summary.py` updated to include:
  - Place count (🥈)
  - Improved formatting for Telegram summary
- `send_daily_roi_summary.py` now shows:
  - 🏇 Tips, 🥇 Wins, 🥈 Places, 📈 ROI, and 💰 Profit
- Added `--show` mode to support local CLI use without Telegram.

---

# 🧾 TIPPING MONSTER — MASTER CHANGELOG

## 📅 2025-06-01


### 🧠 Tipping Monster Core

- 🛠️ Fixed ROI tracker not running via cron due to incorrect default date logic
- ✅ Manual ROI run for 2025-05-31 completed:
  - Profit: -1.00 pts | ROI: -7.69% | Stake: 13.00 pts
- ✅ `send_daily_roi_summary.py` tested manually and confirmed working when correct `--date` used
- 🔍 Diagnosis: ROI script defaulted to today even when `--date` was passed (issue still under review)

---
## 2025-06-06 — ROI Script Consolidation
- Removed duplicate scripts from `ROI/` directory.
- Canonical versions kept in project root.


## 2025-06-07 -- Script Cleanup
- Added script_audit.txt listing unused scripts
- Document now referenced in README files

## 2025-06-07 — CLI Helper
- Added `tmcli.py` with `pipeline`, `roi`, `sniper` and `healthcheck` subcommands.
- Each command supports a `--dev` flag for safe local testing.
- Documented CLI usage in README and ops guide.
## 2025-06-08

### Added
- `roi_by_confidence_band.py` aggregates tip ROI by confidence band and writes `logs/roi/roi_by_confidence_band_*.csv`.

## 2025-06-08 — Telegram CLI
- `tmcli.py` now supports `dispatch-tips` and `send-roi` commands for one-line
  Telegram posts.



## 2025-06-09 -- Tag ROI Tracker Cleanup
- Removed duplicate arguments and calculations in `tag_roi_tracker.py`. Added `--dev` option.<|MERGE_RESOLUTION|>--- conflicted
+++ resolved
@@ -1,17 +1,17 @@
 # 📅 CHANGELOG
 
-<<<<<<< HEAD
 ## 2025-06-09
 
 ### Added
-- `roi_tracker_advised.py` and `tag_roi_tracker.py` now accept `--tag` to filter
-  tips by tag substring.
-=======
+- `roi_tracker_advised.py` and `tag_roi_tracker.py` now accept `--tag` to filter tips by tag substring.
+- Removed duplicate arguments and calculations in `tag_roi_tracker.py`. Added `--dev` option.
+
 ## 2025-06-08
 
 ### Added
 - `model_drift_report.py` generates a markdown summary highlighting SHAP feature drift.
->>>>>>> 82057c11
+- `roi_by_confidence_band.py` aggregates tip ROI by confidence band and writes `logs/roi/roi_by_confidence_band_*.csv`.
+- `tmcli.py` now supports `dispatch-tips` and `send-roi` commands for one-line Telegram posts.
 
 ## 2025-06-07
 
@@ -19,152 +19,94 @@
 - NAP odds cap with override support (`dispatch_tips.py`).
 - Blocked or reassigned NAPs logged to `logs/nap_override_YYYY-MM-DD.log`.
 - NAP removed entirely when no tip meets the cap, with log entry noted.
-
 - `validate_tips.py` for verifying tips files before dispatch.
 - Added unit tests for `tmcli` subcommands.
 - ROI trackers now support `--tag` filtering for NAP/Value tips.
 
+## 2025-06-07 — Script Cleanup
 
+- Added `script_audit.txt` listing unused scripts.
+- Document now referenced in README files.
 
-## 2025-05-31
+## 2025-06-07 — CLI Helper
 
-### Added
+- Added `tmcli.py` with `pipeline`, `roi`, `sniper`, and `healthcheck` subcommands.
+- Each command supports a `--dev` flag for safe local testing.
+- Documented CLI usage in README and ops guide.
 
-### Fixed
--- Schedule builder now avoids empty output silently
+## 2025-06-06 — ROI Script Consolidation
 
-### Changed
-- All scheduled snapshot jobs now log job ID + time in output
+- Removed duplicate scripts from `ROI/` directory.
+- Canonical versions kept in project root.
 
+## 2025-06-01 — ROI Tracker Fixes
+
+### Tipping Monster Core
+- Fixed ROI tracker not running via cron due to incorrect default date logic.
+- Manual ROI run for 2025-05-31 completed:
+  - Profit: -1.00 pts | ROI: -7.69% | Stake: 13.00 pts
+- `send_daily_roi_summary.py` tested manually and confirmed working when correct `--date` used.
+- Diagnosis: ROI script defaulted to today even when `--date` was passed (issue still under review).
+
+---
+
+## 2025-05-31 — ROI Accuracy Overhaul + Pipeline Simplification
+
+### ROI & Place Logic Fixes
+- Updated `roi_tracker_advised.py` to correctly calculate each-way (EW) place profit.
+- Handles 1/4 and 1/5 odds fractions with full/half stake logic.
+- Flags placed horses and applies correct payouts based on position.
+
+### Best Odds Integration
+- Fully integrated `extract_best_realistic_odds.py` into nightly pipeline.
+- Ensures accurate profit tracking for both win and place legs.
+- Backfilled recent tips using realistic odds.
+
+### Cron Simplification
+- Created `run_roi_pipeline.sh` to consolidate 4 cron jobs into 1:
+  - Realistic odds injection
+  - Advised & level ROI tracking
+  - Telegram summary dispatch
+
+### Summary Enhancements
+- `weekly_roi_summary.py` now includes 🥈 places.
+- Improved formatting for Telegram output.
+- `send_daily_roi_summary.py` supports `--show` for local CLI testing.
+
+---
 
 ## [2025-05-31] 🔫 Steam Sniper V1 — Stable Launch
 
-### ✅ Major Fixes
-- Fixed critical issue where sniper jobs failed due to early race schedule creation.
-- Updated cron to build sniper schedule at 09:30 (after racecards are ready).
-- Fallback parsing for both `3:15` and `15:15` time formats in racecards.
+### Major Fixes
+- Fixed issue where sniper jobs failed due to early race schedule.
+- Cron now builds sniper schedule at 09:30 (after racecards are ready).
+- Odds parsing supports both `3:15` and `15:15` formats.
 
-### ✅ Core Features Completed
-- Fully automated snapshot scheduling and fetching based on race times.
-- Snapshot comparison now dynamically finds earliest available file (not just 08:00).
-- Odds progression shown in clean format: `20/1 → 10/1 → 7/1`.
-- Past races filtered out from dispatch automatically.
-- Volume filtering removed due to Betfair API call limits.
-- Telegram dispatch batches alerts in groups (up to 20) with dryrun support.
+### Core Features Completed
+- Automated snapshot scheduling based on race times.
+- Dynamic odds snapshot merging and formatting (`20/1 → 10/1 → 7/1`).
+- Past races filtered out from alerts.
+- Volume filtering removed due to Betfair limits.
+- Telegram batches alerts in groups of 20.
 
-### 🧪 Manual Testing
-- Dry-run mode added for safe CLI output testing.
-- Successfully tested full sniper pipeline: fetch → merge → detect → dispatch.
+### New Files / Scripts
+- `compare_sniper_odds.py` replaces old snapshot logic.
 
-### 📂 New Files / Scripts
-- `compare_sniper_odds.py`: Replaces old snapshot comparison logic.
-
-### 🏼 Next Up
+### Next Up
 - ROI tracking for steamers
 - LLM commentary
 - ML-based filtering in V2
 
+---
+
 ## [2025-05-31] 🧠 Tipping Monster — Pipeline Stability & Odds Snapshot Cleanup
 
-### ✅ Fixes & Enhancements
--- Standardized `compare_odds_to_0800.py` logic across systems.
--- Clarified snapshot folder usage:
-  - Legacy snapshots: `odds_snapshots/`
-- Deprecated old snapshot folder (`odds_snapshots/`) for main system use.
-- Fixed bug where `compare_odds_to_0800.py` would fail if the given snapshot didn’t exist.
-- Snapshot loader now finds **earliest available odds snapshot of the day**, even if not exactly 08:00.
+### Fixes & Enhancements
+- Standardized `compare_odds_to_0800.py` across subsystems.
+- Deprecated legacy `odds_snapshots/` folder.
+- Snapshot loader now finds earliest available file, not just 08:00.
 
-### 🧪 Testing & Validation
-- Verified clean pipeline execution for odds comparison using latest snapshot labels.
-- Confirmed consistent behaviour in cases with and without early snapshot data.
-
-### 📂 Structure Cleanup
-- Refined script calls so that odds comparisons and steamer detection are cleanly separated.
-- Ensured proper `Path()`-based handling and errors in missing snapshot cases.
+### Testing & Validation
+- Verified full odds snapshot → comparison → steamer flow.
 
 ---
-
-Let me know if you want it appended to your existing Monster changelog file or injected into the `TIPPING_MONSTER_OVERVIEW.md` or `TIPPING_MONSTER_TODO.md`.
-
-## [2025-05-31] Tipping Monster ROI Tracker Fixes
-
-- ROI tracking now correctly handles both daily and weekly summaries.
-- Fixed safe numeric conversion of Profit and Stake (coercing and filling NaNs).
-- Daily logs (`tips_results_YYYY-MM-DD_advised.csv`) now feed into weekly summaries.
-- Added `weekly_roi_summary.py` for Telegram-ready summaries and audits.
-- Added `generate_weekly_summary.py` to consolidate all logs per ISO week.
-- Telegram output supports inline summaries and detailed daily breakdowns.
-
-
-## 🗓️ 2025-05-31 — ROI Accuracy Overhaul + Pipeline Simplification
-
-### ✅ ROI & Place Logic Fixes
-- Updated `roi_tracker_advised.py` to correctly calculate each-way (EW) place profit.
-  - Dynamically determines place terms based on runners & race type.
-  - Handles 1/4 and 1/5 odds fractions with full/half stake logic.
-  - Flags placed horses and applies correct payouts based on position.
-- Rebuilt May 30 results with corrected place earnings.
-- Confirmed correct place detection & profit application in win/place splits.
-
-### 📈 Best Odds Integration
-  - Fully integrated `extract_best_realistic_odds.py` into nightly pipeline.
-- Ensures accurate profit tracking for both win and place legs.
-- Backfilled recent tips (e.g., May 30) using realistic odds.
-
-### 🧼 Cron Simplification
-  - Created `run_roi_pipeline.sh` to consolidate 4 cron jobs into 1:
-    - Realistic odds injection
-    - Advised & level ROI tracking
-    - Telegram summary dispatch
-  - All ROI-related logs now stored in `logs/roi/` for tidiness.
-
-### 📊 Weekly & Daily Summary Enhancements
-- `weekly_roi_summary.py` updated to include:
-  - Place count (🥈)
-  - Improved formatting for Telegram summary
-- `send_daily_roi_summary.py` now shows:
-  - 🏇 Tips, 🥇 Wins, 🥈 Places, 📈 ROI, and 💰 Profit
-- Added `--show` mode to support local CLI use without Telegram.
-
----
-
-# 🧾 TIPPING MONSTER — MASTER CHANGELOG
-
-## 📅 2025-06-01
-
-
-### 🧠 Tipping Monster Core
-
-- 🛠️ Fixed ROI tracker not running via cron due to incorrect default date logic
-- ✅ Manual ROI run for 2025-05-31 completed:
-  - Profit: -1.00 pts | ROI: -7.69% | Stake: 13.00 pts
-- ✅ `send_daily_roi_summary.py` tested manually and confirmed working when correct `--date` used
-- 🔍 Diagnosis: ROI script defaulted to today even when `--date` was passed (issue still under review)
-
----
-## 2025-06-06 — ROI Script Consolidation
-- Removed duplicate scripts from `ROI/` directory.
-- Canonical versions kept in project root.
-
-
-## 2025-06-07 -- Script Cleanup
-- Added script_audit.txt listing unused scripts
-- Document now referenced in README files
-
-## 2025-06-07 — CLI Helper
-- Added `tmcli.py` with `pipeline`, `roi`, `sniper` and `healthcheck` subcommands.
-- Each command supports a `--dev` flag for safe local testing.
-- Documented CLI usage in README and ops guide.
-## 2025-06-08
-
-### Added
-- `roi_by_confidence_band.py` aggregates tip ROI by confidence band and writes `logs/roi/roi_by_confidence_band_*.csv`.
-
-## 2025-06-08 — Telegram CLI
-- `tmcli.py` now supports `dispatch-tips` and `send-roi` commands for one-line
-  Telegram posts.
-
-
-
-## 2025-06-09 -- Tag ROI Tracker Cleanup
-- Removed duplicate arguments and calculations in `tag_roi_tracker.py`. Added `--dev` option.