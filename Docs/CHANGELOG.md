# 📅 CHANGELOG

## 2025-06-07

### Added
- NAP odds cap with override support (`dispatch_tips.py`).
- Blocked or reassigned NAPs logged to `logs/nap_override_YYYY-MM-DD.log`.
- NAP removed entirely when no tip meets the cap, with log entry noted.
<<<<<<< HEAD
- ROI trackers now support `--tag` filtering for NAP/Value tips.
=======
- Added unit tests for `tmcli` subcommands.
>>>>>>> e90aa718


## 2025-05-31

### Added

### Fixed
-- Schedule builder now avoids empty output silently

### Changed
- All scheduled snapshot jobs now log job ID + time in output


## [2025-05-31] 🔫 Steam Sniper V1 — Stable Launch

### ✅ Major Fixes
- Fixed critical issue where sniper jobs failed due to early race schedule creation.
- Updated cron to build sniper schedule at 09:30 (after racecards are ready).
- Fallback parsing for both `3:15` and `15:15` time formats in racecards.

### ✅ Core Features Completed
- Fully automated snapshot scheduling and fetching based on race times.
- Snapshot comparison now dynamically finds earliest available file (not just 08:00).
- Odds progression shown in clean format: `20/1 → 10/1 → 7/1`.
- Past races filtered out from dispatch automatically.
- Volume filtering removed due to Betfair API call limits.
- Telegram dispatch batches alerts in groups (up to 20) with dryrun support.

### 🧪 Manual Testing
- Dry-run mode added for safe CLI output testing.
- Successfully tested full sniper pipeline: fetch → merge → detect → dispatch.

### 📂 New Files / Scripts
- `compare_sniper_odds.py`: Replaces old snapshot comparison logic.

### 🏼 Next Up
- ROI tracking for steamers
- LLM commentary
- ML-based filtering in V2

## [2025-05-31] 🧠 Tipping Monster — Pipeline Stability & Odds Snapshot Cleanup

### ✅ Fixes & Enhancements
-- Standardized `compare_odds_to_0800.py` logic across systems.
-- Clarified snapshot folder usage:
  - Legacy snapshots: `odds_snapshots/`
- Deprecated old snapshot folder (`odds_snapshots/`) for main system use.
- Fixed bug where `compare_odds_to_0800.py` would fail if the given snapshot didn’t exist.
- Snapshot loader now finds **earliest available odds snapshot of the day**, even if not exactly 08:00.

### 🧪 Testing & Validation
- Verified clean pipeline execution for odds comparison using latest snapshot labels.
- Confirmed consistent behaviour in cases with and without early snapshot data.

### 📂 Structure Cleanup
- Refined script calls so that odds comparisons and steamer detection are cleanly separated.
- Ensured proper `Path()`-based handling and errors in missing snapshot cases.

---

Let me know if you want it appended to your existing Monster changelog file or injected into the `TIPPING_MONSTER_OVERVIEW.md` or `TIPPING_MONSTER_TODO.md`.

## [2025-05-31] Tipping Monster ROI Tracker Fixes

- ROI tracking now correctly handles both daily and weekly summaries.
- Fixed safe numeric conversion of Profit and Stake (coercing and filling NaNs).
- Daily logs (`tips_results_YYYY-MM-DD_advised.csv`) now feed into weekly summaries.
- Added `weekly_roi_summary.py` for Telegram-ready summaries and audits.
- Added `generate_weekly_summary.py` to consolidate all logs per ISO week.
- Telegram output supports inline summaries and detailed daily breakdowns.


## 🗓️ 2025-05-31 — ROI Accuracy Overhaul + Pipeline Simplification

### ✅ ROI & Place Logic Fixes
- Updated `roi_tracker_advised.py` to correctly calculate each-way (EW) place profit.
  - Dynamically determines place terms based on runners & race type.
  - Handles 1/4 and 1/5 odds fractions with full/half stake logic.
  - Flags placed horses and applies correct payouts based on position.
- Rebuilt May 30 results with corrected place earnings.
- Confirmed correct place detection & profit application in win/place splits.

### 📈 Best Odds Integration
  - Fully integrated `extract_best_realistic_odds.py` into nightly pipeline.
- Ensures accurate profit tracking for both win and place legs.
- Backfilled recent tips (e.g., May 30) using realistic odds.

### 🧼 Cron Simplification
  - Created `run_roi_pipeline.sh` to consolidate 4 cron jobs into 1:
    - Realistic odds injection
    - Advised & level ROI tracking
    - Telegram summary dispatch
  - All ROI-related logs now stored in `logs/roi/` for tidiness.

### 📊 Weekly & Daily Summary Enhancements
- `weekly_roi_summary.py` updated to include:
  - Place count (🥈)
  - Improved formatting for Telegram summary
- `send_daily_roi_summary.py` now shows:
  - 🏇 Tips, 🥇 Wins, 🥈 Places, 📈 ROI, and 💰 Profit
- Added `--show` mode to support local CLI use without Telegram.

---

# 🧾 TIPPING MONSTER — MASTER CHANGELOG

## 📅 2025-06-01


### 🧠 Tipping Monster Core

- 🛠️ Fixed ROI tracker not running via cron due to incorrect default date logic
- ✅ Manual ROI run for 2025-05-31 completed:
  - Profit: -1.00 pts | ROI: -7.69% | Stake: 13.00 pts
- ✅ `send_daily_roi_summary.py` tested manually and confirmed working when correct `--date` used
- 🔍 Diagnosis: ROI script defaulted to today even when `--date` was passed (issue still under review)

---
## 2025-06-06 — ROI Script Consolidation
- Removed duplicate scripts from `ROI/` directory.
- Canonical versions kept in project root.


## 2025-06-07 -- Script Cleanup
- Added script_audit.txt listing unused scripts
- Document now referenced in README files

## 2025-06-07 — CLI Helper
- Added `tmcli.py` with `healthcheck` and `ensure-sent-tips` subcommands.
- Documented CLI usage in README and ops guide.

## 2025-06-08 — Telegram CLI
- `tmcli.py` now supports `dispatch-tips` and `send-roi` commands for one-line
  Telegram posts.
<|MERGE_RESOLUTION|>--- conflicted
+++ resolved
@@ -6,11 +6,8 @@
 - NAP odds cap with override support (`dispatch_tips.py`).
 - Blocked or reassigned NAPs logged to `logs/nap_override_YYYY-MM-DD.log`.
 - NAP removed entirely when no tip meets the cap, with log entry noted.
-<<<<<<< HEAD
+- Added unit tests for `tmcli` subcommands.
 - ROI trackers now support `--tag` filtering for NAP/Value tips.
-=======
-- Added unit tests for `tmcli` subcommands.
->>>>>>> e90aa718
 
 
 ## 2025-05-31
