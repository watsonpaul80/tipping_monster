# 📅 CHANGELOG

## 2025-06-09

### Added
- NAP odds cap with override support (`dispatch_tips.py`).
- Blocked or reassigned NAPs logged to `logs/nap_override_YYYY-MM-DD.log`.
- NAP removed entirely when no tip meets the cap, with log entry noted.
- Optional SHAP chart upload added in `model_feature_importance.py`.
<<<<<<< HEAD
=======
- `roi_tracker_advised.py` and `tag_roi_tracker.py` now accept `--tag` to filter tips by tag substring.
- Removed duplicate arguments and calculations in `tag_roi_tracker.py`. Added `--dev` option.
>>>>>>> 370a155f

## 2025-06-08

### Added
- `model_drift_report.py` generates a markdown summary highlighting SHAP feature drift.
- `roi_by_confidence_band.py` aggregates tip ROI by confidence band and writes `logs/roi/roi_by_confidence_band_*.csv`.
- `tmcli.py` now supports `dispatch-tips` and `send-roi` commands for one-line Telegram posts.

## 2025-06-07

### Added
- NAP odds cap with override support (`dispatch_tips.py`).
- Blocked or reassigned NAPs logged to `logs/nap_override_YYYY-MM-DD.log`.
- NAP removed entirely when no tip meets the cap, with log entry noted.
- `validate_tips.py` for verifying tips files before dispatch.
- Added unit tests for `tmcli` subcommands.
- ROI trackers now support `--tag` filtering for NAP/Value tips.

## 2025-06-07 — Script Cleanup

- Added `script_audit.txt` listing unused scripts.
- Document now referenced in README files.

## 2025-06-07 — CLI Helper

- Added `tmcli.py` with `pipeline`, `roi`, `sniper`, and `healthcheck` subcommands.
- Each command supports a `--dev` flag for safe local testing.
- Documented CLI usage in README and ops guide.

## 2025-06-06 — ROI Script Consolidation

- Removed duplicate scripts from `ROI/` directory.
- Canonical versions kept in project root.

## 2025-06-01 — ROI Tracker Fixes

### Tipping Monster Core
- Fixed ROI tracker not running via cron due to incorrect default date logic.
- Manual ROI run for 2025-05-31 completed:
  - Profit: -1.00 pts | ROI: -7.69% | Stake: 13.00 pts
- `send_daily_roi_summary.py` tested manually and confirmed working when correct `--date` used.
- Diagnosis: ROI script defaulted to today even when `--date` was passed (issue still under review).

---

## 2025-05-31 — ROI Accuracy Overhaul + Pipeline Simplification

### ROI & Place Logic Fixes
- Updated `roi_tracker_advised.py` to correctly calculate each-way (EW) place profit.
- Handles 1/4 and 1/5 odds fractions with full/half stake logic.
- Flags placed horses and applies correct payouts based on position.

### Best Odds Integration
- Fully integrated `extract_best_realistic_odds.py` into nightly pipeline.
- Ensures accurate profit tracking for both win and place legs.
- Backfilled recent tips using realistic odds.

### Cron Simplification
- Created `run_roi_pipeline.sh` to consolidate 4 cron jobs into 1:
  - Realistic odds injection
  - Advised & level ROI tracking
  - Telegram summary dispatch

### Summary Enhancements
- `weekly_roi_summary.py` now includes 🥈 places.
- Improved formatting for Telegram output.
- `send_daily_roi_summary.py` supports `--show` for local CLI testing.

---

## [2025-05-31] 🔫 Steam Sniper V1 — Stable Launch

### Major Fixes
- Fixed issue where sniper jobs failed due to early race schedule.
- Cron now builds sniper schedule at 09:30 (after racecards are ready).
- Odds parsing supports both `3:15` and `15:15` formats.

### Core Features Completed
- Automated snapshot scheduling based on race times.
- Dynamic odds snapshot merging and formatting (`20/1 → 10/1 → 7/1`).
- Past races filtered out from alerts.
- Volume filtering removed due to Betfair limits.
- Telegram batches alerts in groups of 20.

### New Files / Scripts
- `compare_sniper_odds.py` replaces old snapshot logic.

### Next Up
- ROI tracking for steamers
- LLM commentary
- ML-based filtering in V2

---

## [2025-05-31] 🧠 Tipping Monster — Pipeline Stability & Odds Snapshot Cleanup

### Fixes & Enhancements
- Standardized `compare_odds_to_0800.py` across subsystems.
- Deprecated legacy `odds_snapshots/` folder.
- Snapshot loader now finds earliest available file, not just 08:00.

### Testing & Validation
- Verified full odds snapshot → comparison → steamer flow.

---<|MERGE_RESOLUTION|>--- conflicted
+++ resolved
@@ -7,11 +7,8 @@
 - Blocked or reassigned NAPs logged to `logs/nap_override_YYYY-MM-DD.log`.
 - NAP removed entirely when no tip meets the cap, with log entry noted.
 - Optional SHAP chart upload added in `model_feature_importance.py`.
-<<<<<<< HEAD
-=======
 - `roi_tracker_advised.py` and `tag_roi_tracker.py` now accept `--tag` to filter tips by tag substring.
 - Removed duplicate arguments and calculations in `tag_roi_tracker.py`. Added `--dev` option.
->>>>>>> 370a155f
 
 ## 2025-06-08
 
