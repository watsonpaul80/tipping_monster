# 📅 CHANGELOG

## 2025-06-07

### Added
- NAP odds cap with override support (`dispatch_tips.py`).
- Blocked or reassigned NAPs logged to `logs/nap_override_YYYY-MM-DD.log`.
- NAP removed entirely when no tip meets the cap, with log entry noted.


## 2025-05-31

### Added

### Fixed
-- Schedule builder now avoids empty output silently

### Changed
- All scheduled snapshot jobs now log job ID + time in output



## [2025-05-31] 🧠 Tipping Monster — Pipeline Stability & Odds Snapshot Cleanup

### ✅ Fixes & Enhancements
-- Standardized `compare_odds_to_0800.py` logic across systems.
-- Clarified snapshot folder usage:
  - Legacy snapshots: `odds_snapshots/`
- Deprecated old snapshot folder (`odds_snapshots/`) for main system use.
- Fixed bug where `compare_odds_to_0800.py` would fail if the given snapshot didn’t exist.
- Snapshot loader now finds **earliest available odds snapshot of the day**, even if not exactly 08:00.

### 🧪 Testing & Validation
- Verified clean pipeline execution for odds comparison using latest snapshot labels.
- Confirmed consistent behaviour in cases with and without early snapshot data.

### 📂 Structure Cleanup
- Refined script calls so that odds comparisons and steamer detection are cleanly separated.
- Ensured proper `Path()`-based handling and errors in missing snapshot cases.

---

Let me know if you want it appended to your existing Monster changelog file or injected into the `TIPPING_MONSTER_OVERVIEW.md` or `TIPPING_MONSTER_TODO.md`.

## [2025-05-31] Tipping Monster ROI Tracker Fixes

- ROI tracking now correctly handles both daily and weekly summaries.
- Fixed safe numeric conversion of Profit and Stake (coercing and filling NaNs).
- Daily logs (`tips_results_YYYY-MM-DD_advised.csv`) now feed into weekly summaries.
- Added `weekly_roi_summary.py` for Telegram-ready summaries and audits.
- Added `generate_weekly_summary.py` to consolidate all logs per ISO week.
- Telegram output supports inline summaries and detailed daily breakdowns.


## 🗓️ 2025-05-31 — ROI Accuracy Overhaul + Pipeline Simplification

### ✅ ROI & Place Logic Fixes
- Updated `roi_tracker_advised.py` to correctly calculate each-way (EW) place profit.
  - Dynamically determines place terms based on runners & race type.
  - Handles 1/4 and 1/5 odds fractions with full/half stake logic.
  - Flags placed horses and applies correct payouts based on position.
- Rebuilt May 30 results with corrected place earnings.
- Confirmed correct place detection & profit application in win/place splits.

### 📈 Best Odds Integration
  - Fully integrated `extract_best_realistic_odds.py` into nightly pipeline.
- Ensures accurate profit tracking for both win and place legs.
- Backfilled recent tips (e.g., May 30) using realistic odds.

### 🧼 Cron Simplification
  - Created `run_roi_pipeline.sh` to consolidate 4 cron jobs into 1:
    - Realistic odds injection
    - Advised & level ROI tracking
    - Telegram summary dispatch
  - All ROI-related logs now stored in `logs/roi/` for tidiness.

### 📊 Weekly & Daily Summary Enhancements
- `weekly_roi_summary.py` updated to include:
  - Place count (🥈)
  - Improved formatting for Telegram summary
- `send_daily_roi_summary.py` now shows:
  - 🏇 Tips, 🥇 Wins, 🥈 Places, 📈 ROI, and 💰 Profit
- Added `--show` mode to support local CLI use without Telegram.

---

# 🧾 TIPPING MONSTER — MASTER CHANGELOG

## 📅 2025-06-01


### 🧠 Tipping Monster Core

- 🛠️ Fixed ROI tracker not running via cron due to incorrect default date logic
- ✅ Manual ROI run for 2025-05-31 completed:
  - Profit: -1.00 pts | ROI: -7.69% | Stake: 13.00 pts
- ✅ `send_daily_roi_summary.py` tested manually and confirmed working when correct `--date` used
- 🔍 Diagnosis: ROI script defaulted to today even when `--date` was passed (issue still under review)

---
## 2025-06-06 — ROI Script Consolidation
- Removed duplicate scripts from `ROI/` directory.
- Canonical versions kept in project root.

<<<<<<< HEAD
## 2025-06-07 — Sniper Functionality Removed
- Deleted obsolete sniper scripts and documentation
- Purged sniper references across the project and simplified cron handling
=======
## 2025-06-07 — Sniper Removal
- Removed all Steam Sniper scripts, logs and documentation.
- Updated docs and scripts to drop sniper references.
>>>>>>> 3a34b551
<|MERGE_RESOLUTION|>--- conflicted
+++ resolved
@@ -102,12 +102,7 @@
 - Removed duplicate scripts from `ROI/` directory.
 - Canonical versions kept in project root.
 
-<<<<<<< HEAD
+
 ## 2025-06-07 — Sniper Functionality Removed
 - Deleted obsolete sniper scripts and documentation
 - Purged sniper references across the project and simplified cron handling
-=======
-## 2025-06-07 — Sniper Removal
-- Removed all Steam Sniper scripts, logs and documentation.
-- Updated docs and scripts to drop sniper references.
->>>>>>> 3a34b551
