--- conflicted
+++ resolved
@@ -1,10 +1,8 @@
 
-<<<<<<< HEAD
 ## 2025-07-06
 
 ### Fixed
 - Restored full `run_inference_and_select_top1.py` after accidental truncation.
-=======
 
 ## 2025-07-05
 
@@ -15,7 +13,6 @@
 
 - `run_pipeline_with_venv.sh` now ensures inference and dispatch log directories exist before running.
 
->>>>>>> 49494781
 
 ## 2025-07-04
 
