## 2025-06-23

<<<<<<< HEAD
### Removed
- `utils/check_betfair_market_times.py` per audit.
=======
### Changed
- Deduplicated the `self_train_from_history.py` documentation section in README.

### Fixed
- Updated broken links to `Docs` directory in README docs list.

>>>>>>> eab52445

## 2025-06-22

### Added
- ROI by Tag table in `streamlit_pauls_view.py` for deeper tag analysis.

### Documentation
- Fixed README link to Docs/SECURITY_REVIEW.md.

## 2025-06-08

### Added

- Telegram bot `/roi` now reports weekly profit, ROI and win/place counts.

### Documentation
- Updated monster_todo.md with newly completed tasks.

- `telegram_bot.py` with `/roi` command to send ROI summaries.

## 2025-06-13


## 2025-06-21

### Added
- `win_rate_by_tag.py` aggregates win rate and ROI by tag across all tips.


- ROI tracker flags winners with `odds_delta` over 5.0 as "💸 Value Win".
- `/nap` Telegram command shows last 7 NAPs with ROI stats.
- `train_place_model.py` to build a place-focused XGBoost model (top 3 finishers).



## 2025-06-20

### Added
- `generate_lay_candidates.py` identifies Danger Fav lay candidates.
- `dispatch_danger_favs.py` formats and sends Danger Fav alerts.
- `track_lay_candidates_roi.py` computes lay ROI for Danger Favs.

## 2025-06-21

### Added
- `export_lay_candidates_csv.py` converts `danger_favs.jsonl` into a readable CSV.


## 2025-06-17

### Added
- `utils/band_roi_filter.py` with `is_band_profitable()` helper.

## 2025-06-17

### Added
- Streamlit dashboard now includes an ROI Summary table with a CSV download button.

## 2025-06-17

### Added
- New `generate_weekly_roi.py` script creates weekly ROI CSVs in `logs/weekly_summaries/`.

## 2025-06-19

### Added
- Streamlit dashboard now includes sidebar checkboxes to filter the Full Tip
  Breakdown for winners or placed horses.

### Changed
- Centralized each-way place term logic in `tippingmonster.utils.get_place_terms()`.
- ROI trackers now import this helper instead of defining it locally.

### Removed
- Deleted `tipping-monster-xgb-model.bst` from the repository. Tests now
  generate a temporary XGBoost model instead.

## 2025-06-16

### Added
- `dispatch_tips.py` skips tips below 0.80 confidence unless their confidence
  band has shown positive ROI in the past 30 days.

## 2025-06-17

### Fixed
- `test_model_drift` now verifies SHAP files exist and uses a stable datetime
  override to prevent `FileNotFoundError`.

## 2025-06-15

### Changed
- `generate_unified_roi_sheet.py` now merges ROI CSVs from any year.

## 2025-06-14

### Changed
- Removed lightweight model binary from the repository. Unit tests now build a
  temporary XGBoost model instead.

## 2025-06-13

### Fixed
- Added missing `requests` import in `roi/weekly_roi_summary.py`.

## 2025-06-13

### Fixed
- Added missing `requests` import in `roi/weekly_roi_summary.py`.

## 2025-06-12

### Fixed
- `load_shap_csv()` now deletes the downloaded temp file after reading.
- Removed duplicate `requests` entry from `requirements.txt`.
- Added missing `send_telegram_message` import in `dispatch_all_tips.py`.

## 2025-06-10

### Fixed
- Added missing `requests` import in `scripts/morning_digest.py` so Telegram posts work.

## 2025-06-11

### Added
- New `tip_has_tag()` helper in `tippingmonster.utils` for tag substring checks.

## 2025-06-12

### Fixed
- Removed duplicate `tip_has_tag` entry from `tippingmonster.__all__`.

## 2025-06-09
- Moved pipeline and ROI scripts into `core/`, `roi/`, and `utils/` directories. Updated docs and README references.

### Added
- NAP odds cap with override support (`dispatch_tips.py`).
- Blocked or reassigned NAPs logged to `logs/nap_override_YYYY-MM-DD.log`.
- NAP removed entirely when no tip meets the cap, with log entry noted.
- Optional SHAP chart upload added in `model_feature_importance.py`.
- `roi_tracker_advised.py` and `tag_roi_tracker.py` now accept `--tag` to filter tips by tag substring.
- Removed duplicate arguments and calculations in `tag_roi_tracker.py`.
- Added `--dev` option.
- `load_shap_csv` now removes temporary S3 downloads after reading to avoid clutter.

## 2025-06-08

### Added
- `archive_old_logs.py` archives logs older than 14 days into `logs/archive/`.
- Cumulative bankroll and drawdown tracking in `roi_tracker_advised.py`.
- `weekly_roi_summary.py` now displays bankroll and worst drawdown metrics.
- `telegram_bot.py` with `/roi` command to send ROI summaries.
- `model_drift_report.py` generates a markdown summary highlighting SHAP feature drift.
- `roi_by_confidence_band.py` aggregates tip ROI by confidence band and writes `logs/roi/roi_by_confidence_band_*.csv`.
- `cli/tmcli.py` now supports `dispatch-tips` and `send-roi` commands for one-line Telegram posts.
- `validate_features.py` wraps `core.validate_features` for backward compatibility.

### Fixed
- Corrected a typo in `tests/test_tmcli.py` preventing the `healthcheck` CLI subparser from being created.
- Removed stray `pip install model_drift_report` from the GitHub workflow, relying on the local module instead.

### Documentation
- Updated monster_todo.md with newly completed tasks.

## 2025-06-07

### Added
- NAP odds cap with override support (`dispatch_tips.py`).
- Blocked or reassigned NAPs logged to `logs/nap_override_YYYY-MM-DD.log`.
- NAP removed entirely when no tip meets the cap, with log entry noted.
- `validate_tips.py` for verifying tips files before dispatch.
- Added unit tests for `tmcli` subcommands.
- Added unit test for `roi_by_confidence_band.summarise`.
- ROI trackers now support `--tag` filtering for NAP/Value tips.

## 2025-06-07 — Script Cleanup

- Added `script_audit.txt` listing unused scripts.
- Document now referenced in README files.

## 2025-06-07 — CLI Helper


- Added `cli/tmcli.py` with `pipeline`, `roi`, `sniper`, and `healthcheck` subcommands.
- Each command supports a `--dev` flag for safe local testing.
- Documented CLI usage in README and ops guide.

## 2025-06-06 — ROI Script Consolidation

- Removed duplicate scripts from `ROI/` directory.
- Canonical versions kept in project root.

## 2025-06-01 — ROI Tracker Fixes

### Tipping Monster Core
- Fixed ROI tracker not running via cron due to incorrect default date logic.
- Manual ROI run for 2025-05-31 completed:
  - Profit: -1.00 pts | ROI: -7.69% | Stake: 13.00 pts
- `send_daily_roi_summary.py` tested manually and confirmed working when correct `--date` used.
- Diagnosis: ROI script defaulted to today even when `--date` was passed (issue still under review).

---

## 2025-05-31 — ROI Accuracy Overhaul + Pipeline Simplification

### ROI & Place Logic Fixes
- Updated `roi_tracker_advised.py` to correctly calculate each-way (EW) place profit.
- Handles 1/4 and 1/5 odds fractions with full/half stake logic.
- Flags placed horses and applies correct payouts based on position.

### Best Odds Integration
- Fully integrated `extract_best_realistic_odds.py` into nightly pipeline.
- Ensures accurate profit tracking for both win and place legs.
- Backfilled recent tips using realistic odds.

### Cron Simplification
- Created `run_roi_pipeline.sh` to consolidate 4 cron jobs into 1:
  - Realistic odds injection
  - Advised & level ROI tracking
  - Telegram summary dispatch

### Summary Enhancements
- `weekly_roi_summary.py` now includes 🥈 places.
- Improved formatting for Telegram output.
- `send_daily_roi_summary.py` supports `--show` for local CLI testing.

---

## [2025-05-31] 🔫 Steam Sniper V1 — Stable Launch

### Major Fixes
- Fixed issue where sniper jobs failed due to early race schedule.
- Cron now builds sniper schedule at 09:30 (after racecards are ready).
- Odds parsing supports both `3:15` and `15:15` formats.

### Core Features Completed
- Automated snapshot scheduling based on race times.
- Dynamic odds snapshot merging and formatting (`20/1 → 10/1 → 7/1`).
- Past races filtered out from alerts.
- Volume filtering removed due to Betfair limits.
- Telegram batches alerts in groups of 20.

### New Files / Scripts
- `compare_sniper_odds.py` replaces old snapshot logic.

### Next Up
- ROI tracking for steamers
- LLM commentary
- ML-based filtering in V2

---

## [2025-05-31] 🧠 Tipping Monster — Pipeline Stability & Odds Snapshot Cleanup

### Fixes & Enhancements
- Standardized `compare_odds_to_0800.py` across subsystems.
- Deprecated legacy `odds_snapshots/` folder.
- Snapshot loader now finds earliest available file, not just 08:00.

### Testing & Validation
- Verified full odds snapshot → comparison → steamer flow.<|MERGE_RESOLUTION|>--- conflicted
+++ resolved
@@ -1,16 +1,14 @@
 ## 2025-06-23
 
-<<<<<<< HEAD
 ### Removed
 - `utils/check_betfair_market_times.py` per audit.
-=======
+
 ### Changed
 - Deduplicated the `self_train_from_history.py` documentation section in README.
 
 ### Fixed
 - Updated broken links to `Docs` directory in README docs list.
 
->>>>>>> eab52445
 
 ## 2025-06-22
 
