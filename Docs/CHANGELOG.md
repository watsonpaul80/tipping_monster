--- conflicted
+++ resolved
@@ -1,11 +1,9 @@
 
 ## 2025-06-21
 
-<<<<<<< HEAD
 ### Added
 - `win_rate_by_tag.py` aggregates win rate and ROI by tag across all tips.
-=======
-=======
+
 
 - ROI tracker flags winners with `odds_delta` over 5.0 as "💸 Value Win".
 - `/nap` Telegram command shows last 7 NAPs with ROI stats.
@@ -24,7 +22,6 @@
 ### Added
 - `export_lay_candidates_csv.py` converts `danger_favs.jsonl` into a readable CSV.
 
->>>>>>> 9819998a
 
 ## 2025-06-17
 
@@ -49,12 +46,7 @@
 
 
 
-<<<<<<< HEAD
-
-
-=======
->>>>>>> 9819998a
-## 2025-06-13
+
 
 ### Changed
 - Centralized each-way place term logic in `tippingmonster.utils.get_place_terms()`.
