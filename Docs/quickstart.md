# Quickstart Guide for Tipping Monster

This quickstart aims to help new contributors understand the overall structure of the **Tipping Monster** project and where to dive in.

## Repository Overview

*Tipping Monster* is an automated horse‑racing tipping system. The codebase includes scraping racecards, running a machine learning model to generate tips, fetching odds, sending formatted Telegram messages and tracking ROI.

Most detailed documentation lives in the `Docs/` directory. The main files are:

- `monster_overview.md` – full system overview with pipeline schedule and feature list.
- `ops.md` – operations guide describing cron jobs and data flows.
- `monster_todo.md` – detailed backlog for the tipping engine.
- `monster_todo_v2.md` – high-level roadmap for upcoming features.

## Project Structure

Key folders and scripts include:

- `rpscrape/` – scraper for racecards and results.
- ROI tracking scripts (e.g., `roi/roi_tracker_advised.py`, `roi/send_daily_roi_summary.py`) and `roi/run_roi_pipeline.sh` send performance updates via Telegram.
- `logs/` – organized logs for inference, ROI and dispatch processes.
- `predictions/` – daily output tips and summaries.
- Core scripts such as `core/run_pipeline_with_venv.sh`, `core/fetch_betfair_odds.py`, and `core/dispatch_tips.py` drive the daily pipeline.
 - `tmcli.py` – command-line helper with `pipeline`, `roi`, `sniper` and `healthcheck` commands. Run all `tmcli` commands from the repository root, e.g. `python tmcli.py pipeline --dev`.

Before running any scripts, set the environment variables listed in `Docs/README.md` (especially `TELEGRAM_BOT_TOKEN` and `TELEGRAM_CHAT_ID`). These allow the system to communicate with Telegram during live runs.

A typical daily pipeline runs the following steps:

```
05:00  core/daily_upload_racecards.sh  # Pull racecards via rpscrape
05:06  core/daily_flatten.sh           # Flatten racecards for model input
08:00  core/fetch_betfair_odds.py      # Capture odds snapshot
08:05  core/run_inference_and_select_top1.py  # Predict and select tips
08:08  core/merge_odds_into_tips.py    # Attach odds to tips
08:10  [disabled] generate_commentary_bedrock.py  # Script not included
08:12  core/dispatch_tips.py           # Send tips to Telegram
23:30  rpscrape (results cron)         # Get results for today
23:55  roi/roi_tracker_advised.py      # Link tips to results and calc profit
23:59  roi/send_daily_roi_summary.py  # Telegram summary of ROI
```
These times are detailed in `Docs/monster_overview.md`.

## Key Scripts

- **Training:** `core/train_model_v6.py` and `core/train_modelv7.py` load historical data and produce an XGBoost model.
- **Model Comparison:** `core/compare_model_v6_v7.py` trains both versions side by side and logs confidence deltas.
<<<<<<< HEAD
- **Inference:** `core/run_inference_and_select_top1.py` chooses the most recent
  `tipping-monster-xgb-model-*.tar.gz` in the repository root and downloads it
  from S3 if a path is provided. If no model is available, the script exits with
  `FileNotFoundError`.
=======
- **Inference:** `core/run_inference_and_select_top1.py` downloads the latest model, predicts on flattened racecards and uploads predictions. The script adds the repository root to `sys.path`, so you can run it from either the project root or the `core/` directory.
>>>>>>> 885a015c
- **Important:** run this script from the **repository root**:

```bash
python core/run_inference_and_select_top1.py
```
Running it while inside `core/` triggers a `ModuleNotFoundError` unless you set `PYTHONPATH=..`.
- **Odds Integration:** `core/fetch_betfair_odds.py` grabs odds snapshots; `core/merge_odds_into_tips.py` merges them with tips; `core/extract_best_realistic_odds.py` updates tips with the best available odds for ROI.
- **Dispatch & ROI:** `core/dispatch_tips.py` formats tips for Telegram. `roi/roi_tracker_advised.py` and `roi/send_daily_roi_summary.py` track daily performance and report ROI.
- **Explainability:** `model_feature_importance.py` plots SHAP values and can upload the chart to S3.
- **Steam Sniper:** Scripts like `build_sniper_schedule.py` detect market steamers from Betfair odds.

## Next Steps for Newcomers

1. **Read through `Docs/monster_overview.md`** to understand the full pipeline and feature set.
2. **Consult `Docs/ops.md`** for cron schedules and log locations.
3. Explore the training (`core/train_model_v6.py`) and inference (`core/run_inference_and_select_top1.py`) scripts to see how predictions are generated.
4. Review the ROI scripts (e.g., `roi/roi_tracker_advised.py`) and `roi/run_roi_pipeline.sh` to understand profit tracking.
5. Check the TODO lists in `Docs/monster_todo.md` and `Docs/TIPPING_MONSTER_ROI_TODO.md` for future work items.
6. Run `./dev-check.sh` followed by `make test` to verify your setup.

With these files as a guide, you can get up to speed quickly and start contributing to the system.

*Note:* Older "sniper" scripts were removed in June 2025 to streamline the project.<|MERGE_RESOLUTION|>--- conflicted
+++ resolved
@@ -46,14 +46,10 @@
 
 - **Training:** `core/train_model_v6.py` and `core/train_modelv7.py` load historical data and produce an XGBoost model.
 - **Model Comparison:** `core/compare_model_v6_v7.py` trains both versions side by side and logs confidence deltas.
-<<<<<<< HEAD
 - **Inference:** `core/run_inference_and_select_top1.py` chooses the most recent
   `tipping-monster-xgb-model-*.tar.gz` in the repository root and downloads it
   from S3 if a path is provided. If no model is available, the script exits with
   `FileNotFoundError`.
-=======
-- **Inference:** `core/run_inference_and_select_top1.py` downloads the latest model, predicts on flattened racecards and uploads predictions. The script adds the repository root to `sys.path`, so you can run it from either the project root or the `core/` directory.
->>>>>>> 885a015c
 - **Important:** run this script from the **repository root**:
 
 ```bash
