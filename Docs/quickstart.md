--- conflicted
+++ resolved
@@ -17,13 +17,8 @@
 Key folders and scripts include:
 
 - `rpscrape/` – scraper for racecards and results.
-<<<<<<< HEAD
 - `ROI/` and `run_roi_pipeline.sh` – scripts for ROI tracking and Telegram summaries.
 - `logs/` – organized logs for inference, ROI and dispatch processes.
-=======
-- ROI tracking scripts (e.g., `roi_tracker_advised.py`, `send_daily_roi_summary.py`) and `run_roi_pipeline.sh` send performance updates via Telegram.
-- `logs/` – organized logs for inference, ROI, dispatch and sniper processes.
->>>>>>> babcad33
 - `predictions/` – daily output tips and summaries.
 - Root‑level scripts such as `run_pipeline_with_venv.sh`, `fetch_betfair_odds.py`, and `dispatch_tips.py` drive the daily pipeline.
 
@@ -56,6 +51,7 @@
 2. **Consult `Docs/ops.md`** for cron schedules and log locations.
 3. Explore the training (`train_model_v6.py`) and inference (`run_inference_and_select_top1.py`) scripts to see how predictions are generated.
 4. Review the ROI scripts (e.g., `roi_tracker_advised.py`) and `run_roi_pipeline.sh` to understand profit tracking.
+4. Review the ROI scripts (e.g., `roi_tracker_advised.py`) and `run_roi_pipeline.sh` to understand profit tracking.
 5. Check the TODO lists in `Docs/monster_todo.md` and `Docs/TIPPING_MONSTER_ROI_TODO.md` for future work items.
 
 With these files as a guide, you can get up to speed quickly and start contributing to the system.