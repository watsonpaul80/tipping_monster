# Quickstart Guide for Tipping Monster

This quickstart aims to help new contributors understand the overall structure of the **Tipping Monster** project and where to dive in.

## Repository Overview

*Tipping Monster* is an automated horse‑racing tipping system. The codebase includes scraping racecards, running a machine learning model to generate tips, fetching odds, sending formatted Telegram messages and tracking ROI.

Most detailed documentation lives in the `Docs/` directory. The main files are:

- `monster_overview.md` – full system overview with pipeline schedule and feature list.
- `ops.md` – operations guide describing cron jobs and data flows.
- `monster_todo.md` – detailed backlog for the tipping engine.
- `monster_todo_v2.md` – high-level roadmap for upcoming features.

## Project Structure

Key folders and scripts include:

- `rpscrape/` – scraper for racecards and results.
- ROI tracking scripts (e.g., `roi/roi_tracker_advised.py`, `roi/send_daily_roi_summary.py`) and `roi/run_roi_pipeline.sh` send performance updates via Telegram.
- `logs/` – organized logs for inference, ROI and dispatch processes.
- `logs/` – organized logs for inference, ROI and dispatch processes.
- `predictions/` – daily output tips and summaries.
- Core scripts such as `core/run_pipeline_with_venv.sh`, `core/fetch_betfair_odds.py`, and `core/dispatch_tips.py` drive the daily pipeline.
- `cli/tmcli.py` – command-line helper with `pipeline`, `roi`, `sniper` and `healthcheck` commands.

Before running any scripts, set the environment variables listed in `Docs/README.md` (especially `TELEGRAM_BOT_TOKEN` and `TELEGRAM_CHAT_ID`). These allow the system to communicate with Telegram during live runs.

A typical daily pipeline runs the following steps:

```
05:00  core/daily_upload_racecards.sh  # Pull racecards via rpscrape
05:06  core/daily_flatten.sh           # Flatten racecards for model input
08:00  core/fetch_betfair_odds.py      # Capture odds snapshot
08:05  core/run_inference_and_select_top1.py  # Predict and select tips
08:08  core/merge_odds_into_tips.py    # Attach odds to tips
08:10  [disabled] generate_commentary_bedrock.py  # Script not included
08:12  core/dispatch_tips.py           # Send tips to Telegram
23:30  rpscrape (results cron)    # Get results for today
23:55  roi/roi_tracker_advised.py     # Link tips to results and calc profit
23:59  roi/send_daily_roi_summary.py  # Telegram summary of ROI
```
These times are detailed in `Docs/monster_overview.md`.

## Key Scripts

<<<<<<< HEAD
- **Training:** `train_model_v6.py` and `train_modelv7.py` load historical data and produce an XGBoost model.
- **Model Comparison:** `compare_model_v6_v7.py` trains both versions side by side and logs confidence deltas.
- **Inference:** `run_inference_and_select_top1.py` downloads the latest model, predicts on flattened racecards and uploads predictions.
- **Odds Integration:** `fetch_betfair_odds.py` grabs odds snapshots; `merge_odds_into_tips.py` merges them with tips; `extract_best_realistic_odds.py` updates tips with the best available odds for ROI.
- **Dispatch & ROI:** `dispatch_tips.py` formats tips for Telegram. `roi_tracker_advised.py` and `send_daily_roi_summary.py` track daily performance and report ROI.
- **Explainability:** `model_feature_importance.py` plots SHAP values and can upload the chart to S3.
=======

- **Training:** `core/train_model_v6.py` and `core/train_modelv7.py` load historical data and produce an XGBoost model.
- **Model Comparison:** `core/compare_model_v6_v7.py` trains both versions side by side and logs confidence deltas.
- **Inference:** `core/run_inference_and_select_top1.py` downloads the latest model, predicts on flattened racecards and uploads predictions.
- **Odds Integration:** `core/fetch_betfair_odds.py` grabs odds snapshots; `core/merge_odds_into_tips.py` merges them with tips; `core/extract_best_realistic_odds.py` updates tips with the best available odds for ROI.
- **Dispatch & ROI:** `core/dispatch_tips.py` formats tips for Telegram. `roi/roi_tracker_advised.py` and `roi/send_daily_roi_summary.py` track daily performance and report ROI.
>>>>>>> deb79f8f
- **Steam Sniper:** Scripts like `build_sniper_schedule.py` detect market steamers from Betfair odds.

## Next Steps for Newcomers

1. **Read through `Docs/monster_overview.md`** to understand the full pipeline and feature set.
2. **Consult `Docs/ops.md`** for cron schedules and log locations.
3. Explore the training (`train_model_v6.py`) and inference (`run_inference_and_select_top1.py`) scripts to see how predictions are generated.
4. Review the ROI scripts (e.g., `roi_tracker_advised.py`) and `run_roi_pipeline.sh` to understand profit tracking.
4. Review the ROI scripts (e.g., `roi_tracker_advised.py`) and `run_roi_pipeline.sh` to understand profit tracking.
5. Check the TODO lists in `Docs/monster_todo.md`, `Docs/monster_todo_v2.md` and `Docs/TIPPING_MONSTER_ROI_TODO.md` for future work items.
6. Run `./dev-check.sh` followed by `make test` to verify your setup.

With these files as a guide, you can get up to speed quickly and start contributing to the system.

*Note:* Older "sniper" scripts were removed in June 2025 to streamline the project.<|MERGE_RESOLUTION|>--- conflicted
+++ resolved
@@ -20,7 +20,6 @@
 - `rpscrape/` – scraper for racecards and results.
 - ROI tracking scripts (e.g., `roi/roi_tracker_advised.py`, `roi/send_daily_roi_summary.py`) and `roi/run_roi_pipeline.sh` send performance updates via Telegram.
 - `logs/` – organized logs for inference, ROI and dispatch processes.
-- `logs/` – organized logs for inference, ROI and dispatch processes.
 - `predictions/` – daily output tips and summaries.
 - Core scripts such as `core/run_pipeline_with_venv.sh`, `core/fetch_betfair_odds.py`, and `core/dispatch_tips.py` drive the daily pipeline.
 - `cli/tmcli.py` – command-line helper with `pipeline`, `roi`, `sniper` and `healthcheck` commands.
@@ -37,29 +36,20 @@
 08:08  core/merge_odds_into_tips.py    # Attach odds to tips
 08:10  [disabled] generate_commentary_bedrock.py  # Script not included
 08:12  core/dispatch_tips.py           # Send tips to Telegram
-23:30  rpscrape (results cron)    # Get results for today
-23:55  roi/roi_tracker_advised.py     # Link tips to results and calc profit
+23:30  rpscrape (results cron)         # Get results for today
+23:55  roi/roi_tracker_advised.py      # Link tips to results and calc profit
 23:59  roi/send_daily_roi_summary.py  # Telegram summary of ROI
 ```
 These times are detailed in `Docs/monster_overview.md`.
 
 ## Key Scripts
 
-<<<<<<< HEAD
-- **Training:** `train_model_v6.py` and `train_modelv7.py` load historical data and produce an XGBoost model.
-- **Model Comparison:** `compare_model_v6_v7.py` trains both versions side by side and logs confidence deltas.
-- **Inference:** `run_inference_and_select_top1.py` downloads the latest model, predicts on flattened racecards and uploads predictions.
-- **Odds Integration:** `fetch_betfair_odds.py` grabs odds snapshots; `merge_odds_into_tips.py` merges them with tips; `extract_best_realistic_odds.py` updates tips with the best available odds for ROI.
-- **Dispatch & ROI:** `dispatch_tips.py` formats tips for Telegram. `roi_tracker_advised.py` and `send_daily_roi_summary.py` track daily performance and report ROI.
-- **Explainability:** `model_feature_importance.py` plots SHAP values and can upload the chart to S3.
-=======
-
 - **Training:** `core/train_model_v6.py` and `core/train_modelv7.py` load historical data and produce an XGBoost model.
 - **Model Comparison:** `core/compare_model_v6_v7.py` trains both versions side by side and logs confidence deltas.
 - **Inference:** `core/run_inference_and_select_top1.py` downloads the latest model, predicts on flattened racecards and uploads predictions.
 - **Odds Integration:** `core/fetch_betfair_odds.py` grabs odds snapshots; `core/merge_odds_into_tips.py` merges them with tips; `core/extract_best_realistic_odds.py` updates tips with the best available odds for ROI.
 - **Dispatch & ROI:** `core/dispatch_tips.py` formats tips for Telegram. `roi/roi_tracker_advised.py` and `roi/send_daily_roi_summary.py` track daily performance and report ROI.
->>>>>>> deb79f8f
+- **Explainability:** `model_feature_importance.py` plots SHAP values and can upload the chart to S3.
 - **Steam Sniper:** Scripts like `build_sniper_schedule.py` detect market steamers from Betfair odds.
 
 ## Next Steps for Newcomers
@@ -68,7 +58,6 @@
 2. **Consult `Docs/ops.md`** for cron schedules and log locations.
 3. Explore the training (`train_model_v6.py`) and inference (`run_inference_and_select_top1.py`) scripts to see how predictions are generated.
 4. Review the ROI scripts (e.g., `roi_tracker_advised.py`) and `run_roi_pipeline.sh` to understand profit tracking.
-4. Review the ROI scripts (e.g., `roi_tracker_advised.py`) and `run_roi_pipeline.sh` to understand profit tracking.
 5. Check the TODO lists in `Docs/monster_todo.md`, `Docs/monster_todo_v2.md` and `Docs/TIPPING_MONSTER_ROI_TODO.md` for future work items.
 6. Run `./dev-check.sh` followed by `make test` to verify your setup.
 
