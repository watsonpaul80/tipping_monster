--- conflicted
+++ resolved
@@ -11,17 +11,14 @@
 - `monster_overview.md` – full system overview with pipeline schedule and feature list.
 - `ops.md` – operations guide describing cron jobs and data flows.
 - `monster_todo.md` – feature roadmap for the tipping engine.
+- `monster_todo.md` – feature roadmap for the tipping engine.
 
 ## Project Structure
 
 Key folders and scripts include:
 
 - `rpscrape/` – scraper for racecards and results.
-<<<<<<< HEAD
 - ROI tracking scripts (e.g., `roi_tracker_advised.py`, `send_daily_roi_summary.py`) and `run_roi_pipeline.sh` send performance updates via Telegram.
-=======
-- `ROI/` and `run_roi_pipeline.sh` – scripts for ROI tracking and Telegram summaries.
->>>>>>> 65c53d0c
 - `logs/` – organized logs for inference, ROI and dispatch processes.
 - `predictions/` – daily output tips and summaries.
 - Root‑level scripts such as `run_pipeline_with_venv.sh`, `fetch_betfair_odds.py`, and `dispatch_tips.py` drive the daily pipeline.
