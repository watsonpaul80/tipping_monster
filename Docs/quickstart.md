--- conflicted
+++ resolved
@@ -46,9 +46,7 @@
 
 - **Training:** `core/train_model_v6.py` and `core/train_modelv7.py` load historical data and produce an XGBoost model.
 - **Model Comparison:** `core/compare_model_v6_v7.py` trains both versions side by side and logs confidence deltas.
-<<<<<<< HEAD
-- **Inference:** run with `python -m core.run_inference_and_select_top1` (or ensure the repo root is on `PYTHONPATH`). This downloads the latest model, predicts on flattened racecards and uploads predictions.
-=======
+
 - **Inference:** `core/run_inference_and_select_top1.py` chooses the most recent
   `tipping-monster-xgb-model-*.tar.gz` in the repository root and downloads it
   from S3 if a path is provided. If no model is available, the script exits with
@@ -59,7 +57,6 @@
 python core/run_inference_and_select_top1.py
 ```
 Running it while inside `core/` triggers a `ModuleNotFoundError` unless you set `PYTHONPATH=..`.
->>>>>>> 78f05450
 - **Odds Integration:** `core/fetch_betfair_odds.py` grabs odds snapshots; `core/merge_odds_into_tips.py` merges them with tips; `core/extract_best_realistic_odds.py` updates tips with the best available odds for ROI.
 - **Dispatch & ROI:** `core/dispatch_tips.py` formats tips for Telegram. `roi/roi_tracker_advised.py` and `roi/send_daily_roi_summary.py` track daily performance and report ROI.
 - **Explainability:** `model_feature_importance.py` plots SHAP values and can upload the chart to S3.
