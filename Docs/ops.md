# Operations Guide (ops.md)

This document provides an overview of the operational aspects of the Tipping Monster system, including scheduled tasks and data flows.

## Scheduled Tasks (Cron Jobs)

The system relies on a series of cron jobs to perform regular tasks. Below is a breakdown of these jobs, their schedules, and their purposes.

**Key:**
- **Frequency:** When the job runs.
- **Purpose:** What the job does.
- **Command:** The actual command executed.
- **Log Output:** Where the primary output or errors of the cron command itself are logged (if specified). Internal script logging is now more organized within `logs/` subdirectories.

> **Environment Note:** Telegram alerts depend on `TELEGRAM_BOT_TOKEN` and
> `TELEGRAM_CHAT_ID`. Set these in your `.env` file so all scripts can load them
> automatically.

---

### Core Pipeline & Odds Fetching

1.  **Run Main Pipeline (`run_pipeline_with_venv.sh` or `tmcli.py pipeline`)**
    *   **Frequency:** Daily at 05:00
    *   **Purpose:** Executes the main data processing and tipping pipeline. This likely involves fetching racecards, running predictions, selecting tips, and preparing them for dispatch.
    *   **Command:** `bash /home/ec2-user/tipping-monster/safecron.sh pipeline /bin/bash /home/ec2-user/tipping-monster/run_pipeline_with_venv.sh`
    *   **Alt:** `python tmcli.py pipeline --dev` for safe local testing.
    *   **Internal Logs:** Check `logs/inference/`, `logs/dispatch/` for detailed logs from this pipeline.

2.  **Fetch Betfair Odds (Hourly)**
    *   **Frequency:** Hourly between 07:05 and 20:05
    *   **Purpose:** Fetches updated odds from Betfair. This is crucial for monitoring market changes and odds comparison.
<<<<<<< HEAD
    *   **Command:** `bash /home/ec2-user/tipping-monster/safecron.sh odds_hourly /home/ec2-user/tipping-monster/.venv/bin/python /home/ec2-user/tipping-monster/fetch_betfair_odds.py`
=======
    *   **Command:** `bash /home/ec2-user/tipping-monster/safecron.sh odds_hourly /home/ec2-user/tipping-monster/.venv/bin/python /home/ec2-user/tipping-monster/core/fetch_betfair_odds.py`
>>>>>>> b257470c

---

### Results, Calibration & ROI

Scripts are now organised under `core/` and `roi/` directories. The old `ROI/` folder was removed during consolidation.

3.  **Upload Daily Results (`core/daily_upload_results.sh`)**
    *   **Frequency:** Daily at 22:30
    *   **Purpose:** Uploads race results from the day. These results are essential for calculating ROI and model performance.
    *   **Command:** `bash /home/ec2-user/tipping-monster/safecron.sh upload_results /bin/bash /home/ec2-user/tipping-monster/core/daily_upload_results.sh`

4.  **Calibrate Confidence Daily (`calibrate_confidence_daily.py`)**
    *   **Frequency:** Daily at 22:45
    *   **Purpose:** Runs the daily confidence calibration process, likely adjusting model confidence scores based on recent performance.
    *   **Command:** `bash /home/ec2-user/tipping-monster/safecron.sh calibrate_conf /home/ec2-user/tipping-monster/.venv/bin/python /home/ec2-user/tipping-monster/calibrate_confidence_daily.py`
    *   **Internal Logs:** Check `logs/inference/` for calibration logs.

5.  **Run ROI Pipeline (`roi/run_roi_pipeline.sh`)**
    *   **Frequency:** Daily at 22:50
    *   **Purpose:** Executes the ROI (Return on Investment) calculation pipeline. This likely processes sent tips and their results to generate ROI statistics.
    *   **Command:** `bash /home/ec2-user/tipping-monster/safecron.sh roi_pipeline /bin/bash /home/ec2-user/tipping-monster/run_roi_pipeline.sh`
    *   **Alt:** `python tmcli.py roi --date $(date +\%F)`
    *   **Internal Logs:** Check `logs/roi/` for detailed ROI logs.

6.  **Generate Master Subscriber Log & Upload (`generate_subscriber_log.py`)**
    *   **Frequency:** Daily at 22:30
    *   **Purpose:** Generates the `master_subscriber_log.csv` file (now in `logs/roi/`) which tracks all tips, results, and running profit, then uploads it to S3.
    *   **Command:** `/home/ec2-user/tipping-monster/.venv/bin/python /home/ec2-user/tipping-monster/generate_subscriber_log.py --date $(date +\%F) && aws s3 cp /home/ec2-user/tipping-monster/logs/roi/master_subscriber_log.csv s3://tipping-monster-data/master_subscriber_log.csv`
    *   **Note:** Ensure this crontab line is updated as per `Docs/instructions.md`.

7.  **Generate Weekly Summary CSV (`roi/generate_weekly_summary.py`)**
    *   **Frequency:** Weekly, Sunday at 22:59
    *   **Purpose:** Generates a CSV summary of the week's tipping performance.
    *   **Command:** `bash /home/ec2-user/tipping-monster/safecron.sh weekly_summary /home/ec2-user/tipping-monster/.venv/bin/python /home/ec2-user/tipping-monster/roi/generate_weekly_summary.py`
    *   **Internal Logs:** Likely writes to `logs/roi/`.

8.  **Send Weekly ROI to Telegram (`roi/weekly_roi_summary.py`)**
    *   **Frequency:** Weekly, Sunday at 23:58
    *   **Purpose:** Sends a summary of the week's ROI to a Telegram channel.
    *   **Command:** `bash /home/ec2-user/tipping-monster/safecron.sh weekly_telegram /home/ec2-user/tipping-monster/.venv/bin/python /home/ec2-user/tipping-monster/roi/weekly_roi_summary.py --week $(date +\%G-W\%V) --telegram`

9.  **Generate Weekly SHAP Chart (`model_feature_importance.py`)**
    *   **Frequency:** Weekly, Sunday at 23:55
    *   **Purpose:** Creates a SHAP feature importance chart and posts it to Telegram.
    *   **Command:** `bash /home/ec2-user/tipping-monster/safecron.sh model_features /home/ec2-user/tipping-monster/.venv/bin/python /home/ec2-user/tipping-monster/model_feature_importance.py --telegram`

---

### System Maintenance

10. **Backup to S3 (`backup_to_s3.sh`)**
    *   **Frequency:** Daily at 02:10
    *   **Purpose:** Backs up the entire application directory (presumably excluding certain files/dirs) to an S3 bucket.
    *   **Command:** `bash /home/ec2-user/tipping-monster/safecron.sh backup /bin/bash /home/ec2-user/tipping-monster/backup_to_s3.sh`

11. **Upload Logs to S3 (`upload_logs_to_s3.sh`)**
    *   **Frequency:** Daily at 04:00
    *   **Purpose:** Uploads the `logs/` directory (and its new subdirectories) to S3.
    *   **Command:** `bash /home/ec2-user/tipping-monster/safecron.sh upload_logs /bin/bash /home/ec2-user/tipping-monster/upload_logs_to_s3.sh`

12. **Delete Old Log Files**
    *   **Frequency:** Daily at 03:00
    *   **Purpose:** Deletes `.log` files older than 14 days from `logs/` and its subdirectories.
    *   **Command:** `find /home/ec2-user/tipping-monster/logs/ -type f -name "*.log" -mtime +14 -delete`
    *   **Note:** Ensure this crontab line is updated as per `Docs/instructions.md`.

13. **Healthcheck Logs (`tmcli.py healthcheck`)**
    *   **Frequency:** Daily at 00:05
    *   **Purpose:** Verifies key log files exist and writes a status line to `logs/healthcheck.log`.
    *   **Command:** `bash /home/ec2-user/tipping-monster/safecron.sh healthcheck /home/ec2-user/tipping-monster/.venv/bin/python /home/ec2-user/tipping-monster/tmcli.py healthcheck --date $(date +\%F)`

---

### Sniper & Morning Preparation (Currently Commented Out or Specific Logging)

The following jobs are related to "sniper" functionality (market movement detection) and morning preparation tasks. Some sniper-related jobs appear to be commented out in the provided crontab.

14. **Build Sniper Intel (`steam_sniper_intel/build_sniper_schedule.py`)** (Commented Out)
    *   **Frequency:** Was Daily at 09:30
    *   **Purpose:** Likely prepares data or schedules for the sniper functionality.
    *   **Command:** `#bash /home/ec2-user/tipping-monster/safecron.sh build_sniper_intel /home/ec2-user/tipping-monster/.venv/bin/python /home/ec2-user/tipping-monster/steam_sniper_intel/build_sniper_schedule.py`
    *   **Internal Logs:** Check `logs/sniper/` if re-enabled.

15. **Load Sniper Intel & Schedule Jobs (`steam_sniper_intel/generate_and_schedule_snipers.sh`)**
    *   **Frequency:** Daily at 09:35
    *   **Purpose:** Loads sniper data and schedules the actual sniper monitoring jobs.
    *   **Command:** `bash /home/ec2-user/tipping-monster/safecron.sh load_sniper_intel /bin/bash /home/ec2-user/tipping-monster/steam_sniper_intel/generate_and_schedule_snipers.sh`
    *   **Internal Logs:** Check `logs/sniper/`.

15. **Fetch Betfair Odds (08:00 Snapshot)**
    *   **Frequency:** Daily at 08:00
    *   **Purpose:** Fetches a snapshot of Betfair odds specifically at 08:00.
    *   **Command:** `bash /home/ec2-user/tipping-monster/safecron.sh odds_0800 /home/ec2-user/tipping-monster/.venv/bin/python /home/ec2-user/tipping-monster/fetch_betfair_odds.py --label 0800 >> /home/ec2-user/tipping-monster/logs/inference/odds_0800_$(date +\%F).log 2>&1`
    *   **Log Output:** `logs/inference/odds_0800_YYYY-MM-DD.log`

16. **Morning Digest Script (`scripts/morning_digest.py`)**
    *   **Frequency:** Daily at 09:10
    *   **Purpose:** Runs a morning digest script, possibly summarizing tips or other information.
    *   **Command:** `/home/ec2-user/tipping-monster/.venv/bin/python /home/ec2-user/tipping-monster/scripts/morning_digest.py >> /home/ec2-user/tipping-monster/logs/morning_digest.log 2>&1`
    *   **Log Output:** `logs/morning_digest.log` (remains in root `logs/`)

17. **Auto Tweet Tips (`monstertweeter/auto_tweet_tips.py`)**
    *   **Frequency:** Daily at 08:15
    *   **Purpose:** Automatically tweets selected tips.
    *   **Command:** `/home/ec2-user/tipping-monster/.venv/bin/python /home/ec2-user/tipping-monster/monstertweeter/auto_tweet_tips.py >> /home/ec2-user/tipping-monster/logs/twitter_post.log 2>&1`
    *   **Log Output:** `logs/twitter_post.log` (remains in root `logs/`)

---

### Optional Model Training & S3 Upload

18. **Daily Model Training (`core/daily_train.sh`)**
    *   **Frequency:** Daily at 03:00
    *   **Purpose:** Performs daily model retraining.
    *   **Command:** `bash /home/ec2-user/tipping-monster/safecron.sh train /bin/bash /home/ec2-user/tipping-monster/core/daily_train.sh`
    *   **Log Output:** The script itself logs to `logs/train.log` and `logs/train_YYYY-MM-DD.log` (remains in root `logs/`).

19. **S3 Upload of `master_subscriber_log.csv` (Redundant?)**
    *   **Frequency:** Daily at 23:59
    *   **Purpose:** Uploads `master_subscriber_log.csv` (now from `logs/roi/`) to S3. This appears similar to job #6.
    *   **Command:** `/usr/local/bin/aws s3 cp /home/ec2-user/tipping-monster/logs/roi/master_subscriber_log.csv s3://tipping-monster-data/ --region eu-west-2 >> /home/ec2-user/tipping-monster/logs/s3_upload.log 2>&1`
    *   **Log Output:** `logs/s3_upload.log` (remains in root `logs/`)
    *   **Note:** Ensure this crontab line is updated as per `Docs/instructions.md`. Consider if this job is redundant given job #6.

## Data Flow Overview (High Level)

1.  **Race Data:** Racecards are fetched (likely by `core/run_pipeline_with_venv.sh`).
2.  **Predictions:** Models run, generating predictions and tips (logged in `logs/inference/` and `logs/dispatch/`).
3.  **Odds:** Odds are fetched regularly (`core/fetch_betfair_odds.py`).
4.  **Dispatch:** Tips are potentially dispatched via various channels (e.g., Telegram by `core/dispatch_tips.py`, Twitter by `auto_tweet_tips.py`). Sent tips logged in `logs/dispatch/`.
5.  **Results:** Daily race results are uploaded (`daily_upload_results.sh`).
6.  **ROI Calculation:** Results are compared against sent tips to calculate ROI. `generate_subscriber_log.py` creates a master log in `logs/roi/`, and `run_roi_pipeline.sh` processes these for summaries (logged in `logs/roi/`).
7.  **Summaries:** Daily and weekly summaries are generated and sent (e.g., to Telegram).
8.  **Maintenance:** Logs are cleaned, and backups are made to S3.

This is a preliminary guide. Further details can be added as the system evolves.<|MERGE_RESOLUTION|>--- conflicted
+++ resolved
@@ -30,11 +30,7 @@
 2.  **Fetch Betfair Odds (Hourly)**
     *   **Frequency:** Hourly between 07:05 and 20:05
     *   **Purpose:** Fetches updated odds from Betfair. This is crucial for monitoring market changes and odds comparison.
-<<<<<<< HEAD
-    *   **Command:** `bash /home/ec2-user/tipping-monster/safecron.sh odds_hourly /home/ec2-user/tipping-monster/.venv/bin/python /home/ec2-user/tipping-monster/fetch_betfair_odds.py`
-=======
     *   **Command:** `bash /home/ec2-user/tipping-monster/safecron.sh odds_hourly /home/ec2-user/tipping-monster/.venv/bin/python /home/ec2-user/tipping-monster/core/fetch_betfair_odds.py`
->>>>>>> b257470c
 
 ---
 
