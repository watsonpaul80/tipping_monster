--- conflicted
+++ resolved
@@ -29,6 +29,7 @@
 
 2.  **Fetch Betfair Odds (Hourly)**
     *   **Frequency:** Hourly between 07:05 and 20:05
+    *   **Purpose:** Fetches updated odds from Betfair. This is crucial for monitoring market changes and odds comparison.
     *   **Purpose:** Fetches updated odds from Betfair. This is crucial for monitoring market changes and odds comparison.
     *   **Command:** `bash /home/ec2-user/tipping-monster/safecron.sh odds_hourly /home/ec2-user/tipping-monster/.venv/bin/python /home/ec2-user/tipping-monster/fetch_betfair_odds.py`
 
@@ -95,11 +96,7 @@
 ---
 
 
-<<<<<<< HEAD
 12. **Fetch Betfair Odds (08:00 Snapshot)**
-=======
-14. **Fetch Betfair Odds (08:00 Snapshot)**
->>>>>>> 65c53d0c
     *   **Frequency:** Daily at 08:00
     *   **Purpose:** Fetches a snapshot of Betfair odds specifically at 08:00.
     *   **Command:** `bash /home/ec2-user/tipping-monster/safecron.sh odds_0800 /home/ec2-user/tipping-monster/.venv/bin/python /home/ec2-user/tipping-monster/fetch_betfair_odds.py --label 0800 >> /home/ec2-user/tipping-monster/logs/odds_0800_$(date +\%F).log 2>&1`
