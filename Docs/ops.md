# Operations Guide (ops.md)

This document provides an overview of the operational aspects of the Tipping Monster system, including scheduled tasks and data flows.

## Scheduled Tasks (Cron Jobs)

The system relies on a series of cron jobs to perform regular tasks. Below is a breakdown of these jobs, their schedules, and their purposes.

**Key:**
- **Frequency:** When the job runs.
- **Purpose:** What the job does.
- **Command:** The actual command executed.
- **Log Output:** Where the primary output or errors of the cron command itself are logged (if specified). Internal script logging is now more organized within `logs/` subdirectories.

<<<<<<< HEAD
> **Environment Note:** Telegram alerts depend on `TELEGRAM_BOT_TOKEN` and
> `TELEGRAM_CHAT_ID`. Set these in your `.env` file so all scripts can load them
> automatically.
=======
> **Environment Note:**  
> Telegram alerts depend on either `TG_BOT_TOKEN` + `TG_USER_ID` or `TELEGRAM_BOT_TOKEN` + `TELEGRAM_CHAT_ID` being set.  
> The `safecron.sh` wrapper supports both. Export these variables in your crontab or `.bashrc`.

---
>>>>>>> 79326937

---

### Core Pipeline & Odds Fetching

1.  **Run Main Pipeline (`run_pipeline_with_venv.sh`)**
    *   **Frequency:** Daily at 05:00
    *   **Purpose:** Executes the main data processing and tipping pipeline. This likely involves fetching racecards, running predictions, selecting tips, and preparing them for dispatch.
    *   **Command:** `bash /home/ec2-user/tipping-monster/safecron.sh pipeline /bin/bash /home/ec2-user/tipping-monster/run_pipeline_with_venv.sh`
    *   **Internal Logs:** Check `logs/inference/`, `logs/dispatch/` for detailed logs from this pipeline.

2.  **Fetch Betfair Odds (Hourly)**
    *   **Frequency:** Hourly between 07:05 and 20:05
    *   **Purpose:** Fetches updated odds from Betfair. This is crucial for monitoring market changes and odds comparison.
    *   **Purpose:** Fetches updated odds from Betfair. This is crucial for monitoring market changes and odds comparison.
    *   **Command:** `bash /home/ec2-user/tipping-monster/safecron.sh odds_hourly /home/ec2-user/tipping-monster/.venv/bin/python /home/ec2-user/tipping-monster/fetch_betfair_odds.py`

---

### Results, Calibration & ROI

_All ROI-related scripts now live in the project root. The previous `ROI/` directory was removed during consolidation._

3.  **Upload Daily Results (`daily_upload_results.sh`)**
    *   **Frequency:** Daily at 22:30
    *   **Purpose:** Uploads race results from the day. These results are essential for calculating ROI and model performance.
    *   **Command:** `bash /home/ec2-user/tipping-monster/safecron.sh upload_results /bin/bash /home/ec2-user/tipping-monster/daily_upload_results.sh`

4.  **Calibrate Confidence Daily (`calibrate_confidence_daily.py`)**
    *   **Frequency:** Daily at 22:45
    *   **Purpose:** Runs the daily confidence calibration process, likely adjusting model confidence scores based on recent performance.
    *   **Command:** `bash /home/ec2-user/tipping-monster/safecron.sh calibrate_conf /home/ec2-user/tipping-monster/.venv/bin/python /home/ec2-user/tipping-monster/calibrate_confidence_daily.py`
    *   **Internal Logs:** Check `logs/inference/` for calibration logs.

5.  **Run ROI Pipeline (`run_roi_pipeline.sh`)**
    *   **Frequency:** Daily at 22:50
    *   **Purpose:** Executes the ROI (Return on Investment) calculation pipeline. This likely processes sent tips and their results to generate ROI statistics.
    *   **Command:** `bash /home/ec2-user/tipping-monster/safecron.sh roi_pipeline /bin/bash /home/ec2-user/tipping-monster/run_roi_pipeline.sh`
    *   **Internal Logs:** Check `logs/roi/` for detailed ROI logs.

6.  **Generate Master Subscriber Log & Upload (`generate_subscriber_log.py`)**
    *   **Frequency:** Daily at 22:30
    *   **Purpose:** Generates the `master_subscriber_log.csv` file (now in `logs/roi/`) which tracks all tips, results, and running profit, then uploads it to S3.
    *   **Command:** `/home/ec2-user/tipping-monster/.venv/bin/python /home/ec2-user/tipping-monster/generate_subscriber_log.py --date $(date +\%F) && aws s3 cp /home/ec2-user/tipping-monster/logs/roi/master_subscriber_log.csv s3://tipping-monster-data/master_subscriber_log.csv`
    *   **Note:** Ensure this crontab line is updated as per `Docs/instructions.md`.

7.  **Generate Weekly Summary CSV (`generate_weekly_summary.py`)**
    *   **Frequency:** Weekly, Sunday at 22:59
    *   **Purpose:** Generates a CSV summary of the week's tipping performance.
    *   **Command:** `bash /home/ec2-user/tipping-monster/safecron.sh weekly_summary /home/ec2-user/tipping-monster/.venv/bin/python /home/ec2-user/tipping-monster/generate_weekly_summary.py`
    *   **Internal Logs:** Likely writes to `logs/roi/`.

8.  **Send Weekly ROI to Telegram (`weekly_roi_summary.py`)**
    *   **Frequency:** Weekly, Sunday at 23:58
    *   **Purpose:** Sends a summary of the week's ROI to a Telegram channel.
    *   **Command:** `bash /home/ec2-user/tipping-monster/safecron.sh weekly_telegram /home/ec2-user/tipping-monster/.venv/bin/python /home/ec2-user/tipping-monster/weekly_roi_summary.py --week $(date +\%G-W\%V) --telegram`

---

### System Maintenance

9.  **Backup to S3 (`backup_to_s3.sh`)**
    *   **Frequency:** Daily at 02:10
    *   **Purpose:** Backs up the entire application directory (presumably excluding certain files/dirs) to an S3 bucket.
    *   **Command:** `bash /home/ec2-user/tipping-monster/safecron.sh backup /bin/bash /home/ec2-user/tipping-monster/backup_to_s3.sh`

10. **Upload Logs to S3 (`upload_logs_to_s3.sh`)**
    *   **Frequency:** Daily at 04:00
    *   **Purpose:** Uploads the `logs/` directory (and its new subdirectories) to S3.
    *   **Command:** `bash /home/ec2-user/tipping-monster/safecron.sh upload_logs /bin/bash /home/ec2-user/tipping-monster/upload_logs_to_s3.sh`

11. **Delete Old Log Files**
    *   **Frequency:** Daily at 03:00
    *   **Purpose:** Deletes `.log` files older than 14 days from `logs/` and its subdirectories.
    *   **Command:** `find /home/ec2-user/tipping-monster/logs/ -type f -name "*.log" -mtime +14 -delete`
    *   **Note:** Ensure this crontab line is updated as per `Docs/instructions.md`.

12. **Healthcheck Logs (`tmcli.py healthcheck`)**
    *   **Frequency:** Daily at 00:05
    *   **Purpose:** Verifies key log files exist and writes a status line to `logs/healthcheck.log`.
    *   **Command:** `bash /home/ec2-user/tipping-monster/safecron.sh healthcheck /home/ec2-user/tipping-monster/.venv/bin/python /home/ec2-user/tipping-monster/tmcli.py healthcheck --date $(date +\%F)`

---

### Sniper & Morning Preparation (Currently Commented Out or Specific Logging)

The following jobs are related to "sniper" functionality (market movement detection) and morning preparation tasks. Some sniper-related jobs appear to be commented out in the provided crontab.

13. **Build Sniper Intel (`steam_sniper_intel/build_sniper_schedule.py`)** (Commented Out)
    *   **Frequency:** Was Daily at 09:30
    *   **Purpose:** Likely prepares data or schedules for the sniper functionality.
    *   **Command:** `#bash /home/ec2-user/tipping-monster/safecron.sh build_sniper_intel /home/ec2-user/tipping-monster/.venv/bin/python /home/ec2-user/tipping-monster/steam_sniper_intel/build_sniper_schedule.py`
    *   **Internal Logs:** Check `logs/sniper/` if re-enabled.

14. **Load Sniper Intel & Schedule Jobs (`steam_sniper_intel/generate_and_schedule_snipers.sh`)**
    *   **Frequency:** Daily at 09:35
    *   **Purpose:** Loads sniper data and schedules the actual sniper monitoring jobs.
    *   **Command:** `bash /home/ec2-user/tipping-monster/safecron.sh load_sniper_intel /bin/bash /home/ec2-user/tipping-monster/steam_sniper_intel/generate_and_schedule_snipers.sh`
    *   **Internal Logs:** Check `logs/sniper/`.

15. **Fetch Betfair Odds (08:00 Snapshot)**
    *   **Frequency:** Daily at 08:00
    *   **Purpose:** Fetches a snapshot of Betfair odds specifically at 08:00.
    *   **Command:** `bash /home/ec2-user/tipping-monster/safecron.sh odds_0800 /home/ec2-user/tipping-monster/.venv/bin/python /home/ec2-user/tipping-monster/fetch_betfair_odds.py --label 0800 >> /home/ec2-user/tipping-monster/logs/odds_0800_$(date +\%F).log 2>&1`
    *   **Log Output:** `logs/odds_0800_YYYY-MM-DD.log` (remains in root `logs/`)

16. **Morning Digest Script (`scripts/morning_digest.py`)**
    *   **Frequency:** Daily at 09:10
    *   **Purpose:** Runs a morning digest script, possibly summarizing tips or other information.
    *   **Command:** `/home/ec2-user/tipping-monster/.venv/bin/python /home/ec2-user/tipping-monster/scripts/morning_digest.py >> /home/ec2-user/tipping-monster/logs/morning_digest.log 2>&1`
    *   **Log Output:** `logs/morning_digest.log` (remains in root `logs/`)

17. **Auto Tweet Tips (`monstertweeter/auto_tweet_tips.py`)**
    *   **Frequency:** Daily at 08:15
    *   **Purpose:** Automatically tweets selected tips.
    *   **Command:** `/home/ec2-user/tipping-monster/.venv/bin/python /home/ec2-user/tipping-monster/monstertweeter/auto_tweet_tips.py >> /home/ec2-user/tipping-monster/logs/twitter_post.log 2>&1`
    *   **Log Output:** `logs/twitter_post.log` (remains in root `logs/`)

---

### Optional Model Training & S3 Upload

18. **Daily Model Training (`daily_train.sh`)**
    *   **Frequency:** Daily at 03:00
    *   **Purpose:** Performs daily model retraining.
    *   **Command:** `bash /home/ec2-user/tipping-monster/safecron.sh train /bin/bash /home/ec2-user/tipping-monster/daily_train.sh`
    *   **Log Output:** The script itself logs to `logs/train.log` and `logs/train_YYYY-MM-DD.log` (remains in root `logs/`).

19. **S3 Upload of `master_subscriber_log.csv` (Redundant?)**
    *   **Frequency:** Daily at 23:59
    *   **Purpose:** Uploads `master_subscriber_log.csv` (now from `logs/roi/`) to S3. This appears similar to job #6.
    *   **Command:** `/usr/local/bin/aws s3 cp /home/ec2-user/tipping-monster/logs/roi/master_subscriber_log.csv s3://tipping-monster-data/ --region eu-west-2 >> /home/ec2-user/tipping-monster/logs/s3_upload.log 2>&1`
    *   **Log Output:** `logs/s3_upload.log` (remains in root `logs/`)
    *   **Note:** Ensure this crontab line is updated as per `Docs/instructions.md`. Consider if this job is redundant given job #6.

## Data Flow Overview (High Level)

1.  **Race Data:** Racecards are fetched (likely by `run_pipeline_with_venv.sh`).
2.  **Predictions:** Models run, generating predictions and tips (logged in `logs/inference/` and `logs/dispatch/`).
3.  **Odds:** Odds are fetched regularly (`fetch_betfair_odds.py`).
4.  **Dispatch:** Tips are potentially dispatched via various channels (e.g., Telegram by `dispatch_tips.py`, Twitter by `auto_tweet_tips.py`). Sent tips logged in `logs/dispatch/`.
5.  **Results:** Daily race results are uploaded (`daily_upload_results.sh`).
6.  **ROI Calculation:** Results are compared against sent tips to calculate ROI. `generate_subscriber_log.py` creates a master log in `logs/roi/`, and `run_roi_pipeline.sh` processes these for summaries (logged in `logs/roi/`).
7.  **Summaries:** Daily and weekly summaries are generated and sent (e.g., to Telegram).
8.  **Maintenance:** Logs are cleaned, and backups are made to S3.

This is a preliminary guide. Further details can be added as the system evolves.<|MERGE_RESOLUTION|>--- conflicted
+++ resolved
@@ -12,17 +12,9 @@
 - **Command:** The actual command executed.
 - **Log Output:** Where the primary output or errors of the cron command itself are logged (if specified). Internal script logging is now more organized within `logs/` subdirectories.
 
-<<<<<<< HEAD
 > **Environment Note:** Telegram alerts depend on `TELEGRAM_BOT_TOKEN` and
 > `TELEGRAM_CHAT_ID`. Set these in your `.env` file so all scripts can load them
 > automatically.
-=======
-> **Environment Note:**  
-> Telegram alerts depend on either `TG_BOT_TOKEN` + `TG_USER_ID` or `TELEGRAM_BOT_TOKEN` + `TELEGRAM_CHAT_ID` being set.  
-> The `safecron.sh` wrapper supports both. Export these variables in your crontab or `.bashrc`.
-
----
->>>>>>> 79326937
 
 ---
 
