# Operations Guide (ops.md)

This document provides an overview of the operational aspects of the Tipping Monster system, including scheduled tasks and data flows.

## Scheduled Tasks (Cron Jobs)

The system relies on a series of cron jobs to perform regular tasks. Below is a breakdown of these jobs, their schedules, and their purposes.

**Key:**
- **Frequency:** When the job runs.
- **Purpose:** What the job does.
- **Command:** The actual command executed.
- **Log Output:** Where the primary output or errors of the cron command itself are logged (if specified). Internal script logging is now more organized within `logs/` subdirectories.

<<<<<<< HEAD
> **Environment Note:** Telegram alerts depend on `TG_BOT_TOKEN` and
> `TG_USER_ID` being set. Export these variables wherever cron runs (e.g.,
> in your crontab or shell profile).
=======
> **Environment Note:** Telegram alerts depend on `TELEGRAM_BOT_TOKEN` and
> `TELEGRAM_CHAT_ID`. Set these in your `.env` file so all scripts can load them
> automatically.
>>>>>>> 903779fc

---

### Core Pipeline & Odds Fetching

1.  **Run Main Pipeline (`run_pipeline_with_venv.sh`)**
    *   **Frequency:** Daily at 05:00
    *   **Purpose:** Executes the main data processing and tipping pipeline. This likely involves fetching racecards, running predictions, selecting tips, and preparing them for dispatch.
    *   **Command:** `bash /home/ec2-user/tipping-monster/safecron.sh pipeline /bin/bash /home/ec2-user/tipping-monster/run_pipeline_with_venv.sh`
    *   **Internal Logs:** Check `logs/inference/`, `logs/dispatch/` for detailed logs from this pipeline.

2.  **Fetch Betfair Odds (Hourly)**
    *   **Frequency:** Hourly between 07:05 and 20:05
    *   **Purpose:** Fetches updated odds from Betfair. This is crucial for monitoring market changes and odds comparison.
    *   **Purpose:** Fetches updated odds from Betfair. This is crucial for monitoring market changes and odds comparison.
    *   **Command:** `bash /home/ec2-user/tipping-monster/safecron.sh odds_hourly /home/ec2-user/tipping-monster/.venv/bin/python /home/ec2-user/tipping-monster/fetch_betfair_odds.py`

---

### Results, Calibration & ROI

_All ROI-related scripts now live in the project root. The previous `ROI/` directory was removed during consolidation._

3.  **Upload Daily Results (`daily_upload_results.sh`)**
    *   **Frequency:** Daily at 22:30
    *   **Purpose:** Uploads race results from the day. These results are essential for calculating ROI and model performance.
    *   **Command:** `bash /home/ec2-user/tipping-monster/safecron.sh upload_results /bin/bash /home/ec2-user/tipping-monster/daily_upload_results.sh`

4.  **Calibrate Confidence Daily (`calibrate_confidence_daily.py`)**
    *   **Frequency:** Daily at 22:45
    *   **Purpose:** Runs the daily confidence calibration process, likely adjusting model confidence scores based on recent performance.
    *   **Command:** `bash /home/ec2-user/tipping-monster/safecron.sh calibrate_conf /home/ec2-user/tipping-monster/.venv/bin/python /home/ec2-user/tipping-monster/calibrate_confidence_daily.py`
    *   **Internal Logs:** Check `logs/inference/` for calibration logs.

5.  **Run ROI Pipeline (`run_roi_pipeline.sh`)**
    *   **Frequency:** Daily at 22:50
    *   **Purpose:** Executes the ROI (Return on Investment) calculation pipeline. This likely processes sent tips and their results to generate ROI statistics.
    *   **Command:** `bash /home/ec2-user/tipping-monster/safecron.sh roi_pipeline /bin/bash /home/ec2-user/tipping-monster/run_roi_pipeline.sh`
    *   **Internal Logs:** Check `logs/roi/` for detailed ROI logs.

6.  **Generate Master Subscriber Log & Upload (`generate_subscriber_log.py`)**
    *   **Frequency:** Daily at 22:30
    *   **Purpose:** Generates the `master_subscriber_log.csv` file (now in `logs/roi/`) which tracks all tips, results, and running profit, then uploads it to S3.
    *   **Command:** `/home/ec2-user/tipping-monster/.venv/bin/python /home/ec2-user/tipping-monster/generate_subscriber_log.py --date $(date +\%F) && aws s3 cp /home/ec2-user/tipping-monster/logs/roi/master_subscriber_log.csv s3://tipping-monster-data/master_subscriber_log.csv`
    *   **Note:** Ensure this crontab line is updated as per `Docs/instructions.md`.

7.  **Generate Weekly Summary CSV (`generate_weekly_summary.py`)**
    *   **Frequency:** Weekly, Sunday at 22:59
    *   **Purpose:** Generates a CSV summary of the week's tipping performance.
    *   **Command:** `bash /home/ec2-user/tipping-monster/safecron.sh weekly_summary /home/ec2-user/tipping-monster/.venv/bin/python /home/ec2-user/tipping-monster/generate_weekly_summary.py`
    *   **Internal Logs:** Likely writes to `logs/roi/`.

8.  **Send Weekly ROI to Telegram (`weekly_roi_summary.py`)**
    *   **Frequency:** Weekly, Sunday at 23:58
    *   **Purpose:** Sends a summary of the week's ROI to a Telegram channel.
    *   **Command:** `bash /home/ec2-user/tipping-monster/safecron.sh weekly_telegram /home/ec2-user/tipping-monster/.venv/bin/python /home/ec2-user/tipping-monster/weekly_roi_summary.py --week $(date +\%G-W\%V) --telegram`

---

### System Maintenance

9.  **Backup to S3 (`backup_to_s3.sh`)**
    *   **Frequency:** Daily at 02:10
    *   **Purpose:** Backs up the entire application directory (presumably excluding certain files/dirs) to an S3 bucket.
    *   **Command:** `bash /home/ec2-user/tipping-monster/safecron.sh backup /bin/bash /home/ec2-user/tipping-monster/backup_to_s3.sh`

10. **Upload Logs to S3 (`upload_logs_to_s3.sh`)**
    *   **Frequency:** Daily at 04:00
    *   **Purpose:** Uploads the `logs/` directory (and its new subdirectories) to S3.
    *   **Command:** `bash /home/ec2-user/tipping-monster/safecron.sh upload_logs /bin/bash /home/ec2-user/tipping-monster/upload_logs_to_s3.sh`

11. **Delete Old Log Files**
    *   **Frequency:** Daily at 03:00
    *   **Purpose:** Deletes `.log` files older than 14 days from `logs/` and its subdirectories.
    *   **Command:** `find /home/ec2-user/tipping-monster/logs/ -type f -name "*.log" -mtime +14 -delete`
    *   **Note:** Ensure this crontab line is updated as per `Docs/instructions.md`.

12. **Healthcheck Logs (`tmcli.py healthcheck`)**
    *   **Frequency:** Daily at 00:05
    *   **Purpose:** Verifies key log files exist and writes a status line to `logs/healthcheck.log`.
    *   **Command:** `bash /home/ec2-user/tipping-monster/safecron.sh healthcheck /home/ec2-user/tipping-monster/.venv/bin/python /home/ec2-user/tipping-monster/tmcli.py healthcheck --date $(date +\%F)`

---

### Sniper & Morning Preparation (Currently Commented Out or Specific Logging)

The following jobs are related to "sniper" functionality (market movement detection) and morning preparation tasks. Some sniper-related jobs appear to be commented out in the provided crontab.

13. **Build Sniper Intel (`steam_sniper_intel/build_sniper_schedule.py`)** (Commented Out)
    *   **Frequency:** Was Daily at 09:30
    *   **Purpose:** Likely prepares data or schedules for the sniper functionality.
    *   **Command:** `#bash /home/ec2-user/tipping-monster/safecron.sh build_sniper_intel /home/ec2-user/tipping-monster/.venv/bin/python /home/ec2-user/tipping-monster/steam_sniper_intel/build_sniper_schedule.py`
    *   **Internal Logs:** Check `logs/sniper/` if re-enabled.

14. **Load Sniper Intel & Schedule Jobs (`steam_sniper_intel/generate_and_schedule_snipers.sh`)**
    *   **Frequency:** Daily at 09:35
    *   **Purpose:** Loads sniper data and schedules the actual sniper monitoring jobs.
    *   **Command:** `bash /home/ec2-user/tipping-monster/safecron.sh load_sniper_intel /bin/bash /home/ec2-user/tipping-monster/steam_sniper_intel/generate_and_schedule_snipers.sh`
    *   **Internal Logs:** Check `logs/sniper/`.

15. **Fetch Betfair Odds (08:00 Snapshot)**
    *   **Frequency:** Daily at 08:00
    *   **Purpose:** Fetches a snapshot of Betfair odds specifically at 08:00.
    *   **Command:** `bash /home/ec2-user/tipping-monster/safecron.sh odds_0800 /home/ec2-user/tipping-monster/.venv/bin/python /home/ec2-user/tipping-monster/fetch_betfair_odds.py --label 0800 >> /home/ec2-user/tipping-monster/logs/odds_0800_$(date +\%F).log 2>&1`
    *   **Log Output:** `logs/odds_0800_YYYY-MM-DD.log` (remains in root `logs/`)

16. **Morning Digest Script (`scripts/morning_digest.py`)**
    *   **Frequency:** Daily at 09:10
    *   **Purpose:** Runs a morning digest script, possibly summarizing tips or other information.
    *   **Command:** `/home/ec2-user/tipping-monster/.venv/bin/python /home/ec2-user/tipping-monster/scripts/morning_digest.py >> /home/ec2-user/tipping-monster/logs/morning_digest.log 2>&1`
    *   **Log Output:** `logs/morning_digest.log` (remains in root `logs/`)

17. **Auto Tweet Tips (`monstertweeter/auto_tweet_tips.py`)**
    *   **Frequency:** Daily at 08:15
    *   **Purpose:** Automatically tweets selected tips.
    *   **Command:** `/home/ec2-user/tipping-monster/.venv/bin/python /home/ec2-user/tipping-monster/monstertweeter/auto_tweet_tips.py >> /home/ec2-user/tipping-monster/logs/twitter_post.log 2>&1`
    *   **Log Output:** `logs/twitter_post.log` (remains in root `logs/`)

---

### Optional Model Training & S3 Upload

18. **Daily Model Training (`daily_train.sh`)**
    *   **Frequency:** Daily at 03:00
    *   **Purpose:** Performs daily model retraining.
    *   **Command:** `bash /home/ec2-user/tipping-monster/safecron.sh train /bin/bash /home/ec2-user/tipping-monster/daily_train.sh`
    *   **Log Output:** The script itself logs to `logs/train.log` and `logs/train_YYYY-MM-DD.log` (remains in root `logs/`).

19. **S3 Upload of `master_subscriber_log.csv` (Redundant?)**
    *   **Frequency:** Daily at 23:59
    *   **Purpose:** Uploads `master_subscriber_log.csv` (now from `logs/roi/`) to S3. This appears similar to job #6.
    *   **Command:** `/usr/local/bin/aws s3 cp /home/ec2-user/tipping-monster/logs/roi/master_subscriber_log.csv s3://tipping-monster-data/ --region eu-west-2 >> /home/ec2-user/tipping-monster/logs/s3_upload.log 2>&1`
    *   **Log Output:** `logs/s3_upload.log` (remains in root `logs/`)
    *   **Note:** Ensure this crontab line is updated as per `Docs/instructions.md`. Consider if this job is redundant given job #6.

## Data Flow Overview (High Level)

1.  **Race Data:** Racecards are fetched (likely by `run_pipeline_with_venv.sh`).
2.  **Predictions:** Models run, generating predictions and tips (logged in `logs/inference/` and `logs/dispatch/`).
3.  **Odds:** Odds are fetched regularly (`fetch_betfair_odds.py`).
4.  **Dispatch:** Tips are potentially dispatched via various channels (e.g., Telegram by `dispatch_tips.py`, Twitter by `auto_tweet_tips.py`). Sent tips logged in `logs/dispatch/`.
5.  **Results:** Daily race results are uploaded (`daily_upload_results.sh`).
6.  **ROI Calculation:** Results are compared against sent tips to calculate ROI. `generate_subscriber_log.py` creates a master log in `logs/roi/`, and `run_roi_pipeline.sh` processes these for summaries (logged in `logs/roi/`).
7.  **Summaries:** Daily and weekly summaries are generated and sent (e.g., to Telegram).
8.  **Maintenance:** Logs are cleaned, and backups are made to S3.

This is a preliminary guide. Further details can be added as the system evolves.<|MERGE_RESOLUTION|>--- conflicted
+++ resolved
@@ -12,15 +12,9 @@
 - **Command:** The actual command executed.
 - **Log Output:** Where the primary output or errors of the cron command itself are logged (if specified). Internal script logging is now more organized within `logs/` subdirectories.
 
-<<<<<<< HEAD
-> **Environment Note:** Telegram alerts depend on `TG_BOT_TOKEN` and
-> `TG_USER_ID` being set. Export these variables wherever cron runs (e.g.,
-> in your crontab or shell profile).
-=======
 > **Environment Note:** Telegram alerts depend on `TELEGRAM_BOT_TOKEN` and
 > `TELEGRAM_CHAT_ID`. Set these in your `.env` file so all scripts can load them
 > automatically.
->>>>>>> 903779fc
 
 ---
 
