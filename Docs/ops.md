# Operations Guide (ops.md)

This document provides an overview of the operational aspects of the Tipping Monster system, including scheduled tasks and data flows.

## Scheduled Tasks (Cron Jobs)

The system relies on a series of cron jobs to perform regular tasks. Below is a breakdown of these jobs, their schedules, and their purposes.

**Key:**
- **Frequency:** When the job runs.
- **Purpose:** What the job does.
- **Command:** The actual command executed.
- **Log Output:** Where the primary output or errors of the cron command itself are logged (if specified). Internal script logging is now more organized within `logs/` subdirectories.

> **Environment Note:** Telegram alerts depend on `TELEGRAM_BOT_TOKEN` and
> `TELEGRAM_CHAT_ID`. Set these in your `.env` file so all scripts can load them
> automatically.

---

### Core Pipeline & Odds Fetching

1.  **Run Main Pipeline (`core/run_pipeline_with_venv.sh`)**
    *   **Frequency:** Daily at 05:00
    *   **Purpose:** Executes the main data processing and tipping pipeline. This likely involves fetching racecards, running predictions, selecting tips, and preparing them for dispatch.
    *   **Command:** `bash /home/ec2-user/tipping-monster/safecron.sh pipeline /bin/bash /home/ec2-user/tipping-monster/core/run_pipeline_with_venv.sh`
    *   **Internal Logs:** Check `logs/inference/`, `logs/dispatch/` for detailed logs from this pipeline.

2.  **Fetch Betfair Odds (Hourly)**
    *   **Frequency:** Hourly between 07:05 and 20:05
    *   **Purpose:** Fetches updated odds from Betfair. This is crucial for monitoring market changes and odds comparison.
    *   **Purpose:** Fetches updated odds from Betfair. This is crucial for monitoring market changes and odds comparison.
    *   **Command:** `bash /home/ec2-user/tipping-monster/safecron.sh odds_hourly /home/ec2-user/tipping-monster/.venv/bin/python /home/ec2-user/tipping-monster/core/fetch_betfair_odds.py`

---

### Results, Calibration & ROI

Scripts are now organised under `core/` and `roi/` directories. The old `ROI/` folder was removed during consolidation.

3.  **Upload Daily Results (`core/daily_upload_results.sh`)**
    *   **Frequency:** Daily at 22:30
    *   **Purpose:** Uploads race results from the day. These results are essential for calculating ROI and model performance.
    *   **Command:** `bash /home/ec2-user/tipping-monster/safecron.sh upload_results /bin/bash /home/ec2-user/tipping-monster/core/daily_upload_results.sh`

4.  **Calibrate Confidence Daily (`calibrate_confidence_daily.py`)**
    *   **Frequency:** Daily at 22:45
    *   **Purpose:** Runs the daily confidence calibration process, likely adjusting model confidence scores based on recent performance.
    *   **Command:** `bash /home/ec2-user/tipping-monster/safecron.sh calibrate_conf /home/ec2-user/tipping-monster/.venv/bin/python /home/ec2-user/tipping-monster/calibrate_confidence_daily.py`
    *   **Internal Logs:** Check `logs/inference/` for calibration logs.

5.  **Run ROI Pipeline (`roi/run_roi_pipeline.sh`)**
    *   **Frequency:** Daily at 22:50
    *   **Purpose:** Executes the ROI (Return on Investment) calculation pipeline. This likely processes sent tips and their results to generate ROI statistics.
    *   **Command:** `bash /home/ec2-user/tipping-monster/safecron.sh roi_pipeline /bin/bash /home/ec2-user/tipping-monster/roi/run_roi_pipeline.sh`
    *   **Internal Logs:** Check `logs/roi/` for detailed ROI logs.

6.  **Generate Master Subscriber Log & Upload (`generate_subscriber_log.py`)**
    *   **Frequency:** Daily at 22:30
    *   **Purpose:** Generates the `master_subscriber_log.csv` file (now in `logs/roi/`) which tracks all tips, results, and running profit, then uploads it to S3.
    *   **Command:** `/home/ec2-user/tipping-monster/.venv/bin/python /home/ec2-user/tipping-monster/generate_subscriber_log.py --date $(date +\%F) && aws s3 cp /home/ec2-user/tipping-monster/logs/roi/master_subscriber_log.csv s3://tipping-monster-data/master_subscriber_log.csv`
    *   **Note:** Ensure this crontab line is updated as per `Docs/instructions.md`.

7.  **Generate Weekly Summary CSV (`roi/generate_weekly_summary.py`)**
    *   **Frequency:** Weekly, Sunday at 22:59
    *   **Purpose:** Generates a CSV summary of the week's tipping performance.
    *   **Command:** `bash /home/ec2-user/tipping-monster/safecron.sh weekly_summary /home/ec2-user/tipping-monster/.venv/bin/python /home/ec2-user/tipping-monster/roi/generate_weekly_summary.py`
    *   **Internal Logs:** Likely writes to `logs/roi/`.

8.  **Send Weekly ROI to Telegram (`roi/weekly_roi_summary.py`)**
    *   **Frequency:** Weekly, Sunday at 23:58
    *   **Purpose:** Sends a summary of the week's ROI to a Telegram channel.
    *   **Command:** `bash /home/ec2-user/tipping-monster/safecron.sh weekly_telegram /home/ec2-user/tipping-monster/.venv/bin/python /home/ec2-user/tipping-monster/roi/weekly_roi_summary.py --week $(date +\%G-W\%V) --telegram`

9.  **Generate Weekly SHAP Chart (`model_feature_importance.py`)**
    *   **Frequency:** Weekly, Sunday at 23:55
    *   **Purpose:** Creates a SHAP feature importance chart and posts it to Telegram.
    *   **Command:** `bash /home/ec2-user/tipping-monster/safecron.sh model_features /home/ec2-user/tipping-monster/.venv/bin/python /home/ec2-user/tipping-monster/model_feature_importance.py --telegram`

---

### System Maintenance

10. **Backup to S3 (`backup_to_s3.sh`)**
    *   **Frequency:** Daily at 02:10
    *   **Purpose:** Backs up the entire application directory (presumably excluding certain files/dirs) to an S3 bucket.
    *   **Command:** `bash /home/ec2-user/tipping-monster/safecron.sh backup /bin/bash /home/ec2-user/tipping-monster/backup_to_s3.sh`

11. **Upload Logs to S3 (`upload_logs_to_s3.sh`)**
    *   **Frequency:** Daily at 04:00
    *   **Purpose:** Uploads the `logs/` directory (and its new subdirectories) to S3.
    *   **Command:** `bash /home/ec2-user/tipping-monster/safecron.sh upload_logs /bin/bash /home/ec2-user/tipping-monster/upload_logs_to_s3.sh`

12. **Delete Old Log Files**
    *   **Frequency:** Daily at 03:00
    *   **Purpose:** Deletes `.log` files older than 14 days from `logs/` and its subdirectories.
    *   **Command:** `find /home/ec2-user/tipping-monster/logs/ -type f -name "*.log" -mtime +14 -delete`
    *   **Note:** Ensure this crontab line is updated as per `Docs/instructions.md`.

13. **Healthcheck Logs (`tmcli.py healthcheck`)**
    *   **Frequency:** Daily at 00:05
    *   **Purpose:** Verifies key log files exist and writes a status line to `logs/healthcheck.log`.
    *   **Command:** `bash /home/ec2-user/tipping-monster/safecron.sh healthcheck /home/ec2-user/tipping-monster/.venv/bin/python /home/ec2-user/tipping-monster/tmcli.py healthcheck --date $(date +\%F)`

---

### Sniper & Morning Preparation (Currently Commented Out or Specific Logging)

The following jobs are related to "sniper" functionality (market movement detection) and morning preparation tasks. Some sniper-related jobs appear to be commented out in the provided crontab.

14. **Build Sniper Intel (`steam_sniper_intel/build_sniper_schedule.py`)** (Commented Out)
    *   **Frequency:** Was Daily at 09:30
    *   **Purpose:** Likely prepares data or schedules for the sniper functionality.
    *   **Command:** `#bash /home/ec2-user/tipping-monster/safecron.sh build_sniper_intel /home/ec2-user/tipping-monster/.venv/bin/python /home/ec2-user/tipping-monster/steam_sniper_intel/build_sniper_schedule.py`
    *   **Internal Logs:** Check `logs/sniper/` if re-enabled.

15. **Load Sniper Intel & Schedule Jobs (`steam_sniper_intel/generate_and_schedule_snipers.sh`)**
    *   **Frequency:** Daily at 09:35
    *   **Purpose:** Loads sniper data and schedules the actual sniper monitoring jobs.
    *   **Command:** `bash /home/ec2-user/tipping-monster/safecron.sh load_sniper_intel /bin/bash /home/ec2-user/tipping-monster/steam_sniper_intel/generate_and_schedule_snipers.sh`
    *   **Internal Logs:** Check `logs/sniper/`.

15. **Fetch Betfair Odds (08:00 Snapshot)**
    *   **Frequency:** Daily at 08:00
    *   **Purpose:** Fetches a snapshot of Betfair odds specifically at 08:00.
<<<<<<< HEAD
    *   **Command:** `bash /home/ec2-user/tipping-monster/safecron.sh odds_0800 /home/ec2-user/tipping-monster/.venv/bin/python /home/ec2-user/tipping-monster/fetch_betfair_odds.py --label 0800 >> /home/ec2-user/tipping-monster/logs/inference/odds_0800_$(date +\%F).log 2>&1`
    *   **Log Output:** `logs/inference/odds_0800_YYYY-MM-DD.log`
=======
    *   **Command:** `bash /home/ec2-user/tipping-monster/safecron.sh odds_0800 /home/ec2-user/tipping-monster/.venv/bin/python /home/ec2-user/tipping-monster/core/fetch_betfair_odds.py --label 0800 >> /home/ec2-user/tipping-monster/logs/odds_0800_$(date +\%F).log 2>&1`
    *   **Log Output:** `logs/odds_0800_YYYY-MM-DD.log` (remains in root `logs/`)
>>>>>>> e90aa718

16. **Morning Digest Script (`scripts/morning_digest.py`)**
    *   **Frequency:** Daily at 09:10
    *   **Purpose:** Runs a morning digest script, possibly summarizing tips or other information.
    *   **Command:** `/home/ec2-user/tipping-monster/.venv/bin/python /home/ec2-user/tipping-monster/scripts/morning_digest.py >> /home/ec2-user/tipping-monster/logs/morning_digest.log 2>&1`
    *   **Log Output:** `logs/morning_digest.log` (remains in root `logs/`)

17. **Auto Tweet Tips (`monstertweeter/auto_tweet_tips.py`)**
    *   **Frequency:** Daily at 08:15
    *   **Purpose:** Automatically tweets selected tips.
    *   **Command:** `/home/ec2-user/tipping-monster/.venv/bin/python /home/ec2-user/tipping-monster/monstertweeter/auto_tweet_tips.py >> /home/ec2-user/tipping-monster/logs/twitter_post.log 2>&1`
    *   **Log Output:** `logs/twitter_post.log` (remains in root `logs/`)

---

### Optional Model Training & S3 Upload

18. **Daily Model Training (`core/daily_train.sh`)**
    *   **Frequency:** Daily at 03:00
    *   **Purpose:** Performs daily model retraining.
    *   **Command:** `bash /home/ec2-user/tipping-monster/safecron.sh train /bin/bash /home/ec2-user/tipping-monster/core/daily_train.sh`
    *   **Log Output:** The script itself logs to `logs/train.log` and `logs/train_YYYY-MM-DD.log` (remains in root `logs/`).

19. **S3 Upload of `master_subscriber_log.csv` (Redundant?)**
    *   **Frequency:** Daily at 23:59
    *   **Purpose:** Uploads `master_subscriber_log.csv` (now from `logs/roi/`) to S3. This appears similar to job #6.
    *   **Command:** `/usr/local/bin/aws s3 cp /home/ec2-user/tipping-monster/logs/roi/master_subscriber_log.csv s3://tipping-monster-data/ --region eu-west-2 >> /home/ec2-user/tipping-monster/logs/s3_upload.log 2>&1`
    *   **Log Output:** `logs/s3_upload.log` (remains in root `logs/`)
    *   **Note:** Ensure this crontab line is updated as per `Docs/instructions.md`. Consider if this job is redundant given job #6.

## Data Flow Overview (High Level)

1.  **Race Data:** Racecards are fetched (likely by `core/run_pipeline_with_venv.sh`).
2.  **Predictions:** Models run, generating predictions and tips (logged in `logs/inference/` and `logs/dispatch/`).
3.  **Odds:** Odds are fetched regularly (`core/fetch_betfair_odds.py`).
4.  **Dispatch:** Tips are potentially dispatched via various channels (e.g., Telegram by `core/dispatch_tips.py`, Twitter by `auto_tweet_tips.py`). Sent tips logged in `logs/dispatch/`.
5.  **Results:** Daily race results are uploaded (`daily_upload_results.sh`).
6.  **ROI Calculation:** Results are compared against sent tips to calculate ROI. `generate_subscriber_log.py` creates a master log in `logs/roi/`, and `run_roi_pipeline.sh` processes these for summaries (logged in `logs/roi/`).
7.  **Summaries:** Daily and weekly summaries are generated and sent (e.g., to Telegram).
8.  **Maintenance:** Logs are cleaned, and backups are made to S3.

This is a preliminary guide. Further details can be added as the system evolves.<|MERGE_RESOLUTION|>--- conflicted
+++ resolved
@@ -123,13 +123,8 @@
 15. **Fetch Betfair Odds (08:00 Snapshot)**
     *   **Frequency:** Daily at 08:00
     *   **Purpose:** Fetches a snapshot of Betfair odds specifically at 08:00.
-<<<<<<< HEAD
     *   **Command:** `bash /home/ec2-user/tipping-monster/safecron.sh odds_0800 /home/ec2-user/tipping-monster/.venv/bin/python /home/ec2-user/tipping-monster/fetch_betfair_odds.py --label 0800 >> /home/ec2-user/tipping-monster/logs/inference/odds_0800_$(date +\%F).log 2>&1`
     *   **Log Output:** `logs/inference/odds_0800_YYYY-MM-DD.log`
-=======
-    *   **Command:** `bash /home/ec2-user/tipping-monster/safecron.sh odds_0800 /home/ec2-user/tipping-monster/.venv/bin/python /home/ec2-user/tipping-monster/core/fetch_betfair_odds.py --label 0800 >> /home/ec2-user/tipping-monster/logs/odds_0800_$(date +\%F).log 2>&1`
-    *   **Log Output:** `logs/odds_0800_YYYY-MM-DD.log` (remains in root `logs/`)
->>>>>>> e90aa718
 
 16. **Morning Digest Script (`scripts/morning_digest.py`)**
     *   **Frequency:** Daily at 09:10
