--- conflicted
+++ resolved
@@ -18,17 +18,16 @@
 tar -xzf tipping-monster-xgb-model-2025-06-06.tar.gz
 ```
 
-<<<<<<< HEAD
 The inference script should be run with `python -m core.run_inference_and_select_top1`
 or from a shell where the repository root is on `PYTHONPATH`. It will automatically
 download the specified model from S3 if it is not present locally.
-=======
+
 The inference script `run_inference_and_select_top1.py` automatically selects
 the most recent `tipping-monster-xgb-model-*.tar.gz` in the repository root. If
 no tarball is found, it exits with `FileNotFoundError: No model tarball found.
 Download one from S3 or run training.` When a path or S3 key is provided via
 `--model`, the script downloads that file if missing locally.
->>>>>>> 78f05450
+
 
 Large model files are tracked with **Git LFS**. If you clone the repository with
 LFS enabled, running `git lfs pull` will download any referenced model pointers.