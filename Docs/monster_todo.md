# 🧠 TIPPING MONSTER — PRIORITISED MASTER TODO

A living roadmap of every feature, fix, and dream for the Tipping Monster system.  
**Numbered by priority.**  
**✅ = Complete** | **🔥 = High Priority** | **🧪 = Experimental** | **💡 = Idea** | **📈 = Business** | **🔁 = Odds** | **🧠 = ML/Model**

---

## 🔥 HIGH PRIORITY (Current Sprint)

1. ✅ **ML-Based Commentary System** — tag-based smart summaries (no LLM)  
   ✍️ Already implemented: logic-driven blurbs like  
   “✍️ yard in form, fresh off a short break.”  
   ✅ Confirmed working with tags such as Fresh, Light Weight, Class Drop, etc.  
   🗂️ Each summary also saved per tip in logs (consider foldered logs per tip if expanding)

2. ✅ **`.env` Secrets Refactor** — move Telegram token, AWS keys, etc. out of scripts *(2025-06-08)*

3. ✅ **Model v6 vs v7 Shadow Compare** — dual pipeline + logging for ROI comparison

4. ✅ **Dev Env Completion** — `Makefile`, `dev-check.sh`, log consistency *(2025-06-08)*

5. ✅ **Sort `logs/` Folder** — subfolders for `roi/`, `dispatch/`, `inference/`

6. ✅ **Script Audit** — identify redundant scripts and prune/rename as needed *(2025-06-08)*

7. ✅ **`--dev` Flag Support Across Scripts** — override to prevent real S3 upload, redirect Telegram to personal channel, log to dev folder

8. ✅ **NAP Sanity Filter + Override** — block NAPs over odds cap (e.g. 20/1), allow fallback tag, optional manual override field

---

## 🛠️ MEDIUM PRIORITY (Next Sprint)

9. ✅ Suppression logic based on band ROI performance *(2025-06-08)*
10. ✅ Highlight best/worst bands visually in summary *(Done: 2025-06-25)*
11. ✅ Weekly retraining instead of daily (optional) *(2025-06-08)*
12. Telegram `/rate` Feature — rate personal picks with ML feedback  
13. ✅ Telegram Tip Control Panel — send custom messages, full racecards, etc. [Done: 2025-06-23]
14. 🟡 *Removed for now* – breeding logic too hard to track without structured data  
15. Trainer/Jockey ROI Leaderboard — daily form summary or on-demand stats  
16. All Tips Mode — dispatch full racecards (mug mode) alongside Monster Tips  
17. ✅ SHAP or feature gain per model *(2025-06-08)*
18. ~~Top 5 feature impact per tip (in .md + Telegram)~~ ✅ Implemented via `explain_model_decision.py` and `dispatch_tips.py --explain`
19. ✅ Logic-based commentary block: “📉 Class Drop, 📈 In Form, Conf: 92%” [Done: 2025-06-24]
20. Use tags + confidence + form stats for explanation  
21. ✅ Score tips by band, confidence, and value *(Done: 2025-06-24)*
22. Tag top 3 per day as Premium Tips  
23. Split public vs subscriber tips via logic or tier  
24. ROI breakdown by confidence band, tip type, and tag  
25. ✅ Show top ROI tags daily *(Done: 2025-06-22)*
26. Telegram control panel for config (bands, filters)  
27. ✅ Parallel model comparison (v6 vs v7) *(2025-06-08)*
28. ✅ Drawdown tracking in ROI logs *(Done: 2025-06-08)*

---

## 🔭 STRATEGIC ENHANCEMENTS (v8+ & BEYOND)

29. ✅ Place-focused model (predict 1st–3rd) *(Done: 2025-06-21)*
30. Confidence regression model (predict prob, not binary)  
31. ✅ ROI-based calibration (not just accuracy) *(2025-06-08)*
32. ✅ Penalise stale horses and poor form *(Done: 2025-06-25)*
33. ✅ Add weekly ROI line chart (matplotlib) to logs *(Done: 2025-06-26)*
34. Include win/loss emoji outcomes in Telegram ROI  
35. Optional: highlight top winners in Telegram  
36. NAP-only output mode for casual tier  
37. Invite-only Telegram access logic  
38. Visual dashboards (Streamlit / HTML)  
39. Monetisation hooks (Stripe, Patreon, etc.)

---

## 🔁 REALISTIC ODDS INTEGRATION

40. ✅ Inject best odds with `extract_best_realistic_odds.py`  
41. ✅ Output `logs/dispatch/sent_tips_YYYY-MM-DD_realistic.jsonl`
42. ✅ ROI tracker prefers `realistic_odds` over `bf_sp`  
43. ✅ “Realistic Odds Mode” label in ROI summary  
44. ✅ Log delta: `realistic_odds - bf_sp` in ROI logs  
45. Optional: Telegram ROI summary includes delta emoji (e.g. “💸 14/1 ➝ 4.3”)  
46. ✅ Track high-delta tips separately [Done: 2025-06-21]
47. Add `odds_delta` to ML training as signal

---

## 💡 IDEAS & PIPELINE QUALITY

48. ✅ Fallback logic if `logs/sent_tips.jsonl` is missing
49. ✅ Alert if dispatch runs but no tips are sent
50. ✅ Alert if odds snapshot fails or returns too few runners [Done: 2025-06-08]
51. ✅ Self-heal for missing logs, retry on failure [Done: 2025-06-08]

### 🧼 Log Management Enhancements (User Suggested)

* [x] [#062] Auto-archive old logs into `.zip` files (e.g. logs older than 14 days) [Done: 2025-06-08]
* [x] [#063] Add `logs/healthcheck.log` to flag missing files (e.g., snapshot, results, tips)
* [x] [#064] Stream `logs/roi/` and `logs/dispatch/` (formerly `logs/roi_logs/` and `logs/dispatch_logs/`) to S3 daily for backup
* [x] [#065] Add daily check script to verify all expected logs were created and non-empty

---

## 🧠 LEARNING FROM ODDS DELTA

52. ✅ Calculate and store `odds_delta` (realistic - SP)  
53. Score tips based on delta + result + confidence  
54. Reward positive delta wins, penalise drifts  
55. ✅ Add `delta_tag` to messages (e.g. “🔥 Market Mover”) [Done: 2025-06-08]
56. Use as feature or reinforcement signal in future models

---

## 📈 BUSINESS & MONETISATION

### Phase 1: Free Launch
57. ✅ Weekly + daily ROI tracking in Telegram  
58. ✅ ROI logic documented  
59. Build basic landing page  
60. Setup `/join` or invite-link system

### Phase 2: Trust Builder
61. Public ROI dashboard (Google Sheets / CSV)  
62. Share summaries on Reddit/forums weekly  
63. Capture emails or poll interest  
64. Trial affiliate links with tracking

### Phase 3: Monetisation
65. Stripe/Patreon integration  
66. “Monster Premium” Telegram channel  
67. Post pinned weekly ROI + tip snapshot  
68. Sell tip packs, stats, NAPs, etc.

### Bonus Features / Engagement
69. ✅ Add /roi, /stats, /nap bot commands [Done: 2025-06-21]
70. ✅ Add Telegram confidence commentary [Done: 2025-06-24]
71. Optional intro video of how Monster works

---

## ✅ ROI SYSTEM TODO (NEW FEATURES)

72. ✅ Paul's View Dashboard – private ROI explorer with tag and confidence filters

73. ✅ Enhance Public Member Dashboard [Done: 2025-06-24]
    - Use only _sent.csv files
    - Add week/month filters
    - Plot profit curves, emoji stats, ROI by tag (sent only)
    - Hide any non-sent tips or internals
    - Add summary header: Tips, Wins, ROI, Profit.


74. ✅ **Pre-commit Hooks** — black/flake8/isort run automatically. *(2025-06-08)*
75. ✅ **Central `.env` Loader** — load env vars at script start. *(2025-06-08)*
76. ✅ **Unified CLI** — `cli/tmcli.py` with subcommands. *(2025-06-08)*
77. ✅ **GitHub Actions CI** — run tests automatically. *(2025-06-08)*
78. ✅ **Tip Dataclass** — typed representation for tips. [Done: 2025-06-25]
79. ✅ **Validate Features Utility** — check dataset vs `features.json`. *(2025-06-08)*
80. ✅ **Inference Unit Tests** — ensure `run_inference_and_select_top1.py` [Done: 2025-06-24]
81. ✅ **Model Download Helper** — `model_fetcher.py` for S3. *(2025-06-08)*
82. ✅ **Stats API** — expose JSON endpoints for ROI and tips. [Done: 2025-06-24]
83. **Telegram Sandbox** — dev channel for testing dispatch.
84. **Typed Dataset Schema** — enforce columns with `pandera`.
85. **Rolling 30-Day ROI** — auto-generated summary in logs.
    - ✅ Initial version [Done: 2025-06-24]
    - ✅ Added tips/wins/places and strike rate [Done: 2025-06-26]
86. ✅ Removed unused `check_betfair_market_times.py` script [Done: 2025-06-23]
87. ✅ Draw Advantage tag if `draw_bias_rank` > 0.7 [Done: 2025-06-24]
88. ✅ Danger Fav history logging [Done: 2025-06-25]
89. ✅ /tip bot command to show latest horse tip [Done: 2025-06-24]
90. ✅ Smart Combo generator for doubles/trebles [Done: 2025-06-24]
91. ✅ NAP performance tracker logs to `nap_history.csv` [Done: 2025-06-25]
<<<<<<< HEAD
92. ✅ Trainer intent profiler with stable-form tags [Done: 2025-06-26]
=======

92. Stable-level intent profiler using `trainer_intent_score.py` to combine
    trainer win-rate tracking and multiple-entry detection.

92. ✅ Script audit: keep `utils/ensure_sent_tips.py` (used in CLI and tests) [Done: 2025-06-09]
93. ✅ Time-decayed win rate weighting prioritising last 30 days over 90+ [Done: 2025-06-26]
94. ✅ Weekly ROI commentary logs with top/worst day and trend [Done: 2025-06-26]
95. ✅ `AGENTS.md` reference updated to `Docs/monster_todo.md` [Done: 2025-06-26]


>>>>>>> aa7af51a
<|MERGE_RESOLUTION|>--- conflicted
+++ resolved
@@ -169,9 +169,7 @@
 89. ✅ /tip bot command to show latest horse tip [Done: 2025-06-24]
 90. ✅ Smart Combo generator for doubles/trebles [Done: 2025-06-24]
 91. ✅ NAP performance tracker logs to `nap_history.csv` [Done: 2025-06-25]
-<<<<<<< HEAD
 92. ✅ Trainer intent profiler with stable-form tags [Done: 2025-06-26]
-=======
 
 92. Stable-level intent profiler using `trainer_intent_score.py` to combine
     trainer win-rate tracking and multiple-entry detection.
@@ -182,4 +180,3 @@
 95. ✅ `AGENTS.md` reference updated to `Docs/monster_todo.md` [Done: 2025-06-26]
 
 
->>>>>>> aa7af51a
