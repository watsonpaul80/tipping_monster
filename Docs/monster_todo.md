--- conflicted
+++ resolved
@@ -169,13 +169,13 @@
 89. ✅ /tip bot command to show latest horse tip [Done: 2025-06-24]
 90. ✅ Smart Combo generator for doubles/trebles [Done: 2025-06-24]
 91. ✅ NAP performance tracker logs to `nap_history.csv` [Done: 2025-06-25]
-<<<<<<< HEAD
+
 92. Stable-level intent profiler using `trainer_intent_score.py` to combine
     trainer win-rate tracking and multiple-entry detection.
-=======
+
 92. ✅ Script audit: keep `utils/ensure_sent_tips.py` (used in CLI and tests) [Done: 2025-06-09]
 93. ✅ Time-decayed win rate weighting prioritising last 30 days over 90+ [Done: 2025-06-26]
 94. ✅ Weekly ROI commentary logs with top/worst day and trend [Done: 2025-06-26]
 95. ✅ `AGENTS.md` reference updated to `Docs/monster_todo.md` [Done: 2025-06-26]
 
->>>>>>> b559d5b3
+
