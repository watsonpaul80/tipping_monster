--- conflicted
+++ resolved
@@ -163,8 +163,6 @@
 85. **Rolling 30-Day ROI** — auto-generated summary in logs. [Done: 2025-06-24]
 86. ✅ Removed unused `check_betfair_market_times.py` script [Done: 2025-06-23]
 87. ✅ Draw Advantage tag if `draw_bias_rank` > 0.7 [Done: 2025-06-24]
-<<<<<<< HEAD
 88. ✅ Smart Combo generator for doubles/trebles [Done: 2025-06-24]
-=======
-88. ✅ NAP performance tracker logs to `nap_history.csv` [Done: 2025-06-25]
->>>>>>> 50ab118f
+89. ✅ NAP performance tracker logs to `nap_history.csv` [Done: 2025-06-25]
+
