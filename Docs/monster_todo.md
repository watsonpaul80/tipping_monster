# 🧠 TIPPING MONSTER — PRIORITISED MASTER TODO

A living roadmap of every feature, fix, and dream for the Tipping Monster system.  
**Numbered by priority.**  
**✅ = Complete** | **🔥 = High Priority** | **🧪 = Experimental** | **💡 = Idea** | **📈 = Business** | **🔁 = Odds** | **🧠 = ML/Model**

---

## 🔥 HIGH PRIORITY (Current Sprint)

1. ✅ **ML-Based Commentary System** — tag-based smart summaries (no LLM)  
   ✍️ Already implemented: logic-driven blurbs like  
   “✍️ yard in form, fresh off a short break.”  
   ✅ Confirmed working with tags such as Fresh, Light Weight, Class Drop, etc.  
   🗂️ Each summary also saved per tip in logs (consider foldered logs per tip if expanding)

2. ✅ **`.env` Secrets Refactor** — move Telegram token, AWS keys, etc. out of scripts *(2025-06-08)*

3. ✅ **Model v6 vs v7 Shadow Compare** — dual pipeline + logging for ROI comparison

4. ✅ **Dev Env Completion** — `Makefile`, `dev-check.sh`, log consistency *(2025-06-08)*

5. ✅ **Sort `logs/` Folder** — subfolders for `roi/`, `dispatch/`, `inference/`

6. ✅ **Script Audit** — identify redundant scripts and prune/rename as needed *(2025-06-08)*

7. ✅ **`--dev` Flag Support Across Scripts** — override to prevent real S3 upload, redirect Telegram to personal channel, log to dev folder

8. ✅ **NAP Sanity Filter + Override** — block NAPs over odds cap (e.g. 20/1), allow fallback tag, optional manual override field

---

## 🛠️ MEDIUM PRIORITY (Next Sprint)

9. ✅ Suppression logic based on band ROI performance *(2025-06-08)*
10. Highlight best/worst bands visually in summary  
11. ✅ Weekly retraining instead of daily (optional) *(2025-06-08)*
12. Telegram `/rate` Feature — rate personal picks with ML feedback  
13. Telegram Tip Control Panel — send custom messages, full racecards, etc.  
14. 🟡 *Removed for now* – breeding logic too hard to track without structured data  
15. Trainer/Jockey ROI Leaderboard — daily form summary or on-demand stats  
16. All Tips Mode — dispatch full racecards (mug mode) alongside Monster Tips  
17. ✅ SHAP or feature gain per model *(2025-06-08)*
18. ~~Top 5 feature impact per tip (in .md + Telegram)~~ ✅ Implemented via `explain_model_decision.py` and `dispatch_tips.py --explain`
19. Logic-based commentary block: “📉 Class Drop, 📈 In Form, Conf: 92%”  
20. Use tags + confidence + form stats for explanation  
21. Score tips by band, confidence, and value  
22. Tag top 3 per day as Premium Tips  
23. Split public vs subscriber tips via logic or tier  
24. ROI breakdown by confidence band, tip type, and tag  
25. Show top ROI tags daily  
26. Telegram control panel for config (bands, filters)  
27. ✅ Parallel model comparison (v6 vs v7) *(2025-06-08)*
28. ✅ Drawdown tracking in ROI logs *(Done: 2025-06-08)*

---

## 🔭 STRATEGIC ENHANCEMENTS (v8+ & BEYOND)

29. ✅ Place-focused model (predict 1st–3rd) *(Done: 2025-06-21)*
30. Confidence regression model (predict prob, not binary)  
31. ✅ ROI-based calibration (not just accuracy) *(2025-06-08)*
32. Penalise stale horses and poor form  
33. Add weekly ROI line chart (matplotlib) to logs  
34. Include win/loss emoji outcomes in Telegram ROI  
35. Optional: highlight top winners in Telegram  
36. NAP-only output mode for casual tier  
37. Invite-only Telegram access logic  
38. Visual dashboards (Streamlit / HTML)  
39. Monetisation hooks (Stripe, Patreon, etc.)

---

## 🔁 REALISTIC ODDS INTEGRATION

40. ✅ Inject best odds with `extract_best_realistic_odds.py`  
41. ✅ Output `logs/dispatch/sent_tips_YYYY-MM-DD_realistic.jsonl`
42. ✅ ROI tracker prefers `realistic_odds` over `bf_sp`  
43. ✅ “Realistic Odds Mode” label in ROI summary  
44. ✅ Log delta: `realistic_odds - bf_sp` in ROI logs  
45. Optional: Telegram ROI summary includes delta emoji (e.g. “💸 14/1 ➝ 4.3”)  
46. ✅ Track high-delta tips separately [Done: 2025-06-21]
47. Add `odds_delta` to ML training as signal

---

## 💡 IDEAS & PIPELINE QUALITY

48. ✅ Fallback logic if `logs/sent_tips.jsonl` is missing
49. ✅ Alert if dispatch runs but no tips are sent
50. ✅ Alert if odds snapshot fails or returns too few runners [Done: 2025-06-08]
51. ✅ Self-heal for missing logs, retry on failure [Done: 2025-06-08]

### 🧼 Log Management Enhancements (User Suggested)

* [x] [#062] Auto-archive old logs into `.zip` files (e.g. logs older than 14 days) [Done: 2025-06-08]
* [x] [#063] Add `logs/healthcheck.log` to flag missing files (e.g., snapshot, results, tips)
* [x] [#064] Stream `logs/roi/` and `logs/dispatch/` (formerly `logs/roi_logs/` and `logs/dispatch_logs/`) to S3 daily for backup
* [x] [#065] Add daily check script to verify all expected logs were created and non-empty

---

## 🧠 LEARNING FROM ODDS DELTA

52. ✅ Calculate and store `odds_delta` (realistic - SP)  
53. Score tips based on delta + result + confidence  
54. Reward positive delta wins, penalise drifts  
55. ✅ Add `delta_tag` to messages (e.g. “🔥 Market Mover”) [Done: 2025-06-08]
56. Use as feature or reinforcement signal in future models

---

## 📈 BUSINESS & MONETISATION

### Phase 1: Free Launch
57. ✅ Weekly + daily ROI tracking in Telegram  
58. ✅ ROI logic documented  
59. Build basic landing page  
60. Setup `/join` or invite-link system

### Phase 2: Trust Builder
61. Public ROI dashboard (Google Sheets / CSV)  
62. Share summaries on Reddit/forums weekly  
63. Capture emails or poll interest  
64. Trial affiliate links with tracking

### Phase 3: Monetisation
65. Stripe/Patreon integration  
66. “Monster Premium” Telegram channel  
67. Post pinned weekly ROI + tip snapshot  
68. Sell tip packs, stats, NAPs, etc.

### Bonus Features / Engagement
<<<<<<< HEAD
69. ✅ Add /roi, /stats, /nap bot commands *(2025-06-08)*
=======
69. ✅ Add /roi, /stats, /nap bot commands [Done: 2025-06-21]
>>>>>>> 87b3cb08
70. Add Telegram confidence commentary  
71. Optional intro video of how Monster works

---

## ✅ ROI SYSTEM TODO (NEW FEATURES)

72. ✅ Paul's View Dashboard – private ROI explorer with tag and confidence filters

73. 🎯 Enhance Public Member Dashboard  
    - Use only _sent.csv files  
    - Add week/month filters  
    - Plot profit curves, emoji stats, ROI by tag (sent only)  
    - Hide any non-sent tips or internals  
    - Add summary header: Tips, Wins, ROI, Profit.


74. ✅ **Pre-commit Hooks** — black/flake8/isort run automatically. *(2025-06-08)*
75. ✅ **Central `.env` Loader** — load env vars at script start. *(2025-06-08)*
76. ✅ **Unified CLI** — `cli/tmcli.py` with subcommands. *(2025-06-08)*
77. ✅ **GitHub Actions CI** — run tests automatically. *(2025-06-08)*
78. **Tip Dataclass** — typed representation for tips.
79. ✅ **Validate Features Utility** — check dataset vs `features.json`. *(2025-06-08)*
80. **Inference Unit Tests** — ensure `run_inference_and_select_top1.py`.
81. ✅ **Model Download Helper** — `model_fetcher.py` for S3. *(2025-06-08)*
82. **Stats API** — expose JSON endpoints for ROI and tips.
83. **Telegram Sandbox** — dev channel for testing dispatch.
84. **Typed Dataset Schema** — enforce columns with `pandera`.
85. **Rolling 30-Day ROI** — auto-generated summary in logs.<|MERGE_RESOLUTION|>--- conflicted
+++ resolved
@@ -131,11 +131,7 @@
 68. Sell tip packs, stats, NAPs, etc.
 
 ### Bonus Features / Engagement
-<<<<<<< HEAD
-69. ✅ Add /roi, /stats, /nap bot commands *(2025-06-08)*
-=======
 69. ✅ Add /roi, /stats, /nap bot commands [Done: 2025-06-21]
->>>>>>> 87b3cb08
 70. Add Telegram confidence commentary  
 71. Optional intro video of how Monster works
 
