--- conflicted
+++ resolved
@@ -167,9 +167,6 @@
 89. ✅ /tip bot command to show latest horse tip [Done: 2025-06-24]
 90. ✅ Smart Combo generator for doubles/trebles [Done: 2025-06-24]
 91. ✅ NAP performance tracker logs to `nap_history.csv` [Done: 2025-06-25]
-<<<<<<< HEAD
 92. ✅ Weekly ROI commentary logs with top/worst day and trend [Done: 2025-06-26]
-=======
 
 92. ✅ `AGENTS.md` reference updated to `Docs/monster_todo.md` [Done: 2025-06-26]
->>>>>>> a1b8bcb6
