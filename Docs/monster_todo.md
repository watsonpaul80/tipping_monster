# 🧠 TIPPING MONSTER — PRIORITISED MASTER TODO

A living roadmap of every feature, fix, and dream for the Tipping Monster system.  
**Numbered by priority.**  
**✅ = Complete** | **🔥 = High Priority** | **🧪 = Experimental** | **💡 = Idea** | **📈 = Business** | **🔁 = Odds** | **🧠 = ML/Model**

---

## 🔥 HIGH PRIORITY (Current Sprint)

1. ✅ **ML-Based Commentary System** — tag-based smart summaries (no LLM)  
   ✍️ Already implemented: logic-driven blurbs like  
   “✍️ yard in form, fresh off a short break.”  
   ✅ Confirmed working with tags such as Fresh, Light Weight, Class Drop, etc.  
   🗂️ Each summary also saved per tip in logs (consider foldered logs per tip if expanding)

2. ✅ **`.env` Secrets Refactor** — move Telegram token, AWS keys, etc. out of scripts *(2025-06-08)*

3. ✅ **Model v6 vs v7 Shadow Compare** — dual pipeline + logging for ROI comparison

4. ✅ **Dev Env Completion** — `Makefile`, `dev-check.sh`, log consistency *(2025-06-08)*

5. ✅ **Sort `logs/` Folder** — subfolders for `roi/`, `dispatch/`, `inference/`

6. ✅ **Script Audit** — identify redundant scripts and prune/rename as needed *(2025-06-08)*

7. ✅ **`--dev` Flag Support Across Scripts** — override to prevent real S3 upload, redirect Telegram to personal channel, log to dev folder [Done: 2025-06-29]

8. ✅ **NAP Sanity Filter + Override** — block NAPs over odds cap (e.g. 20/1), allow fallback tag, optional manual override field

---

## 🛠️ MEDIUM PRIORITY (Next Sprint)

9. ✅ Suppression logic based on band ROI performance *(2025-06-08)*
10. ✅ Highlight best/worst bands visually in summary *(Done: 2025-06-25)*
11. ✅ Weekly retraining instead of daily (optional) *(2025-06-08)*
12. Telegram `/rate` Feature — rate personal picks with ML feedback  
13. ✅ Telegram Tip Control Panel — send custom messages, full racecards, etc. [Done: 2025-06-23]
14. 🟡 *Removed for now* – breeding logic too hard to track without structured data  
15. Trainer/Jockey ROI Leaderboard — daily form summary or on-demand stats  
16. All Tips Mode — dispatch full racecards (mug mode) alongside Monster Tips  
17. ✅ SHAP or feature gain per model *(Live internally - 2025-06-08)*
18. ~~Top 5 feature impact per tip (in .md + Telegram)~~ ✅ Implemented via `explain_model_decision.py` and `dispatch_tips.py --explain`
19. ✅ Logic-based commentary block: “📉 Class Drop, 📈 In Form, Conf: 92%” [Done: 2025-06-24]
20. Use tags + confidence + form stats for explanation  
21. ✅ Score tips by band, confidence, and value *(Done: 2025-06-24)*
22. Tag top 3 per day as Premium Tips  
23. Split public vs subscriber tips via logic or tier  
24. ROI breakdown by confidence band, tip type, and tag  
25. ✅ Show top ROI tags daily *(Done: 2025-06-22)*
26. Telegram control panel for config (bands, filters)  
27. ✅ Parallel model comparison (v6 vs v7) *(2025-06-08)*
28. ✅ Drawdown tracking in ROI logs *(Done: 2025-06-08)*

---

## 🔭 STRATEGIC ENHANCEMENTS (v8+ & BEYOND)

29. ✅ Place-focused model (predict 1st–3rd) *(Done: 2025-06-21)*
30. Confidence regression model (predict prob, not binary)  
31. ✅ ROI-based calibration (not just accuracy) *(2025-06-08)*
32. ✅ Penalise stale horses and poor form *(Done: 2025-06-25)*
33. ✅ Add weekly ROI line chart (matplotlib) to logs *(Done: 2025-06-26)*
34. Include win/loss emoji outcomes in Telegram ROI  
35. Optional: highlight top winners in Telegram  
36. NAP-only output mode for casual tier  
37. Invite-only Telegram access logic  
38. Visual dashboards (Streamlit / HTML)  
39. Monetisation hooks (Stripe, Patreon, etc.)

---

## 🔁 REALISTIC ODDS INTEGRATION

40. ✅ Inject best odds with `extract_best_realistic_odds.py`  
41. ✅ Output `logs/dispatch/sent_tips_YYYY-MM-DD_realistic.jsonl`
42. ✅ ROI tracker prefers `realistic_odds` over `bf_sp`  
43. ✅ “Realistic Odds Mode” label in ROI summary  
44. ✅ Log delta: `realistic_odds - bf_sp` in ROI logs  
45. Optional: Telegram ROI summary includes delta emoji (e.g. “💸 14/1 ➝ 4.3”)  
46. ✅ Track high-delta tips separately [Done: 2025-06-21]
47. Add `odds_delta` to ML training as signal

---

## 💡 IDEAS & PIPELINE QUALITY

48. ✅ Fallback logic if `logs/sent_tips.jsonl` is missing
49. ✅ Alert if dispatch runs but no tips are sent
50. ✅ Alert if odds snapshot fails or returns too few runners [Done: 2025-06-08]
51. ✅ Self-heal for missing logs, retry on failure [Done: 2025-06-08]

### 🧼 Log Management Enhancements (User Suggested)

* [x] [#062] Auto-archive old logs into `.zip` files (e.g. logs older than 14 days) [Done: 2025-06-08]
* [x] [#063] Add `logs/healthcheck.log` to flag missing files (e.g., snapshot, results, tips)
* [x] [#064] Stream `logs/roi/` and `logs/dispatch/` (formerly `logs/roi_logs/` and `logs/dispatch_logs/`) to S3 daily for backup
* [x] [#065] Add daily check script to verify all expected logs were created and non-empty

---

## 🧠 LEARNING FROM ODDS DELTA

52. ✅ Calculate and store `odds_delta` (realistic - SP)  
53. Score tips based on delta + result + confidence  
54. Reward positive delta wins, penalise drifts  
55. ✅ Add `delta_tag` to messages (e.g. “🔥 Market Mover”) [Done: 2025-06-08]
56. Use as feature or reinforcement signal in future models

---

## 📈 BUSINESS & MONETISATION

### Phase 1: Free Launch
57. ✅ Weekly + daily ROI tracking in Telegram  
58. ✅ ROI logic documented  
59. Build basic landing page  
60. Setup `/join` or invite-link system

### Phase 2: Trust Builder
61. Public ROI dashboard (Google Sheets / CSV)  
62. Share summaries on Reddit/forums weekly  
63. Capture emails or poll interest  
64. Trial affiliate links with tracking

### Phase 3: Monetisation
65. Stripe/Patreon integration  
66. “Monster Premium” Telegram channel  
67. Post pinned weekly ROI + tip snapshot  
68. Sell tip packs, stats, NAPs, etc.

### Bonus Features / Engagement
69. ✅ Add /roi, /stats, /nap bot commands [Done: 2025-06-21]
70. ✅ Add Telegram confidence commentary [Done: 2025-06-24]
71. Optional intro video of how Monster works

---

## ✅ ROI SYSTEM TODO (NEW FEATURES)

72. ✅ Paul's View Dashboard – private ROI explorer with tag and confidence filters

73. ✅ Enhance Public Member Dashboard [Done: 2025-06-24]
    - Use only _sent.csv files
    - Add week/month filters
    - Plot profit curves, emoji stats, ROI by tag (sent only)
    - Hide any non-sent tips or internals
    - Add summary header: Tips, Wins, ROI, Profit.


74. ✅ **Pre-commit Hooks** — black/flake8/isort run automatically. *(2025-06-08)*
75. ✅ **Central `.env` Loader** — load env vars at script start. *(2025-06-08)*
76. ✅ **Unified CLI** — `cli/tmcli.py` with subcommands. *(2025-06-08)*
77. ✅ **GitHub Actions CI** — run tests automatically. *(2025-06-08)*
78. ✅ **Tip Dataclass** — typed representation for tips. [Done: 2025-06-25]
79. ✅ **Validate Features Utility** — check dataset vs `features.json`. *(2025-06-08)*
80. ✅ **Inference Unit Tests** — ensure `run_inference_and_select_top1.py` [Done: 2025-06-24]
81. ✅ **Model Download Helper** — `model_fetcher.py` for S3. *(2025-06-08)*
82. ✅ **Stats API** — expose JSON endpoints for ROI and tips. [Done: 2025-06-24]
83. ✅ **Telegram Sandbox** — dev channel for testing dispatch. [Done: 2025-07-07]
84. **Typed Dataset Schema** — enforce columns with `pandera`.
85. **Rolling 30-Day ROI** — auto-generated summary in logs.

86. ✅ 30-Day ROI chart in Paul's View dashboard *(2025-06-08)*

    - ✅ Initial version [Done: 2025-06-24]
    - ✅ Added tips/wins/places and strike rate [Done: 2025-06-26]
86. ✅ Removed unused `check_betfair_market_times.py` script [Done: 2025-06-23]
87. ✅ Draw Advantage tag if `draw_bias_rank` > 0.7 [Done: 2025-06-24]
88. ✅ Danger Fav history logging [Done: 2025-06-25]
89. ✅ /tip bot command to show latest horse tip [Done: 2025-06-24]
90. ✅ Smart Combo generator for doubles/trebles [Done: 2025-06-24]
91. ✅ NAP performance tracker logs to `nap_history.csv` [Done: 2025-06-25]
92. ✅ Trainer intent profiler with stable-form tags [Done: 2025-06-26]

93. Stable-level intent profiler using `trainer_intent_score.py` to combine
    trainer win-rate tracking and multiple-entry detection.

94. ✅ Script audit: keep `utils/ensure_sent_tips.py` (used in CLI and tests) [Done: 2025-06-09]
95. ✅ Time-decayed win rate weighting prioritising last 30 days over 90+ [Done: 2025-06-26]
96. ✅ Weekly ROI commentary logs with top/worst day and trend [Done: 2025-06-26]
97. ✅ `AGENTS.md` reference updated to `Docs/monster_todo.md` [Done: 2025-06-26]

98. ✅ `upload_to_s3` helper skips uploads in dev mode [Done: 2025-06-27]

99. ✅ Flake8 cleanup across core and tests [Done: 2025-07-09]
100. ✅ ROI snapshot injection integrated into pipeline [Done: 2025-07-10]
101. ✅ Telegram summaries refined [Done: 2025-07-10]

100. ✅ `--course` option to dispatch tips for a single track [Done: 2025-07-10]
pt
102. ✅ `check_tip_sanity.py` warns about low confidence or missing odds/stake [Done: 2025-07-10]

102. ✅ Log summariser script `summarise_logs.py` to review last 7 days [Done: 2025-07-11]

102. ✅ Telegram-based confidence override commands [Done: 2025-07-11]



102. ✅ Local backup validator ensures timestamped copies of root scripts [Done: 2025-07-10]

103. ✅ Pipeline script uses strict mode and skips S3 if AWS CLI missing [Done: 2025-07-12]

104. ✅ README emphasises that `--dev` (or `TM_DEV_MODE=1`) prevents real
     Telegram posts and S3 uploads during testing [Done: 2025-07-12]

105. ✅ Pipeline script handles missing args with `${1:-}` [Done: 2025-07-13]

106. ✅ tmcli pipeline works again after fixing script paths [Done: 2025-07-13]
107. ✅ `fetch_betfair_odds.py` appends repo root to `sys.path` so the
     pipeline can import `tippingmonster` [Done: 2025-07-13]


106. ✅ tmcli pipeline works again after fixing script paths [Done: 2025-07-13]
107. ✅ Pipeline and utility scripts have executable permissions [Done: 2025-07-14]

107. ✅ Pipeline script initialises `DEV_MODE` from `TM_DEV_MODE` for consistent
     behaviour [Done: 2025-07-14]

<<<<<<< HEAD
108. ✅ Combo generator logs ROI and shows time/course/odds [Done: 2025-07-16]
=======
108. ✅ Document `TG_BOT_TOKEN` / `TG_USER_ID` env vars and mention safecron
     failure alerts [Done: 2025-07-15]
>>>>>>> 04e98236
<|MERGE_RESOLUTION|>--- conflicted
+++ resolved
@@ -218,9 +218,9 @@
 107. ✅ Pipeline script initialises `DEV_MODE` from `TM_DEV_MODE` for consistent
      behaviour [Done: 2025-07-14]
 
-<<<<<<< HEAD
+
 108. ✅ Combo generator logs ROI and shows time/course/odds [Done: 2025-07-16]
-=======
+
 108. ✅ Document `TG_BOT_TOKEN` / `TG_USER_ID` env vars and mention safecron
      failure alerts [Done: 2025-07-15]
->>>>>>> 04e98236
+
