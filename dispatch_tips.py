--- conflicted
+++ resolved
@@ -8,11 +8,9 @@
 
 from tippingmonster import send_telegram_message
 from tippingmonster.env_loader import load_env
-<<<<<<< HEAD
-=======
 
 load_env()
->>>>>>> 455394a9
+from tippingmonster.env_loader import load_env
 
 load_env()
 
