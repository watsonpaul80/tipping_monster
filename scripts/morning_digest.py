--- conflicted
+++ resolved
@@ -1,14 +1,14 @@
 import os
 from pathlib import Path
 from datetime import datetime, timedelta
-
 from tippingmonster import send_telegram_message
 
-"""Send a morning digest to Telegram.
+"""
+Send a morning digest to Telegram.
 
 Requires the following environment variables:
-    TG_USER_ID    - Telegram user ID to send the message to
-    TG_BOT_TOKEN  - Bot token used for authentication
+    TELEGRAM_CHAT_ID or TG_USER_ID    - Telegram user ID to send the message to
+    TELEGRAM_BOT_TOKEN or TG_BOT_TOKEN  - Bot token used for authentication
 """
 
 # === CONFIG ===
@@ -34,14 +34,12 @@
 
 BASE_DIR = str(get_repo_root())
 
-# Read Telegram credentials from environment variables
-# Required variables: TG_USER_ID, TG_BOT_TOKEN
-TG_USER_ID = os.getenv("TG_USER_ID")
-TG_BOT_TOKEN = os.getenv("TG_BOT_TOKEN")
+# === ENV VARS ===
+TG_USER_ID = os.getenv("TG_USER_ID") or os.getenv("TELEGRAM_CHAT_ID")
+TG_BOT_TOKEN = os.getenv("TG_BOT_TOKEN") or os.getenv("TELEGRAM_BOT_TOKEN")
 
 if not TG_USER_ID or not TG_BOT_TOKEN:
-    raise RuntimeError("TG_USER_ID and TG_BOT_TOKEN must be set in the environment")
-
+    raise RuntimeError("Telegram credentials must be set via TG_USER_ID / TELEGRAM_CHAT_ID and TG_BOT_TOKEN / TELEGRAM_BOT_TOKEN")
 
 # === FILE PATHS ===
 output_path = f"{BASE_DIR}/predictions/{TODAY}/output.jsonl"
@@ -70,11 +68,4 @@
 msg += "#TippingMonster"
 
 # === SEND TO TELEGRAM ===
-<<<<<<< HEAD
-requests.post(
-    f"https://api.telegram.org/bot{TG_BOT_TOKEN}/sendMessage",
-    data={"chat_id": TG_USER_ID, "text": msg}
-)
-=======
-send_telegram_message(msg, token=TG_BOT_TOKEN, chat_id=TG_USER_ID)
->>>>>>> 6a61a2fa
+send_telegram_message(msg, token=TG_BOT_TOKEN, chat_id=TG_USER_ID)