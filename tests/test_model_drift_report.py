--- conflicted
+++ resolved
@@ -40,14 +40,6 @@
 
     out_md = tmp_path / "report.md"
 
-    with patch("model_drift_report.datetime") as dt:
-        dt.utcnow.return_value = datetime(2025, 6, 6)
-        dt.timedelta = timedelta
-        dt.date = datetime.date
-        dt.strptime.side_effect = lambda s, fmt: datetime.strptime(s, fmt)
-<<<<<<< HEAD
-=======
-
     # Verify all SHAP files exist before running the report
     for date in dates:
         shap_file = local_dir / f"{date}_shap.csv"
@@ -61,24 +53,15 @@
 
         @classmethod
         def today(cls):
-            return cls.utcnow().date()  # Ensure .today() also returns the fixed date
-
-        # We also need to mock strptime if it's used directly on the datetime object
-        # but in model_drift_report, pd.to_datetime is used which handles patching internally
-        # However, it's good practice to ensure timedelta is available if datetime is mocked.
-        # Although in the current model_drift_report, timedelta is imported directly.
-        # For robustness, we'll ensure it behaves as expected if datetime is a parent.
+            return cls.utcnow().date()
 
     import model_drift_report as mdr
 
     orig_dt = mdr.datetime
-    # Assign the Fixed class to the datetime object within the module being tested
     mdr.datetime = Fixed
     try:
->>>>>>> 04091808
         generate_report(days=3, local_dir=str(local_dir), out_md=str(out_md))
     finally:
-        # Restore the original datetime object to avoid side effects on other tests
         mdr.datetime = orig_dt
 
     text = out_md.read_text()
