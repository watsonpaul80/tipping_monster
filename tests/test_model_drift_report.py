import sys
from pathlib import Path

import pandas as pd

sys.path.append(str(Path(__file__).resolve().parents[1]))

from datetime import datetime

from model_drift_report import generate_report


def test_model_drift(tmp_path):
    local_dir = tmp_path / "shap"
    local_dir.mkdir()
    dates = ["2025-06-04", "2025-06-05", "2025-06-06"]

    pd.DataFrame(
        {
            "feature": ["A", "B", "C", "D"],
            "importance": [0.4, 0.3, 0.2, 0.1],
        }
    ).to_csv(local_dir / f"{dates[0]}_shap.csv", index=False)

    pd.DataFrame(
        {
            "feature": ["A", "B", "C", "D"],
            "importance": [0.41, 0.31, 0.2, 0.08],
        }
    ).to_csv(local_dir / f"{dates[1]}_shap.csv", index=False)

    pd.DataFrame(
        {
            "feature": ["C", "E", "B", "A"],
            "importance": [0.5, 0.4, 0.3, 0.2],
        }
    ).to_csv(local_dir / f"{dates[2]}_shap.csv", index=False)

    out_md = tmp_path / "report.md"
<<<<<<< HEAD
    with patch("model_drift_report.datetime") as dt:
        dt.utcnow.return_value = datetime(2025, 6, 6)
        dt.timedelta = timedelta
        dt.date = datetime.date
        dt.strptime = datetime.strptime
=======
    # Verify all SHAP files exist before running the report
    for date in dates:
        shap_file = local_dir / f"{date}_shap.csv"
        assert shap_file.exists(), f"Missing SHAP file: {shap_file}"

    # Freeze today's date so test is deterministic without mocking datetime methods
    class Fixed(datetime):
        @classmethod
        def utcnow(cls):  # type: ignore[override]
            return datetime(2025, 6, 6)

    import model_drift_report as mdr

    orig_dt = mdr.datetime
    mdr.datetime = Fixed
    try:
>>>>>>> e4c0302f
        generate_report(days=3, local_dir=str(local_dir), out_md=str(out_md))
    finally:
        mdr.datetime = orig_dt

    text = out_md.read_text()
    assert "Spearman" in text
    assert "❗" in text<|MERGE_RESOLUTION|>--- conflicted
+++ resolved
@@ -5,7 +5,7 @@
 
 sys.path.append(str(Path(__file__).resolve().parents[1]))
 
-from datetime import datetime
+from datetime import datetime, timedelta # Import timedelta explicitly for the test
 
 from model_drift_report import generate_report
 
@@ -37,13 +37,7 @@
     ).to_csv(local_dir / f"{dates[2]}_shap.csv", index=False)
 
     out_md = tmp_path / "report.md"
-<<<<<<< HEAD
-    with patch("model_drift_report.datetime") as dt:
-        dt.utcnow.return_value = datetime(2025, 6, 6)
-        dt.timedelta = timedelta
-        dt.date = datetime.date
-        dt.strptime = datetime.strptime
-=======
+
     # Verify all SHAP files exist before running the report
     for date in dates:
         shap_file = local_dir / f"{date}_shap.csv"
@@ -55,14 +49,25 @@
         def utcnow(cls):  # type: ignore[override]
             return datetime(2025, 6, 6)
 
+        @classmethod
+        def today(cls):
+            return cls.utcnow().date() # Ensure .today() also returns the fixed date
+
+        # We also need to mock strptime if it's used directly on the datetime object
+        # but in model_drift_report, pd.to_datetime is used which handles patching internally
+        # However, it's good practice to ensure timedelta is available if datetime is mocked.
+        # Although in the current model_drift_report, timedelta is imported directly.
+        # For robustness, we'll ensure it behaves as expected if datetime is a parent.
+
     import model_drift_report as mdr
 
     orig_dt = mdr.datetime
+    # Assign the Fixed class to the datetime object within the module being tested
     mdr.datetime = Fixed
     try:
->>>>>>> e4c0302f
         generate_report(days=3, local_dir=str(local_dir), out_md=str(out_md))
     finally:
+        # Restore the original datetime object to avoid side effects on other tests
         mdr.datetime = orig_dt
 
     text = out_md.read_text()
