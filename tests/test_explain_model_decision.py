--- conflicted
+++ resolved
@@ -2,12 +2,9 @@
 import sys
 from pathlib import Path
 
-<<<<<<< HEAD
-=======
 import pandas as pd
 import xgboost as xgb
 
->>>>>>> e01b1385
 sys.path.append(str(Path(__file__).resolve().parents[1]))
 
 from explain_model_decision import generate_explanations
@@ -53,12 +50,8 @@
         f.write(json.dumps(tip) + "\n")
 
     root = Path(__file__).resolve().parents[1]
-<<<<<<< HEAD
-    model = root / "tipping-monster-xgb-model.bst.gz.b64"
-=======
     model = tmp_path / "model.bst"
     build_dummy_model(model)
->>>>>>> e01b1385
     features = root / "features.json"
     expl = generate_explanations(
         str(p), model_path=str(model), features_path=str(features)
