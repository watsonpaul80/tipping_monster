import json
import os
from datetime import date
import sys
from pathlib import Path

sys.path.append(str(Path(__file__).resolve().parents[1]))

from cli import tmcli


def test_tmcli_healthcheck(tmp_path):
    date_str = "2025-06-06"
    logs = tmp_path / "logs"
<<<<<<< HEAD
    (logs / "dispatch").mkdir(parents=True)
    (logs / "inference").mkdir(parents=True)
    (logs / "dispatch" / f"sent_tips_{date}.jsonl").write_text("ok")
    (logs / "inference" / f"pipeline_{date}.log").write_text("ok")
    (logs / "inference" / f"odds_0800_{date}.log").write_text("ok")
    (logs / "inference" / f"odds_hourly_{date}.log").write_text("ok")
=======
    logs.mkdir()
    (logs / f"sent_tips_{date_str}.jsonl").write_text("ok")
    (logs / f"pipeline_{date_str}.log").write_text("ok")
    (logs / f"odds_0800_{date_str}.log").write_text("ok")
    (logs / f"odds_hourly_{date_str}.log").write_text("ok")
>>>>>>> e90aa718

    os.chdir(tmp_path)
    tmcli.main(["healthcheck", "--date", date_str, "--out-log", "hc.log"])
    text = (tmp_path / "hc.log").read_text().strip()
    assert text.endswith("OK")


def test_tmcli_healthcheck_missing_files(tmp_path):
    date_str = "2025-06-06"
    logs = tmp_path / "logs"
    logs.mkdir()
    (logs / f"sent_tips_{date_str}.jsonl").write_text("ok")

    os.chdir(tmp_path)
    tmcli.main(["healthcheck", "--date", date_str, "--out-log", "hc.log"])
    text = (tmp_path / "hc.log").read_text()
    assert text.count("MISSING") == 3


def test_tmcli_ensure_sent_tips(tmp_path):
    date_str = "2025-06-06"
    pred_dir = tmp_path / "predictions" / date_str
    pred_dir.mkdir(parents=True)
    (pred_dir / "tips_with_odds.jsonl").write_text("tip")

    os.chdir(tmp_path)
    tmcli.main([
        "ensure-sent-tips",
        date_str,
        "--predictions-dir", "predictions",
        "--dispatch-dir", "logs/dispatch",
    ])
    sent = tmp_path / "logs/dispatch" / f"sent_tips_{date_str}.jsonl"
    assert sent.exists()
    assert sent.read_text() == "tip"


def test_tmcli_ensure_sent_tips_missing_pred(tmp_path):
    date_str = "2025-06-06"
    pred_dir = tmp_path / "predictions" / date_str
    pred_dir.mkdir(parents=True)

    os.chdir(tmp_path)
    tmcli.main([
        "ensure-sent-tips",
        date_str,
        "--predictions-dir", "predictions",
        "--dispatch-dir", "logs/dispatch",
    ])
    sent = tmp_path / "logs/dispatch" / f"sent_tips_{date_str}.jsonl"
    assert not sent.exists()


def test_tmcli_dispatch_tips(tmp_path):
    date_str = "2025-06-06"
    root = Path(__file__).resolve().parents[1]
    pred_dir = root / "predictions" / date_str
    pred_dir.mkdir(parents=True, exist_ok=True)
    tip = {"name": "Runner", "race": "12:00 Test", "confidence": 0.9, "bf_sp": 5.0}
    (pred_dir / "tips_with_odds.jsonl").write_text(json.dumps(tip) + "\n")
    (root / "logs" / "dev" / "dispatch").mkdir(parents=True, exist_ok=True)

    os.chdir(root)
    tmcli.main(["dispatch-tips", "--date", date_str, "--dev"])
    summary = pred_dir / "tips_summary.txt"
    sent = root / "logs" / "dev" / "dispatch" / f"sent_tips_{date_str}.jsonl"
    assert summary.exists()
    assert sent.exists()
    os.environ.pop("TM_DEV_MODE", None)


def test_tmcli_send_roi(tmp_path):
    date_str = "2025-06-06"
    root = Path(__file__).resolve().parents[1]
    roi_dir = root / "logs" / "roi"
    roi_dir.mkdir(parents=True, exist_ok=True)
    csv = roi_dir / f"tips_results_{date_str}_advised.csv"
    csv.write_text("Position,Profit,Stake\n1,2.0,1.0\n2,0.5,1.0\n")
    (root / "logs" / "dev").mkdir(parents=True, exist_ok=True)

    os.chdir(root)
    tmcli.main(["send-roi", "--date", date_str, "--dev"])
    tg_log = root / "logs" / "dev" / "telegram.log"
    assert tg_log.exists()
    os.environ.pop("TM_DEV_MODE", None)


def test_tmcli_model_feature_importance(tmp_path):
    import pandas as pd
    import xgboost as xgb

    X = pd.DataFrame({"a": [0, 1, 2, 3], "b": [1, 2, 3, 4]})
    y = [0, 1, 0, 1]
    model = xgb.XGBClassifier(use_label_encoder=False, eval_metric="logloss")
    model.fit(X, y)

    model_path = tmp_path / "model.bst"
    model.save_model(model_path)
    features_path = tmp_path / "features.json"
    json.dump(list(X.columns), open(features_path, "w"))
    data_path = tmp_path / "data.jsonl"
    X.to_json(data_path, orient="records", lines=True)

    os.chdir(tmp_path)
    tmcli.main([
        "model-feature-importance",
        "--model", str(model_path),
        "--data", str(data_path),
        "--out-dir", "logs/model",
    ])
    out = tmp_path / "logs/model" / f"feature_importance_{date.today().isoformat()}.png"
    assert out.exists()<|MERGE_RESOLUTION|>--- conflicted
+++ resolved
@@ -12,20 +12,12 @@
 def test_tmcli_healthcheck(tmp_path):
     date_str = "2025-06-06"
     logs = tmp_path / "logs"
-<<<<<<< HEAD
     (logs / "dispatch").mkdir(parents=True)
     (logs / "inference").mkdir(parents=True)
     (logs / "dispatch" / f"sent_tips_{date}.jsonl").write_text("ok")
     (logs / "inference" / f"pipeline_{date}.log").write_text("ok")
     (logs / "inference" / f"odds_0800_{date}.log").write_text("ok")
     (logs / "inference" / f"odds_hourly_{date}.log").write_text("ok")
-=======
-    logs.mkdir()
-    (logs / f"sent_tips_{date_str}.jsonl").write_text("ok")
-    (logs / f"pipeline_{date_str}.log").write_text("ok")
-    (logs / f"odds_0800_{date_str}.log").write_text("ok")
-    (logs / f"odds_hourly_{date_str}.log").write_text("ok")
->>>>>>> e90aa718
 
     os.chdir(tmp_path)
     tmcli.main(["healthcheck", "--date", date_str, "--out-log", "hc.log"])
