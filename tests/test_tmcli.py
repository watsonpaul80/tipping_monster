#!/usr/bin/env python3
"""Generate a model drift report from SHAP feature importances."""
from __future__ import annotations

import argparse
from datetime import datetime, timedelta
from pathlib import Path
from typing import Optional

import boto3
import pandas as pd
from scipy.stats import spearmanr


def load_shap_csv(
    date: str,
    local_dir: Path,
    bucket: Optional[str] = None,
    prefix: str = "shap",
    s3_client: Optional[boto3.client] = None,
) -> Optional[pd.DataFrame]:
    """Load a `<date>_shap.csv` file from `local_dir` or S3.

    The CSV must have `feature` and `importance` columns. When downloaded
    from S3, the temporary file is deleted after reading.
    """
    local_path = local_dir / f"{date}_shap.csv"
    if local_path.exists():
        return pd.read_csv(local_path)
    if bucket and s3_client:
        key = f"{prefix}/{date}_shap.csv"
        tmp_path = local_dir / f"tmp_{date}_shap.csv"
        try:
            local_dir.mkdir(parents=True, exist_ok=True)
            s3_client.download_file(bucket, key, str(tmp_path))
            df = pd.read_csv(tmp_path)
            tmp_path.unlink(missing_ok=True)
            return df
        except Exception as exc:  # pragma: no cover - network errors vary
            print(f"⚠️ Could not fetch {key}: {exc}")
    return None


def compare_rankings(
    dfs: list[pd.DataFrame],
    dates: list[str],
    top_n: int = 20,
    threshold: float = 0.9,
) -> str:
    """Return a markdown summary comparing feature importance rankings."""
    lines = [f"## Model Drift Report ({dates[0]} – {dates[-1]})"]

    baseline = dfs[0].sort_values("importance", ascending=False).head(top_n)
    baseline_rank = {f: i for i, f in enumerate(baseline["feature"].tolist())}

    for df, date in zip(dfs[1:], dates[1:]):
        cur = df.sort_values("importance", ascending=False).head(top_n)
        cur_features = cur["feature"].tolist()

        ranks_base = []
        ranks_cur = []
        for feat, base_idx in baseline_rank.items():
            if feat in cur_features:
                ranks_base.append(base_idx)
                ranks_cur.append(cur_features.index(feat))

        corr = float("nan")
        if len(ranks_base) > 1:
            corr, _ = spearmanr(ranks_base, ranks_cur)

        drift_flag = " ❗" if corr < threshold else " "
        lines.append(f"- {date}: Spearman {corr:.2f}{drift_flag}")

        if drift_flag:
            shifts = []
            for feat, base_idx in baseline_rank.items():
                if feat in cur_features:
                    diff = cur_features.index(feat) - base_idx
                    if abs(diff) >= 5:
                        shifts.append(f"{feat} ({diff:+d})")
            new_feats = [f for f in cur_features if f not in baseline_rank]
            if shifts:
                lines.append(f"  - Rank shifts: {', '.join(shifts)}")
            if new_feats:
                lines.append(f"  - New top features: {', '.join(new_feats)}")
    return "\n".join(lines) + "\n"


def generate_report(
    days: int = 7,
    local_dir: str = "shap",
    bucket: Optional[str] = None,
    prefix: str = "shap",
    out_md: str = "logs/model_drift_report.md",
) -> Path:
    """Create a drift report and return the markdown file path."""
    s3_client = boto3.client("s3") if bucket else None
    local = Path(local_dir)
    shap_files = sorted(Path(local_dir).glob("*_shap.csv"))
    if shap_files:
        latest = max(f.stem.split("_")[0] for f in shap_files)
        today = datetime.strptime(latest, "%Y-%m-%d").date()
    else:
        today = datetime.utcnow().date()

    dfs: list[pd.DataFrame] = []
    dates: list[str] = []
    for i in range(days):
        date_obj = today - timedelta(days=days - i - 1)
        date_str = date_obj.strftime("%Y-%m-%d")
        df = load_shap_csv(date_str, local, bucket, prefix, s3_client)
        if df is not None:
            dfs.append(df)
            dates.append(date_str)

    if not dfs:
        raise FileNotFoundError("No SHAP CSVs found")

    md = compare_rankings(dfs, dates)
    out_path = Path(out_md)
    out_path.parent.mkdir(parents=True, exist_ok=True)
    out_path.write_text(md)
    return out_path


def main(argv: list[str] | None = None) -> None:
    parser = argparse.ArgumentParser(description="Detect model drift via SHAP rankings")
    parser.add_argument(
        "--days", type=int, default=7, help="How many past days to analyse"
    )
    parser.add_argument(
        "--local-dir", default="shap", help="Directory with <date>_shap.csv files"
    )
    parser.add_argument("--bucket", help="S3 bucket containing SHAP CSVs")
    parser.add_argument("--prefix", default="shap", help="S3 prefix for SHAP CSVs")
    parser.add_argument(
        "--out-md", default="logs/model_drift_report.md", help="Markdown output path"
    )
<<<<<<< HEAD
    sent = tmp_path / "logs/dispatch" / f"sent_tips_{date_str}.jsonl"
    assert not sent.exists()

    def fake_run(cmd, check):
        calls["cmd"] = cmd
        calls["check"] = check

    monkeypatch.setattr(subprocess, "run", fake_run)
    tmcli.main(["dispatch-tips", "2025-06-06", "--telegram", "--dev"])
    assert "dispatch_tips.py" in calls["cmd"][1]
    assert "--telegram" in calls["cmd"]
    assert "--dev" in calls["cmd"]
    assert os.environ["TM_DEV_MODE"] == "1"
    assert os.environ["TM_LOG_DIR"] == "logs/dev"
    monkeypatch.delenv("TM_DEV_MODE", raising=False)
    monkeypatch.delenv("TM_LOG_DIR", raising=False)


def test_tmcli_send_roi(monkeypatch, tmp_path):
    calls = {}
    monkeypatch.delenv("TM_DEV_MODE", raising=False)
    monkeypatch.delenv("TM_LOG_DIR", raising=False)

    def fake_run(cmd, check):
        calls["cmd"] = cmd
        calls["check"] = check

    monkeypatch.setattr(subprocess, "run", fake_run)
    tmcli.main(["send-roi", "--date", "2025-06-05", "--dev"])
    assert "send_daily_roi_summary.py" in calls["cmd"][1]
    assert "--date" in calls["cmd"]
    assert "2025-06-05" in calls["cmd"]
    assert os.environ["TM_DEV_MODE"] == "1"
    assert os.environ["TM_LOG_DIR"] == "logs/dev"
    monkeypatch.delenv("TM_DEV_MODE", raising=False)
    monkeypatch.delenv("TM_LOG_DIR", raising=False)

    model_path = (
        Path(__file__).resolve().parents[1] / "tipping-monster-xgb-model.bst.gz.b64"
    )
    data_path = tmp_path / "data.jsonl"
    with open(data_path, "w") as f:
        json.dump(
            {
                "draw": 0,
                "or": 0,
                "rpr": 0,
                "lbs": 0,
                "age": 0,
                "dist_f": 0,
                "class": 0,
                "going": "G",
                "prize": 0,
            },
            f,
        )
        f.write("\n")

    os.chdir(tmp_path)
    tmcli.main(
        [
            "model-feature-importance",
            "--model",
            str(model_path),
            "--data",
            str(data_path),
            "--out-dir",
            "logs/model",
        ]
=======
    args = parser.parse_args(argv)

    out = generate_report(
        days=args.days,
        local_dir=args.local_dir,
        bucket=args.bucket,
        prefix=args.prefix,
        out_md=args.out_md,
>>>>>>> e01b1385
    )
    print(f"✅ Report written to {out}")


if __name__ == "__main__":
    main()<|MERGE_RESOLUTION|>--- conflicted
+++ resolved
@@ -1,223 +1,194 @@
-#!/usr/bin/env python3
-"""Generate a model drift report from SHAP feature importances."""
-from __future__ import annotations
+import argparse
+import os
+import subprocess
+import sys
+from datetime import date, datetime
+from pathlib import Path
 
-import argparse
-from datetime import datetime, timedelta
-from pathlib import Path
-from typing import Optional
+from model_feature_importance import generate_chart
+from tippingmonster import repo_path
+from utils.ensure_sent_tips import ensure_sent_tips
+from utils.healthcheck_logs import check_logs
+from utils.validate_tips import main as validate_tips_main
 
-import boto3
-import pandas as pd
-from scipy.stats import spearmanr
+ROOT = Path(__file__).resolve().parents[1]
 
 
-def load_shap_csv(
-    date: str,
-    local_dir: Path,
-    bucket: Optional[str] = None,
-    prefix: str = "shap",
-    s3_client: Optional[boto3.client] = None,
-) -> Optional[pd.DataFrame]:
-    """Load a `<date>_shap.csv` file from `local_dir` or S3.
-
-    The CSV must have `feature` and `importance` columns. When downloaded
-    from S3, the temporary file is deleted after reading.
-    """
-    local_path = local_dir / f"{date}_shap.csv"
-    if local_path.exists():
-        return pd.read_csv(local_path)
-    if bucket and s3_client:
-        key = f"{prefix}/{date}_shap.csv"
-        tmp_path = local_dir / f"tmp_{date}_shap.csv"
-        try:
-            local_dir.mkdir(parents=True, exist_ok=True)
-            s3_client.download_file(bucket, key, str(tmp_path))
-            df = pd.read_csv(tmp_path)
-            tmp_path.unlink(missing_ok=True)
-            return df
-        except Exception as exc:  # pragma: no cover - network errors vary
-            print(f"⚠️ Could not fetch {key}: {exc}")
-    return None
+def valid_date(value: str) -> str:
+    """Return `value` if it matches `YYYY-MM-DD` else raise `ArgumentTypeError`."""
+    try:
+        datetime.strptime(value, "%Y-%m-%d")
+    except ValueError as exc:
+        raise argparse.ArgumentTypeError(
+            f"Invalid date: {value}. Use YYYY-MM-DD"
+        ) from exc
+    return value
 
 
-def compare_rankings(
-    dfs: list[pd.DataFrame],
-    dates: list[str],
-    top_n: int = 20,
-    threshold: float = 0.9,
-) -> str:
-    """Return a markdown summary comparing feature importance rankings."""
-    lines = [f"## Model Drift Report ({dates[0]} – {dates[-1]})"]
-
-    baseline = dfs[0].sort_values("importance", ascending=False).head(top_n)
-    baseline_rank = {f: i for i, f in enumerate(baseline["feature"].tolist())}
-
-    for df, date in zip(dfs[1:], dates[1:]):
-        cur = df.sort_values("importance", ascending=False).head(top_n)
-        cur_features = cur["feature"].tolist()
-
-        ranks_base = []
-        ranks_cur = []
-        for feat, base_idx in baseline_rank.items():
-            if feat in cur_features:
-                ranks_base.append(base_idx)
-                ranks_cur.append(cur_features.index(feat))
-
-        corr = float("nan")
-        if len(ranks_base) > 1:
-            corr, _ = spearmanr(ranks_base, ranks_cur)
-
-        drift_flag = " ❗" if corr < threshold else " "
-        lines.append(f"- {date}: Spearman {corr:.2f}{drift_flag}")
-
-        if drift_flag:
-            shifts = []
-            for feat, base_idx in baseline_rank.items():
-                if feat in cur_features:
-                    diff = cur_features.index(feat) - base_idx
-                    if abs(diff) >= 5:
-                        shifts.append(f"{feat} ({diff:+d})")
-            new_feats = [f for f in cur_features if f not in baseline_rank]
-            if shifts:
-                lines.append(f"  - Rank shifts: {', '.join(shifts)}")
-            if new_feats:
-                lines.append(f"  - New top features: {', '.join(new_feats)}")
-    return "\n".join(lines) + "\n"
+def run_command(cmd: list[str], dev: bool) -> None:
+    """Run `cmd` with optional `TM_DEV_MODE` set."""
+    env = os.environ.copy()
+    if dev:
+        env["TM_DEV_MODE"] = "1"
+    subprocess.run(cmd, check=True, env=env)
 
 
-def generate_report(
-    days: int = 7,
-    local_dir: str = "shap",
-    bucket: Optional[str] = None,
-    prefix: str = "shap",
-    out_md: str = "logs/model_drift_report.md",
-) -> Path:
-    """Create a drift report and return the markdown file path."""
-    s3_client = boto3.client("s3") if bucket else None
-    local = Path(local_dir)
-    shap_files = sorted(Path(local_dir).glob("*_shap.csv"))
-    if shap_files:
-        latest = max(f.stem.split("_")[0] for f in shap_files)
-        today = datetime.strptime(latest, "%Y-%m-%d").date()
-    else:
-        today = datetime.utcnow().date()
-
-    dfs: list[pd.DataFrame] = []
-    dates: list[str] = []
-    for i in range(days):
-        date_obj = today - timedelta(days=days - i - 1)
-        date_str = date_obj.strftime("%Y-%m-%d")
-        df = load_shap_csv(date_str, local, bucket, prefix, s3_client)
-        if df is not None:
-            dfs.append(df)
-            dates.append(date_str)
-
-    if not dfs:
-        raise FileNotFoundError("No SHAP CSVs found")
-
-    md = compare_rankings(dfs, dates)
-    out_path = Path(out_md)
-    out_path.parent.mkdir(parents=True, exist_ok=True)
-    out_path.write_text(md)
-    return out_path
+def dispatch(date: str, telegram: bool = False, dev: bool = False) -> None:
+    cmd = [sys.executable, str(repo_path("core", "dispatch_tips.py")), "--date", date]
+    if telegram:
+        cmd.append("--telegram")
+    if dev:
+        cmd.append("--dev")
+        os.environ["TM_DEV_MODE"] = "1"
+        os.environ["TM_LOG_DIR"] = "logs/dev"
+    subprocess.run(cmd, check=True)
 
 
-def main(argv: list[str] | None = None) -> None:
-    parser = argparse.ArgumentParser(description="Detect model drift via SHAP rankings")
-    parser.add_argument(
-        "--days", type=int, default=7, help="How many past days to analyse"
-    )
-    parser.add_argument(
-        "--local-dir", default="shap", help="Directory with <date>_shap.csv files"
-    )
-    parser.add_argument("--bucket", help="S3 bucket containing SHAP CSVs")
-    parser.add_argument("--prefix", default="shap", help="S3 prefix for SHAP CSVs")
-    parser.add_argument(
-        "--out-md", default="logs/model_drift_report.md", help="Markdown output path"
-    )
-<<<<<<< HEAD
-    sent = tmp_path / "logs/dispatch" / f"sent_tips_{date_str}.jsonl"
-    assert not sent.exists()
-
-    def fake_run(cmd, check):
-        calls["cmd"] = cmd
-        calls["check"] = check
-
-    monkeypatch.setattr(subprocess, "run", fake_run)
-    tmcli.main(["dispatch-tips", "2025-06-06", "--telegram", "--dev"])
-    assert "dispatch_tips.py" in calls["cmd"][1]
-    assert "--telegram" in calls["cmd"]
-    assert "--dev" in calls["cmd"]
-    assert os.environ["TM_DEV_MODE"] == "1"
-    assert os.environ["TM_LOG_DIR"] == "logs/dev"
-    monkeypatch.delenv("TM_DEV_MODE", raising=False)
-    monkeypatch.delenv("TM_LOG_DIR", raising=False)
+def send_roi(date: str | None = None, dev: bool = False) -> None:
+    cmd = [sys.executable, str(repo_path("roi", "send_daily_roi_summary.py"))]
+    if date:
+        cmd += ["--date", date]
+    if dev:
+        cmd.append("--dev")
+        os.environ["TM_DEV_MODE"] = "1"
+        os.environ["TM_LOG_DIR"] = "logs/dev"
+    subprocess.run(cmd, check=True)
 
 
-def test_tmcli_send_roi(monkeypatch, tmp_path):
-    calls = {}
-    monkeypatch.delenv("TM_DEV_MODE", raising=False)
-    monkeypatch.delenv("TM_LOG_DIR", raising=False)
+def main(argv=None) -> None:
+    parser = argparse.ArgumentParser(
+        description="Tipping Monster command line interface"
+    )
+    subparsers = parser.add_subparsers(dest="command", required=True)
 
-    def fake_run(cmd, check):
-        calls["cmd"] = cmd
-        calls["check"] = check
+    # pipeline subcommand
+    parser_pipe = subparsers.add_parser("pipeline", help="Run the full daily pipeline")
+    parser_pipe.add_argument(
+        "--dev",
+        action="store_true",
+        help="Enable development mode (no Telegram/S3 uploads)",
+    )
 
-    monkeypatch.setattr(subprocess, "run", fake_run)
-    tmcli.main(["send-roi", "--date", "2025-06-05", "--dev"])
-    assert "send_daily_roi_summary.py" in calls["cmd"][1]
-    assert "--date" in calls["cmd"]
-    assert "2025-06-05" in calls["cmd"]
-    assert os.environ["TM_DEV_MODE"] == "1"
-    assert os.environ["TM_LOG_DIR"] == "logs/dev"
-    monkeypatch.delenv("TM_DEV_MODE", raising=False)
-    monkeypatch.delenv("TM_LOG_DIR", raising=False)
+    # roi subcommand
+    parser_roi_pipe = subparsers.add_parser(
+        "roi", help="Run ROI pipeline for a given date"
+    )
+    parser_roi_pipe.add_argument("--date", type=valid_date, help="Date YYYY-MM-DD")
+    parser_roi_pipe.add_argument(
+        "--dev", action="store_true", help="Enable development mode"
+    )
 
-    model_path = (
-        Path(__file__).resolve().parents[1] / "tipping-monster-xgb-model.bst.gz.b64"
+    # sniper subcommand (placeholder)
+    parser_sniper = subparsers.add_parser(
+        "sniper", help="Run sniper jobs (if available)"
     )
-    data_path = tmp_path / "data.jsonl"
-    with open(data_path, "w") as f:
-        json.dump(
-            {
-                "draw": 0,
-                "or": 0,
-                "rpr": 0,
-                "lbs": 0,
-                "age": 0,
-                "dist_f": 0,
-                "class": 0,
-                "going": "G",
-                "prize": 0,
-            },
-            f,
-        )
-        f.write("\n")
+    parser_sniper.add_argument(
+        "--dev", action="store_true", help="Enable development mode for sniper jobs"
+    )
 
-    os.chdir(tmp_path)
-    tmcli.main(
-        [
-            "model-feature-importance",
-            "--model",
-            str(model_path),
-            "--data",
-            str(data_path),
-            "--out-dir",
-            "logs/model",
-        ]
-=======
+    # healthcheck subcommand
+    parser_health = subparpers.add_parser(
+        "healthcheck", help="Check expected log files exist"
+    )
+    parser_health.add_argument("--date", help="Date YYYY-MM-DD (defaults to today)")
+    parser_health.add_argument(
+        "--out-log", default="logs/healthcheck.log", help="Where to write status"
+    )
+
+    # ensure-sent-tips subcommand
+    parser_sent = subparsers.add_parser(
+        "ensure-sent-tips", help="Create sent tips file from predictions if missing"
+    )
+    parser_sent.add_argument("date", help="Date YYYY-MM-DD")
+    parser_sent.add_argument("--predictions-dir", default="predictions")
+    parser_sent.add_argument("--dispatch-dir", default="logs/dispatch")
+
+    # validate-tips subcommand
+    parser_validate = subparsers.add_parser(
+        "validate-tips", help="Validate tips JSON for a given date"
+    )
+    parser_validate.add_argument("--date", help="Date YYYY-MM-DD", default=None)
+    parser_validate.add_argument("--predictions-dir", default="predictions")
+
+    # model-feature-importance subcommand
+    parser_feat = subparsers.add_parser(
+        "model-feature-importance",
+        help="Generate SHAP feature importance chart",
+    )
+    parser_feat.add_argument("--model", default="tipping-monster-xgb-model.bst.gz.b64")
+    parser_feat.add_argument("--data", help="Input JSONL with features")
+    parser_feat.add_argument("--out-dir", default="logs/model")
+    parser_feat.add_argument("--telegram", action="store_true")
+
+    # dispatch-tips subcommand
+    parser_dispatch = subparsers.add_parser(
+        "dispatch-tips", help="Format and optionally send today's tips"
+    )
+    parser_dispatch.add_argument("date", nargs="?", help="Date YYYY-MM-DD")
+    parser_dispatch.add_argument(
+        "--date", help="Date YYYY-MM-DD", dest="date_opt", default=None
+    )
+    parser_dispatch.add_argument("--telegram", action="store_true")
+    parser_dispatch.add_argument("--dev", action="store_true")
+
+    # send-roi subcommand
+    parser_roi = subparsers.add_parser(
+        "send-roi", help="Send daily ROI summary to Telegram"
+    )
+    parser_roi.add_argument("--date", help="Date YYYY-MM-DD", default=None)
+    parser_roi.add_argument("--dev", action="store_true")
+
     args = parser.parse_args(argv)
 
-    out = generate_report(
-        days=args.days,
-        local_dir=args.local_dir,
-        bucket=args.bucket,
-        prefix=args.prefix,
-        out_md=args.out_md,
->>>>>>> e01b1385
-    )
-    print(f"✅ Report written to {out}")
+    if args.command == "pipeline":
+        cmd = [str(ROOT / "core" / "run_pipeline_with_venv.sh")]
+        if args.dev:
+            cmd.append("--dev")
+        run_command(["bash", *cmd], args.dev)
+
+    elif args.command == "roi":
+        cmd = [str(ROOT / "roi" / "run_roi_pipeline.sh")]
+        if args.date:
+            cmd.append(args.date)
+        run_command(["bash", *cmd], args.dev)
+
+    elif args.command == "sniper":
+        raise RuntimeError("Sniper functionality is not included in this distribution")
+
+    elif args.command == "healthcheck":
+        check_logs(Path(args.out_log), args.date)
+
+    elif args.command == "ensure-sent-tips":
+        ensure_sent_tips(
+            args.date,
+            Path(args.predictions_dir),
+            Path(args.dispatch_dir),
+        )
+
+    elif args.command == "model-feature-importance":
+        out = generate_chart(
+            args.model,
+            args.data,
+            Path(args.out_dir) / f"feature_importance_{date.today().isoformat()}.png",
+            telegram=args.telegram,
+        )
+        print(out)
+
+    elif args.command == "dispatch-tips":
+        date_arg = args.date or args.date_opt
+        dispatch(
+            date=date_arg or date.today().isoformat(),
+            telegram=args.telegram,
+            dev=args.dev,
+        )
+
+    elif args.command == "validate-tips":
+        argv = ["--date", args.date] if args.date else []
+        argv += ["--predictions-dir", args.predictions_dir]
+        validate_tips_main(argv)
+
+    elif args.command == "send-roi":
+        send_roi(date=args.date, dev=args.dev)
 
 
 if __name__ == "__main__":
