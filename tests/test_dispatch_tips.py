--- conflicted
+++ resolved
@@ -1,16 +1,15 @@
 import sys
 from pathlib import Path
-
 import pytest
 
 sys.path.append(str(Path(__file__).resolve().parents[1]))
 
-<<<<<<< HEAD
-from dispatch_tips import calculate_monster_stake, select_nap_tip
-=======
-from dispatch_tips import calculate_monster_stake
-from dispatch_tips import generate_tags, get_tip_composite_id
->>>>>>> eda531c0
+from dispatch_tips import (
+    calculate_monster_stake,
+    select_nap_tip,
+    generate_tags,
+    get_tip_composite_id,
+)
 
 
 def test_calculate_monster_stake_above_threshold():
@@ -23,7 +22,6 @@
     assert stake == 0.0
 
 
-<<<<<<< HEAD
 def test_select_nap_tip_blocks_high_odds(tmp_path):
     tips = [
         {"name": "Longshot", "race": "1:00", "confidence": 0.99, "odds": 30.0},
@@ -74,7 +72,8 @@
     assert nap is None
     assert log_file.exists()
     assert "no replacement" in log_file.read_text().lower()
-=======
+
+
 def test_generate_tags_with_delta():
     tip = {
         'race': '12:00 Test',
@@ -84,5 +83,4 @@
         'realistic_odds': 4.0
     }
     tags = generate_tags(tip, get_tip_composite_id(tip), 0.9)
-    assert '🔥 Market Mover' in tags
->>>>>>> eda531c0
+    assert '🔥 Market Mover' in tags