--- conflicted
+++ resolved
@@ -8,14 +8,15 @@
 from tippingmonster import (
     calculate_profit,
     logs_path,
-<<<<<<< HEAD
     repo_path,
     repo_root,
     send_telegram_message,
     send_telegram_photo,
-=======
+    calculate_profit,
+    repo_root,
+    repo_path,
+    logs_path,
     tip_has_tag,
->>>>>>> b257470c
 )
 
 # isort: on
@@ -155,11 +156,6 @@
 
 
 def test_logs_path_dev(monkeypatch):
-<<<<<<< HEAD
-    monkeypatch.setenv("TM_DEV_MODE", "1")
-    p = logs_path("dispatch")
-    assert str(p).endswith("logs/dev/dispatch")
-=======
     monkeypatch.setenv('TM_DEV_MODE', '1')
     p = logs_path('dispatch')
     assert str(p).endswith('logs/dev/dispatch')
@@ -168,5 +164,4 @@
 def test_tip_has_tag_basic():
     tip = {'tags': ['🧠 Monster NAP', '⚡ Fresh']}
     assert tip_has_tag(tip, 'NAP')
-    assert not tip_has_tag(tip, 'Value')
->>>>>>> b257470c
+    assert not tip_has_tag(tip, 'Value')