import argparse
from datetime import date
from pathlib import Path

from dispatch_tips import dispatch
from ensure_sent_tips import ensure_sent_tips
<<<<<<< HEAD
from model_feature_importance import generate_chart
=======
from healthcheck_logs import check_logs
from send_daily_roi_summary import send_daily_roi
>>>>>>> 72d2ca22


def main(argv=None) -> None:
    parser = argparse.ArgumentParser(
        description="Tipping Monster command line interface"
    )
    subparsers = parser.add_subparsers(dest="command", required=True)

    # healthcheck subcommand
    parser_health = subparsers.add_parser(
        "healthcheck", help="Check expected log files exist"
    )
    parser_health.add_argument("--date", help="Date YYYY-MM-DD (defaults to today)")
    parser_health.add_argument(
        "--out-log", default="logs/healthcheck.log", help="Where to write status"
    )

    # ensure-sent-tips subcommand
    parser_sent = subparsers.add_parser(
        "ensure-sent-tips", help="Create sent tips file from predictions if missing"
    )
    parser_sent.add_argument("date", help="Date YYYY-MM-DD")
    parser_sent.add_argument("--predictions-dir", default="predictions")
    parser_sent.add_argument("--dispatch-dir", default="logs/dispatch")

<<<<<<< HEAD
    # model-feature-importance subcommand
    parser_feat = subparsers.add_parser(
        "model-feature-importance",
        help="Generate SHAP feature importance chart",
    )
    parser_feat.add_argument("--model", default="tipping-monster-xgb-model.bst")
    parser_feat.add_argument("--data", help="Input JSONL with features")
    parser_feat.add_argument("--out-dir", default="logs/model")
    parser_feat.add_argument("--telegram", action="store_true")
=======
    # dispatch-tips subcommand
    parser_dispatch = subparsers.add_parser(
        "dispatch-tips", help="Format and optionally send today's tips"
    )
    parser_dispatch.add_argument("--date", help="Date YYYY-MM-DD", default=None)
    parser_dispatch.add_argument("--telegram", action="store_true")
    parser_dispatch.add_argument("--dev", action="store_true")

    # send-roi subcommand
    parser_roi = subparsers.add_parser(
        "send-roi", help="Send daily ROI summary to Telegram"
    )
    parser_roi.add_argument("--date", help="Date YYYY-MM-DD", default=None)
    parser_roi.add_argument("--dev", action="store_true")
>>>>>>> 72d2ca22

    args = parser.parse_args(argv)

    if args.command == "healthcheck":
        check_logs(Path(args.out_log), args.date)
    elif args.command == "ensure-sent-tips":
        ensure_sent_tips(
            args.date,
            Path(args.predictions_dir),
            Path(args.dispatch_dir),
        )
<<<<<<< HEAD
    elif args.command == "model-feature-importance":
        out = generate_chart(
            args.model,
            args.data,
            Path(args.out_dir) / f"feature_importance_{date.today().isoformat()}.png",
            telegram=args.telegram,
        )
        print(out)
=======
    elif args.command == "dispatch-tips":
        dispatch(
            date=args.date or date.today().isoformat(),
            telegram=args.telegram,
            dev=args.dev,
        )
    elif args.command == "send-roi":
        send_daily_roi(date=args.date, dev=args.dev)
>>>>>>> 72d2ca22


if __name__ == "__main__":
    main()<|MERGE_RESOLUTION|>--- conflicted
+++ resolved
@@ -4,12 +4,9 @@
 
 from dispatch_tips import dispatch
 from ensure_sent_tips import ensure_sent_tips
-<<<<<<< HEAD
-from model_feature_importance import generate_chart
-=======
 from healthcheck_logs import check_logs
 from send_daily_roi_summary import send_daily_roi
->>>>>>> 72d2ca22
+from model_feature_importance import generate_chart
 
 
 def main(argv=None) -> None:
@@ -35,7 +32,6 @@
     parser_sent.add_argument("--predictions-dir", default="predictions")
     parser_sent.add_argument("--dispatch-dir", default="logs/dispatch")
 
-<<<<<<< HEAD
     # model-feature-importance subcommand
     parser_feat = subparsers.add_parser(
         "model-feature-importance",
@@ -45,7 +41,7 @@
     parser_feat.add_argument("--data", help="Input JSONL with features")
     parser_feat.add_argument("--out-dir", default="logs/model")
     parser_feat.add_argument("--telegram", action="store_true")
-=======
+
     # dispatch-tips subcommand
     parser_dispatch = subparsers.add_parser(
         "dispatch-tips", help="Format and optionally send today's tips"
@@ -60,7 +56,6 @@
     )
     parser_roi.add_argument("--date", help="Date YYYY-MM-DD", default=None)
     parser_roi.add_argument("--dev", action="store_true")
->>>>>>> 72d2ca22
 
     args = parser.parse_args(argv)
 
@@ -72,7 +67,6 @@
             Path(args.predictions_dir),
             Path(args.dispatch_dir),
         )
-<<<<<<< HEAD
     elif args.command == "model-feature-importance":
         out = generate_chart(
             args.model,
@@ -81,7 +75,6 @@
             telegram=args.telegram,
         )
         print(out)
-=======
     elif args.command == "dispatch-tips":
         dispatch(
             date=args.date or date.today().isoformat(),
@@ -90,7 +83,6 @@
         )
     elif args.command == "send-roi":
         send_daily_roi(date=args.date, dev=args.dev)
->>>>>>> 72d2ca22
 
 
 if __name__ == "__main__":
