--- conflicted
+++ resolved
@@ -25,17 +25,11 @@
 
 
 def load_model(model_path: str) -> tuple[xgb.XGBClassifier, list[str]]:
-    """Load XGBoost model and feature list from ``model_path``.
+    """Load XGBoost model and feature list from `model_path`.
 
-<<<<<<< HEAD
-    ``model_path`` may be a ``.bst`` file, a gzip-compressed ``.bst.gz`` file,
-    a Base64 encoded variant ending in ``.b64``, or a ``.tar.gz`` archive
-    containing ``tipping-monster-xgb-model.bst`` and ``features.json``.
-=======
-    ``model_path`` may be a plain ``.bst`` file, a ``.bst.gz`` file, or a
-    ``.tar.gz`` archive containing ``tipping-monster-xgb-model.bst`` and
-    ``features.json``.
->>>>>>> e01b1385
+    `model_path` may be a plain `.bst` file, a gzip-compressed `.bst.gz` file,
+    a Base64 encoded variant ending in `.b64`, or a `.tar.gz` archive
+    containing `tipping-monster-xgb-model.bst` and `features.json`.
     """
     if model_path.endswith(".tar.gz"):
         tmpdir = tempfile.mkdtemp()
@@ -71,14 +65,9 @@
         features_file = Path(model_path).with_name("features.json")
         if not features_file.exists():
             features_file = repo_path("features.json")
-<<<<<<< HEAD
-    model = xgb.XGBClassifier()
-    model.load_model(str(model_file))
+    model = load_xgb_model(str(model_file))
     if "cleanup" in locals() and cleanup:
         os.unlink(model_file)
-=======
-    model = load_xgb_model(str(model_file))
->>>>>>> e01b1385
     with open(features_file) as f:
         features = json.load(f)
     return model, features
@@ -169,13 +158,8 @@
     )
     parser.add_argument(
         "--model",
-<<<<<<< HEAD
         default="tipping-monster-xgb-model.bst.gz.b64",
         help="Path to model .bst(.gz[.b64]) or .tar.gz",
-=======
-        default="tipping-monster-xgb-model.bst.gz",
-        help="Path to model .bst, .bst.gz or .tar.gz",
->>>>>>> e01b1385
     )
     parser.add_argument("--out-file", help="Where to save PNG")
     parser.add_argument(
