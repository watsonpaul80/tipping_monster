#!/usr/bin/env python3
"""Generate a model drift report from SHAP feature importances."""
from __future__ import annotations

import argparse
from datetime import datetime, timedelta
from pathlib import Path
from typing import Optional

import boto3
import pandas as pd
from scipy.stats import spearmanr


def load_shap_csv(
    date: str,
    local_dir: Path,
    bucket: Optional[str] = None,
    prefix: str = "shap",
    s3_client: Optional[boto3.client] = None,
) -> Optional[pd.DataFrame]:
    """Load a ``<date>_shap.csv`` file from ``local_dir`` or S3.

<<<<<<< HEAD
    The CSV must have ``feature`` and ``importance`` columns. When downloaded
    from S3, the temporary file is deleted after reading.
=======
    The CSV must have ``feature`` and ``importance`` columns. Any temporary
    file downloaded from S3 is removed after the CSV is read.
>>>>>>> 074c09af
    """
    local_path = local_dir / f"{date}_shap.csv"
    if local_path.exists():
        return pd.read_csv(local_path)
    if bucket and s3_client:
        key = f"{prefix}/{date}_shap.csv"
        tmp_path = local_dir / f"tmp_{date}_shap.csv"
        try:
            local_dir.mkdir(parents=True, exist_ok=True)
            s3_client.download_file(bucket, key, str(tmp_path))
            df = pd.read_csv(tmp_path)
            tmp_path.unlink(missing_ok=True)
            return df
        except Exception as exc:  # pragma: no cover - network errors vary
            print(f"⚠️ Could not fetch {key}: {exc}")
    return None


def compare_rankings(
    dfs: list[pd.DataFrame],
    dates: list[str],
    top_n: int = 20,
    threshold: float = 0.9,
) -> str:
    """Return a markdown summary comparing feature importance rankings."""
    lines = [f"## Model Drift Report ({dates[0]} – {dates[-1]})"]

    baseline = dfs[0].sort_values("importance", ascending=False).head(top_n)
    baseline_rank = {f: i for i, f in enumerate(baseline["feature"].tolist())}

    for df, date in zip(dfs[1:], dates[1:]):
        cur = df.sort_values("importance", ascending=False).head(top_n)
        cur_features = cur["feature"].tolist()

        ranks_base = []
        ranks_cur = []
        for feat, base_idx in baseline_rank.items():
            if feat in cur_features:
                ranks_base.append(base_idx)
                ranks_cur.append(cur_features.index(feat))

        corr = float("nan")
        if len(ranks_base) > 1:
            corr, _ = spearmanr(ranks_base, ranks_cur)

        drift_flag = " ❗" if corr < threshold else ""
        lines.append(f"- {date}: Spearman {corr:.2f}{drift_flag}")

        if drift_flag:
            shifts = []
            for feat, base_idx in baseline_rank.items():
                if feat in cur_features:
                    diff = cur_features.index(feat) - base_idx
                    if abs(diff) >= 5:
                        shifts.append(f"{feat} ({diff:+d})")
            new_feats = [f for f in cur_features if f not in baseline_rank]
            if shifts:
                lines.append(f"  - Rank shifts: {', '.join(shifts)}")
            if new_feats:
                lines.append(f"  - New top features: {', '.join(new_feats)}")
    return "\n".join(lines) + "\n"


def generate_report(
    days: int = 7,
    local_dir: str = "shap",
    bucket: Optional[str] = None,
    prefix: str = "shap",
    out_md: str = "logs/model_drift_report.md",
) -> Path:
    """Create a drift report and return the markdown file path."""
    s3_client = boto3.client("s3") if bucket else None
    local = Path(local_dir)
    shap_files = sorted(Path(local_dir).glob("*_shap.csv"))
    if shap_files:
        latest = max(f.stem.split("_")[0] for f in shap_files)
        today = datetime.strptime(latest, "%Y-%m-%d").date()
    else:
        today = datetime.utcnow().date()

    dfs: list[pd.DataFrame] = []
    dates: list[str] = []
    for i in range(days):
        date_obj = today - timedelta(days=days - i - 1)
        date_str = date_obj.strftime("%Y-%m-%d")
        df = load_shap_csv(date_str, local, bucket, prefix, s3_client)
        if df is not None:
            dfs.append(df)
            dates.append(date_str)

    if not dfs:
        raise FileNotFoundError("No SHAP CSVs found")

    md = compare_rankings(dfs, dates)
    out_path = Path(out_md)
    out_path.parent.mkdir(parents=True, exist_ok=True)
    out_path.write_text(md)
    return out_path


def main(argv: list[str] | None = None) -> None:
    parser = argparse.ArgumentParser(description="Detect model drift via SHAP rankings")
    parser.add_argument(
        "--days", type=int, default=7, help="How many past days to analyse"
    )
    parser.add_argument(
        "--local-dir", default="shap", help="Directory with <date>_shap.csv files"
    )
    parser.add_argument("--bucket", help="S3 bucket containing SHAP CSVs")
    parser.add_argument("--prefix", default="shap", help="S3 prefix for SHAP CSVs")
    parser.add_argument(
        "--out-md", default="logs/model_drift_report.md", help="Markdown output path"
    )
    args = parser.parse_args(argv)

    out = generate_report(
        days=args.days,
        local_dir=args.local_dir,
        bucket=args.bucket,
        prefix=args.prefix,
        out_md=args.out_md,
    )
    print(f"✅ Report written to {out}")


if __name__ == "__main__":
    main()<|MERGE_RESOLUTION|>--- conflicted
+++ resolved
@@ -19,15 +19,10 @@
     prefix: str = "shap",
     s3_client: Optional[boto3.client] = None,
 ) -> Optional[pd.DataFrame]:
-    """Load a ``<date>_shap.csv`` file from ``local_dir`` or S3.
+    """Load a `<date>_shap.csv` file from `local_dir` or S3.
 
-<<<<<<< HEAD
-    The CSV must have ``feature`` and ``importance`` columns. When downloaded
+    The CSV must have `feature` and `importance` columns. When downloaded
     from S3, the temporary file is deleted after reading.
-=======
-    The CSV must have ``feature`` and ``importance`` columns. Any temporary
-    file downloaded from S3 is removed after the CSV is read.
->>>>>>> 074c09af
     """
     local_path = local_dir / f"{date}_shap.csv"
     if local_path.exists():
@@ -73,7 +68,7 @@
         if len(ranks_base) > 1:
             corr, _ = spearmanr(ranks_base, ranks_cur)
 
-        drift_flag = " ❗" if corr < threshold else ""
+        drift_flag = " ❗" if corr < threshold else " "
         lines.append(f"- {date}: Spearman {corr:.2f}{drift_flag}")
 
         if drift_flag:
