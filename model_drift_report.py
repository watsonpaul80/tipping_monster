--- conflicted
+++ resolved
@@ -3,11 +3,6 @@
 from __future__ import annotations
 
 import argparse
-<<<<<<< HEAD
-import datetime as dtmod
-=======
-import datetime as dt
->>>>>>> a6fe6d97
 from datetime import datetime, timedelta
 from pathlib import Path
 from typing import Optional
@@ -104,18 +99,11 @@
     shap_files = sorted(Path(local_dir).glob("*_shap.csv"))
     if shap_files:
         latest = max(f.stem.split("_")[0] for f in shap_files)
-<<<<<<< HEAD
-        today = dtmod.datetime.strptime(latest, "%Y-%m-%d").date()
+        # Use pandas to parse the date so tests that patch ``datetime`` still
+        # work correctly.
+        today = pd.to_datetime(latest).date()
     else:
         today = datetime.utcnow().date()
-=======
-# Use pandas to parse the date so tests that patch ``datetime`` still
-# work correctly.
-today = pd.to_datetime(latest).date()
-else:
-    today = pd.Timestamp.utcnow().date()
-
->>>>>>> a6fe6d97
 
     dfs: list[pd.DataFrame] = []
     dates: list[str] = []
