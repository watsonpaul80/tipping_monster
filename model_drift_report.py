#!/usr/bin/env python3
"""Generate a model drift report from SHAP feature importances."""
from __future__ import annotations

import argparse
import datetime as _dt
from datetime import datetime, timedelta
from pathlib import Path
from typing import Optional

import boto3
import pandas as pd
from scipy.stats import spearmanr


def load_shap_csv(
    date: str,
    local_dir: Path,
    bucket: Optional[str] = None,
    prefix: str = "shap",
    s3_client: Optional[boto3.client] = None,
) -> Optional[pd.DataFrame]:
    """Load a `<date>_shap.csv` file from `local_dir` or S3.

    The CSV must have `feature` and `importance` columns. When downloaded
    from S3, the temporary file is deleted after reading.
    """
    local_path = local_dir / f"{date}_shap.csv"
    if local_path.exists():
        return pd.read_csv(local_path)
    if bucket and s3_client:
        key = f"{prefix}/{date}_shap.csv"
        tmp_path = local_dir / f"tmp_{date}_shap.csv"
        try:
            local_dir.mkdir(parents=True, exist_ok=True)
            s3_client.download_file(bucket, key, str(tmp_path))
            df = pd.read_csv(tmp_path)
            tmp_path.unlink(missing_ok=True)
            return df
        except Exception as exc:  # pragma: no cover - network errors vary
            print(f"⚠️ Could not fetch {key}: {exc}")
    return None


def compare_rankings(
    dfs: list[pd.DataFrame],
    dates: list[str],
    top_n: int = 20,
    threshold: float = 0.9,
) -> str:
    """Return a markdown summary comparing feature importance rankings."""
    lines = [f"## Model Drift Report ({dates[0]} – {dates[-1]})"]

    baseline = dfs[0].sort_values("importance", ascending=False).head(top_n)
    baseline_rank = {f: i for i, f in enumerate(baseline["feature"].tolist())}

    for df, date in zip(dfs[1:], dates[1:]):
        cur = df.sort_values("importance", ascending=False).head(top_n)
        cur_features = cur["feature"].tolist()

        ranks_base = []
        ranks_cur = []
        for feat, base_idx in baseline_rank.items():
            if feat in cur_features:
                ranks_base.append(base_idx)
                ranks_cur.append(cur_features.index(feat))

        corr = float("nan")
        if len(ranks_base) > 1:
            corr, _ = spearmanr(ranks_base, ranks_cur)

        drift_flag = " ❗" if corr < threshold else " "
        lines.append(f"- {date}: Spearman {corr:.2f}{drift_flag}")

        if drift_flag:
            shifts = []
            for feat, base_idx in baseline_rank.items():
                if feat in cur_features:
                    diff = cur_features.index(feat) - base_idx
                    if abs(diff) >= 5:
                        shifts.append(f"{feat} ({diff:+d})")
            new_feats = [f for f in cur_features if f not in baseline_rank]
            if shifts:
                lines.append(f"  - Rank shifts: {', '.join(shifts)}")
            if new_feats:
                lines.append(f"  - New top features: {', '.join(new_feats)}")
    return "\n".join(lines) + "\n"


def generate_report(
    days: int = 7,
    local_dir: str = "shap",
    bucket: Optional[str] = None,
    prefix: str = "shap",
    out_md: str = "logs/model_drift_report.md",
) -> Path:
    """Create a drift report and return the markdown file path."""
    s3_client = boto3.client("s3") if bucket else None
    local = Path(local_dir)
    shap_files = sorted(Path(local_dir).glob("*_shap.csv"))
    if shap_files:
        latest = max(f.stem.split("_")[0] for f in shap_files)
<<<<<<< HEAD
        today = _dt.datetime.strptime(latest, "%Y-%m-%d").date()
=======
        # Use pandas to parse the date so tests that patch ``datetime`` still
        # work correctly.
        today = pd.to_datetime(latest).date()
>>>>>>> e332ae57
    else:
        today = datetime.utcnow().date()

    dfs: list[pd.DataFrame] = []
    dates: list[str] = []
    for i in range(days):
        date_obj = today - timedelta(days=days - i - 1)
        date_str = date_obj.strftime("%Y-%m-%d")
        df = load_shap_csv(date_str, local, bucket, prefix, s3_client)
        if df is not None:
            dfs.append(df)
            dates.append(date_str)

    if not dfs:
        raise FileNotFoundError("No SHAP CSVs found")

    md = compare_rankings(dfs, dates)
    out_path = Path(out_md)
    out_path.parent.mkdir(parents=True, exist_ok=True)
    out_path.write_text(md)
    return out_path


def main(argv: list[str] | None = None) -> None:
    parser = argparse.ArgumentParser(description="Detect model drift via SHAP rankings")
    parser.add_argument(
        "--days", type=int, default=7, help="How many past days to analyse"
    )
    parser.add_argument(
        "--local-dir", default="shap", help="Directory with <date>_shap.csv files"
    )
    parser.add_argument("--bucket", help="S3 bucket containing SHAP CSVs")
    parser.add_argument("--prefix", default="shap", help="S3 prefix for SHAP CSVs")
    parser.add_argument(
        "--out-md", default="logs/model_drift_report.md", help="Markdown output path"
    )
    args = parser.parse_args(argv)

    out = generate_report(
        days=args.days,
        local_dir=args.local_dir,
        bucket=args.bucket,
        prefix=args.prefix,
        out_md=args.out_md,
    )
    print(f"✅ Report written to {out}")


if __name__ == "__main__":
    main()<|MERGE_RESOLUTION|>--- conflicted
+++ resolved
@@ -3,7 +3,7 @@
 from __future__ import annotations
 
 import argparse
-import datetime as _dt
+import datetime as _dt # Renamed to avoid conflict with `datetime` class directly
 from datetime import datetime, timedelta
 from pathlib import Path
 from typing import Optional
@@ -100,13 +100,8 @@
     shap_files = sorted(Path(local_dir).glob("*_shap.csv"))
     if shap_files:
         latest = max(f.stem.split("_")[0] for f in shap_files)
-<<<<<<< HEAD
+        # Use the standard datetime module for parsing dates as per instructions
         today = _dt.datetime.strptime(latest, "%Y-%m-%d").date()
-=======
-        # Use pandas to parse the date so tests that patch ``datetime`` still
-        # work correctly.
-        today = pd.to_datetime(latest).date()
->>>>>>> e332ae57
     else:
         today = datetime.utcnow().date()
 
