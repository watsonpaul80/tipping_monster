--- conflicted
+++ resolved
@@ -3,13 +3,8 @@
 from __future__ import annotations
 
 import argparse
-<<<<<<< HEAD
-import datetime  # imported so tests can patch ``model_drift_report.datetime`` # noqa: F401
-from datetime import timedelta
-=======
 import datetime as dt
 from datetime import datetime, timedelta
->>>>>>> 550a2c2e
 from pathlib import Path
 from typing import Optional
 
@@ -105,17 +100,12 @@
     shap_files = sorted(Path(local_dir).glob("*_shap.csv"))
     if shap_files:
         latest = max(f.stem.split("_")[0] for f in shap_files)
-<<<<<<< HEAD
-        # Use pandas to parse the date so tests that patch ``datetime`` still
-        # work correctly.
-        today = pd.to_datetime(latest).date()
-    else:
-        today = pd.Timestamp.utcnow().date()
-=======
-        today = dt.datetime.strptime(latest, "%Y-%m-%d").date()
-    else:
-        today = dt.datetime.utcnow().date()
->>>>>>> 550a2c2e
+# Use pandas to parse the date so tests that patch ``datetime`` still
+# work correctly.
+today = pd.to_datetime(latest).date()
+else:
+    today = pd.Timestamp.utcnow().date()
+
 
     dfs: list[pd.DataFrame] = []
     dates: list[str] = []
