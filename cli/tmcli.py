--- conflicted
+++ resolved
@@ -15,7 +15,7 @@
 
 
 def valid_date(value: str) -> str:
-    """Return ``value`` if it matches ``YYYY-MM-DD`` else raise ``ArgumentTypeError``."""
+    """Return `value` if it matches `YYYY-MM-DD` else raise `ArgumentTypeError`."""
     try:
         datetime.strptime(value, "%Y-%m-%d")
     except ValueError as exc:
@@ -26,7 +26,7 @@
 
 
 def run_command(cmd: list[str], dev: bool) -> None:
-    """Run ``cmd`` with optional ``TM_DEV_MODE`` set."""
+    """Run `cmd` with optional `TM_DEV_MODE` set."""
     env = os.environ.copy()
     if dev:
         env["TM_DEV_MODE"] = "1"
@@ -115,11 +115,7 @@
         "model-feature-importance",
         help="Generate SHAP feature importance chart",
     )
-<<<<<<< HEAD
     parser_feat.add_argument("--model", default="tipping-monster-xgb-model.bst.gz.b64")
-=======
-    parser_feat.add_argument("--model", default="tipping-monster-xgb-model.bst.gz")
->>>>>>> e01b1385
     parser_feat.add_argument("--data", help="Input JSONL with features")
     parser_feat.add_argument("--out-dir", default="logs/model")
     parser_feat.add_argument("--telegram", action="store_true")
