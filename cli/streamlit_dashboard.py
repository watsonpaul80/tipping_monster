--- conflicted
+++ resolved
@@ -1,11 +1,7 @@
 #!/usr/bin/env python3
-<<<<<<< HEAD
-import os
-=======
 import json
 import os
 from datetime import timedelta
->>>>>>> f302a82a
 
 import boto3
 import matplotlib.pyplot as plt
@@ -18,7 +14,7 @@
 
 
 def get_confidence_band(conf: float) -> str | None:
-    """Return the confidence band label for ``conf``."""
+    """Return the confidence band label for `conf`."""
     bins = [
         (0.50, 0.60),
         (0.60, 0.70),
@@ -34,7 +30,7 @@
 
 
 def load_recent_roi_stats(path: str, ref_date: str, window: int = 30) -> dict:
-    """Return ROI per confidence bin for ``window`` days up to ``ref_date``."""
+    """Return ROI per confidence bin for `window` days up to `ref_date`."""
     if not os.path.exists(path):
         return {}
 
@@ -83,6 +79,8 @@
 st.set_page_config(page_title="Tipping Monster P&L", layout="wide")
 
 # === AWS S3 SETTINGS ===
+# It's good practice to get these from Streamlit secrets or environment variables directly in Streamlit Cloud
+# For local development, .env is fine.
 bucket = os.getenv("S3_BUCKET")
 key = os.getenv("S3_OBJECT")
 
@@ -98,10 +96,10 @@
     s3.download_file(bucket, key, "master_subscriber_log.csv")
     df = pd.read_csv("master_subscriber_log.csv")
 except NoCredentialsError:
-    st.error("\u274c AWS credentials missing or invalid.")
+    st.error("❌ AWS credentials missing or invalid.")
     st.stop()
 except ClientError as e:
-    st.error(f"\u274c Could not download file from S3: {e}")
+    st.error(f"❌ Could not download file from S3: {e}")
     st.stop()
 
 # === CLEAN + FILTER ===
@@ -118,38 +116,40 @@
 
 def attach_confidence(row):
     date_str = row["Date"].date().isoformat()
-    if date_str not in confidence_cache:
-        confidence_cache[date_str] = load_sent_confidence(date_str)
+    if date_str not in st.session_state.confidence_cache:
+        st.session_state.confidence_cache[date_str] = load_sent_confidence(date_str)
     key = (
         str(row["Meeting"]).strip().lower(),
         str(row["Time"]).lstrip("0"),
         str(row["Horse"]).strip().lower(),
     )
-    return confidence_cache[date_str].get(key)
+    return st.session_state.confidence_cache[date_str].get(key)
 
 
-confidence_cache = {}
+# Initialize confidence_cache in Streamlit's session state
+if 'confidence_cache' not in st.session_state:
+    st.session_state.confidence_cache = {}
 
 # Sidebar filters
-st.sidebar.header("\ud83d\udd0d Filters")
+st.sidebar.header("🔎 Filters")
 all_dates = sorted(df["Date"].dt.date.unique())
 selected_dates = st.sidebar.multiselect("Date Range", all_dates, default=all_dates[-7:])
 filtered = df[df["Date"].dt.date.isin(selected_dates)]
 
-<<<<<<< HEAD
-# Optional sidebar filters for the table view
-show_winners_only = st.sidebar.checkbox("Winners only")
-show_placed_only = st.sidebar.checkbox("Placed only")
-=======
+# Apply "Positive ROI Bands Only" filter if checked
 if st.sidebar.checkbox("Positive ROI Bands Only"):
+    # Ensure confidence is attached only if this filter is active
     filtered = filtered.copy()
     filtered["Confidence"] = filtered.apply(attach_confidence, axis=1)
     filtered["Band"] = filtered["Confidence"].apply(get_confidence_band)
     filtered = filtered[filtered["Band"].isin(positive_bins)]
->>>>>>> f302a82a
+
+# Optional sidebar filters for the table view
+show_winners_only = st.sidebar.checkbox("Show Winners Only")
+show_placed_only = st.sidebar.checkbox("Show Placed Only")
 
 # Summary Metrics
-st.subheader("\ud83d\udcbe Summary Stats")
+st.subheader("📦 Summary Stats")
 total_tips = len(filtered)
 winners = (filtered["Result"] == "1").sum()
 profit = round(filtered["Profit"].sum(), 2)
@@ -169,7 +169,7 @@
 df_plot = filtered.groupby("Date")["Running Profit"].max().reset_index()
 df_plot["Date"] = pd.to_datetime(df_plot["Date"])
 
-st.subheader("\ud83d\udcca Cumulative Profit Over Time")
+st.subheader("📈 Cumulative Profit Over Time")
 fig, ax = plt.subplots()
 ax.plot(df_plot["Date"], df_plot["Running Profit"], marker="o", label="Standard Odds")
 ax.set_xlabel("Date")
@@ -179,17 +179,14 @@
 st.pyplot(fig)
 
 # Table View
-st.subheader("\ud83d\udcc4 Tips Breakdown")
-<<<<<<< HEAD
+st.subheader("📋 Tips Breakdown")
 
-# Apply optional filters for winners or placed horses
+# Apply optional filters for winners or placed horses for the table display
 table_df = filtered.copy()
 if show_winners_only:
     table_df = table_df[table_df["Result"] == "1"]
 elif show_placed_only:
+    # Assuming "Placed" means 1st, 2nd, or 3rd. Adjust if "Placed" has a specific result code.
     table_df = table_df[table_df["Result"].isin(["1", "2", "3"])]
 
-st.dataframe(table_df.sort_values(by=["Date", "Time"], ascending=[False, True]))
-=======
-st.dataframe(filtered.sort_values(by=["Date", "Time"], ascending=[False, True]))
->>>>>>> f302a82a
+st.dataframe(table_df.sort_values(by=["Date", "Time"], ascending=[False, True]))