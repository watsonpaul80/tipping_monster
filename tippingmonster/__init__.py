--- conflicted
+++ resolved
@@ -14,10 +14,6 @@
     repo_root,
     send_telegram_message,
     send_telegram_photo,
-<<<<<<< HEAD
-=======
-    calculate_profit,
->>>>>>> e90aa718
 )
 from .helpers import dispatch, send_daily_roi, generate_chart
 
@@ -31,6 +27,7 @@
     "in_dev_mode",
     "send_telegram_message",
     "send_telegram_photo",
+    "send_telegram_photo",
     "calculate_profit",
     "dispatch",
     "send_daily_roi",
