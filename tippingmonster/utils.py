--- conflicted
+++ resolved
@@ -132,12 +132,6 @@
 
 
 def tip_has_tag(tip: dict, tag: str) -> bool:
-<<<<<<< HEAD
-    """Return True if ``tag`` appears in any of ``tip['tags']`` (case-insensitive)."""
-    tag_l = tag.lower()
-    return any(tag_l in str(t).lower() for t in tip.get("tags", []))
-=======
     """Return True if the tip's tags include ``tag`` (case-insensitive substring)."""
     tag_lower = tag.lower()
     return any(tag_lower in str(t).lower() for t in tip.get("tags", []))
->>>>>>> 43e14069
