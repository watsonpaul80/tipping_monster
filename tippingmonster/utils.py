import os
import shutil
from pathlib import Path

import requests

__all__ = [
    "repo_root",
    "repo_path",
    "logs_path",
    "predictions_path",
    "in_dev_mode",
    "send_telegram_message",
    "send_telegram_photo",
    "calculate_profit",
    "tip_has_tag",
]

# Base directory of the repository. Can be overridden via TM_ROOT env var.
BASE_DIR = Path(os.getenv("TM_ROOT", Path(__file__).resolve().parents[1]))


def in_dev_mode() -> bool:
    """Return True if TM_DEV_MODE environment variable is set to "1"."""
    return os.getenv("TM_DEV_MODE") == "1"


def repo_root() -> Path:
    """Return the repository root as a ``Path`` object."""
    return BASE_DIR


def repo_path(*parts: str) -> Path:
    """Join ``parts`` to the repository root and return a ``Path``."""
    return repo_root().joinpath(*parts)


def logs_path(*parts: str) -> Path:
    """Return a path under ``logs/`` or ``logs/dev/`` when in dev mode."""
    base = "logs/dev" if in_dev_mode() else "logs"
    return repo_path(base, *parts)


def predictions_path(date: str) -> Path:
    """Return the predictions directory for ``date``."""
    return repo_path("predictions", date)


def send_telegram_message(
    message: str, token: str | None = None, chat_id: str | None = None
) -> None:
    """Send ``message`` to Telegram unless ``TM_DEV_MODE`` is active.

    The environment variables ``TELEGRAM_BOT_TOKEN`` and ``TELEGRAM_CHAT_ID``
    are used if ``token`` or ``chat_id`` are not provided.
    In dev mode the message is printed and appended to ``logs/dev/telegram.log``
    instead of being sent.
    """
    if in_dev_mode():
        log_file = logs_path("telegram.log")
        log_file.parent.mkdir(parents=True, exist_ok=True)
        with open(log_file, "a", encoding="utf-8") as f:
            f.write(message + "\n")
        print(f"[DEV] Telegram message suppressed: {message}")
        return
    token = token or os.getenv("TELEGRAM_BOT_TOKEN")
    chat_id = chat_id or os.getenv("TELEGRAM_CHAT_ID")
    if os.getenv("TM_DEV"):
        chat_id = os.getenv("TELEGRAM_DEV_CHAT_ID", chat_id)
    if not token or not chat_id:
        raise ValueError("TELEGRAM_BOT_TOKEN and TELEGRAM_CHAT_ID must be set")

    url = f"https://api.telegram.org/bot{token}/sendMessage"
    payload = {
        "chat_id": chat_id,
        "text": message,
        "parse_mode": "Markdown",
        "disable_web_page_preview": True,
    }
    requests.post(url, data=payload, timeout=10)


def send_telegram_photo(
    photo: Path | str,
    caption: str = "",
    token: str | None = None,
    chat_id: str | None = None,
) -> None:
    """Send a photo to Telegram, or log locally in dev mode."""

    if in_dev_mode():
        photo_path = Path(photo)
        dest = logs_path(photo_path.name)
        dest.parent.mkdir(parents=True, exist_ok=True)
        shutil.copy(photo_path, dest)

        log_file = logs_path("telegram.log")
        log_file.parent.mkdir(parents=True, exist_ok=True)
        with open(log_file, "a", encoding="utf-8") as f:
            f.write(caption + "\n")
        print(f"[DEV] Telegram photo suppressed: {photo_path}")
        return

    token = token or os.getenv("TELEGRAM_BOT_TOKEN")
    chat_id = chat_id or os.getenv("TELEGRAM_CHAT_ID")
    if os.getenv("TM_DEV"):
        chat_id = os.getenv("TELEGRAM_DEV_CHAT_ID", chat_id)
    if not token or not chat_id:
        raise ValueError("TELEGRAM_BOT_TOKEN and TELEGRAM_CHAT_ID must be set")

    url = f"https://api.telegram.org/bot{token}/sendPhoto"
    with open(photo, "rb") as f:
        files = {"photo": f}
        data = {"chat_id": chat_id, "caption": caption, "parse_mode": "Markdown"}
        requests.post(url, data=data, files=files, timeout=10)


def _get_place_terms(runners: int, race_name: str) -> tuple[float, int]:
    """Return place fraction and number of places for each-way bets."""
    is_handicap = "hcp" in race_name.lower()
    if is_handicap:
        if runners >= 16:
            return 0.25, 4
        if 12 <= runners <= 15:
            return 0.25, 3
    if runners >= 8:
        return 0.20, 3
    if 5 <= runners <= 7:
        return 0.25, 2
    return 0.0, 1  # Win only fallback


def calculate_profit(row) -> float:
    """Calculate profit for a single result row.

    ``row`` is expected to have the columns ``Odds``, ``Position`` and
    ``Stake`` as used in ROI tracking scripts. Other optional fields such as
    ``Runners`` and ``Race Name`` are used to determine place terms for
    each-way bets.
    """
    odds = row["Odds"]
    position = str(row["Position"]).lower()
    stake = row["Stake"]

    if odds >= 5.0:
        win_stake = 0.5
        place_stake = 0.5
        place_fraction, place_places = _get_place_terms(
            int(row.get("Runners", 0)), str(row.get("Race Name", ""))
        )

        win_profit = (odds - 1) * win_stake if position == "1" else 0.0
        place_profit = (
            ((odds * place_fraction) - 1) * place_stake
            if position.isdigit() and int(position) <= place_places and place_places > 1
            else 0.0
        )
        return round(win_profit + place_profit, 2)
    else:
        win_profit = (odds - 1) * stake if position == "1" else -stake
        return round(win_profit, 2)


def tip_has_tag(tip: dict, tag: str) -> bool:
<<<<<<< HEAD
    """Return ``True`` if ``tag`` appears in ``tip``'s tags list."""

    tags = tip.get("tags", [])
    tag_lower = tag.lower()
    for t in tags:
        try:
            if tag_lower in str(t).lower():
                return True
        except Exception:
            continue
    return False
=======
    """Return True if the tip's tags include ``tag`` (case-insensitive substring)."""
    tag_lower = tag.lower()
    return any(tag_lower in str(t).lower() for t in tip.get("tags", []))
>>>>>>> d2b128e7
<|MERGE_RESOLUTION|>--- conflicted
+++ resolved
@@ -21,41 +21,27 @@
 
 
 def in_dev_mode() -> bool:
-    """Return True if TM_DEV_MODE environment variable is set to "1"."""
     return os.getenv("TM_DEV_MODE") == "1"
 
 
 def repo_root() -> Path:
-    """Return the repository root as a ``Path`` object."""
     return BASE_DIR
 
 
 def repo_path(*parts: str) -> Path:
-    """Join ``parts`` to the repository root and return a ``Path``."""
     return repo_root().joinpath(*parts)
 
 
 def logs_path(*parts: str) -> Path:
-    """Return a path under ``logs/`` or ``logs/dev/`` when in dev mode."""
     base = "logs/dev" if in_dev_mode() else "logs"
     return repo_path(base, *parts)
 
 
 def predictions_path(date: str) -> Path:
-    """Return the predictions directory for ``date``."""
     return repo_path("predictions", date)
 
 
-def send_telegram_message(
-    message: str, token: str | None = None, chat_id: str | None = None
-) -> None:
-    """Send ``message`` to Telegram unless ``TM_DEV_MODE`` is active.
-
-    The environment variables ``TELEGRAM_BOT_TOKEN`` and ``TELEGRAM_CHAT_ID``
-    are used if ``token`` or ``chat_id`` are not provided.
-    In dev mode the message is printed and appended to ``logs/dev/telegram.log``
-    instead of being sent.
-    """
+def send_telegram_message(message: str, token: str | None = None, chat_id: str | None = None) -> None:
     if in_dev_mode():
         log_file = logs_path("telegram.log")
         log_file.parent.mkdir(parents=True, exist_ok=True)
@@ -63,6 +49,7 @@
             f.write(message + "\n")
         print(f"[DEV] Telegram message suppressed: {message}")
         return
+
     token = token or os.getenv("TELEGRAM_BOT_TOKEN")
     chat_id = chat_id or os.getenv("TELEGRAM_CHAT_ID")
     if os.getenv("TM_DEV"):
@@ -80,14 +67,7 @@
     requests.post(url, data=payload, timeout=10)
 
 
-def send_telegram_photo(
-    photo: Path | str,
-    caption: str = "",
-    token: str | None = None,
-    chat_id: str | None = None,
-) -> None:
-    """Send a photo to Telegram, or log locally in dev mode."""
-
+def send_telegram_photo(photo: Path | str, caption: str = "", token: str | None = None, chat_id: str | None = None) -> None:
     if in_dev_mode():
         photo_path = Path(photo)
         dest = logs_path(photo_path.name)
@@ -116,7 +96,6 @@
 
 
 def _get_place_terms(runners: int, race_name: str) -> tuple[float, int]:
-    """Return place fraction and number of places for each-way bets."""
     is_handicap = "hcp" in race_name.lower()
     if is_handicap:
         if runners >= 16:
@@ -131,13 +110,6 @@
 
 
 def calculate_profit(row) -> float:
-    """Calculate profit for a single result row.
-
-    ``row`` is expected to have the columns ``Odds``, ``Position`` and
-    ``Stake`` as used in ROI tracking scripts. Other optional fields such as
-    ``Runners`` and ``Race Name`` are used to determine place terms for
-    each-way bets.
-    """
     odds = row["Odds"]
     position = str(row["Position"]).lower()
     stake = row["Stake"]
@@ -145,9 +117,7 @@
     if odds >= 5.0:
         win_stake = 0.5
         place_stake = 0.5
-        place_fraction, place_places = _get_place_terms(
-            int(row.get("Runners", 0)), str(row.get("Race Name", ""))
-        )
+        place_fraction, place_places = _get_place_terms(int(row.get("Runners", 0)), str(row.get("Race Name", "")))
 
         win_profit = (odds - 1) * win_stake if position == "1" else 0.0
         place_profit = (
@@ -162,20 +132,6 @@
 
 
 def tip_has_tag(tip: dict, tag: str) -> bool:
-<<<<<<< HEAD
-    """Return ``True`` if ``tag`` appears in ``tip``'s tags list."""
-
-    tags = tip.get("tags", [])
-    tag_lower = tag.lower()
-    for t in tags:
-        try:
-            if tag_lower in str(t).lower():
-                return True
-        except Exception:
-            continue
-    return False
-=======
     """Return True if the tip's tags include ``tag`` (case-insensitive substring)."""
     tag_lower = tag.lower()
-    return any(tag_lower in str(t).lower() for t in tip.get("tags", []))
->>>>>>> d2b128e7
+    return any(tag_lower in str(t).lower() for t in tip.get("tags", []))