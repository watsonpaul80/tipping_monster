--- conflicted
+++ resolved
@@ -12,14 +12,9 @@
 
 from tippingmonster.utils import load_xgb_model
 
-<<<<<<< HEAD
-def load_model(model_path: str) -> xgb.XGBClassifier:
-    """Load an XGBoost model from ``model_path``.
 
-    ``model_path`` may be a plain ``.bst`` file, a gzip-compressed ``.bst.gz``
-    file, or a base64-encoded variant ending in ``.b64``.
-    """
-
+def load_model(model_path: str):
+    """Load an XGBoost model from `model_path` (supports .bst or .bst.gz)."""
     data = Path(model_path).read_bytes()
     cleaned = model_path
     if cleaned.endswith(".b64"):
@@ -34,35 +29,24 @@
     tmp.flush()
     tmp.close()
 
-    model = xgb.XGBClassifier()
-    model.load_model(tmp.name)
+    model = load_xgb_model(tmp.name)
     os.unlink(tmp.name)
     return model
-=======
-
-def load_model(model_path: str):
-    """Load an XGBoost model from ``model_path`` (supports .bst or .bst.gz)."""
-    return load_xgb_model(model_path)
->>>>>>> e01b1385
 
 
 def load_features(path: str) -> list[str]:
-    """Return the list of model features from ``path``."""
+    """Return the list of model features from `path`."""
     with open(path, "r", encoding="utf-8") as f:
         return json.load(f)
 
 
 def generate_explanations(
     predictions_path: str,
-<<<<<<< HEAD
     model_path: str = "tipping-monster-xgb-model.bst.gz.b64",
-=======
-    model_path: str = "tipping-monster-xgb-model.bst.gz",
->>>>>>> e01b1385
     features_path: str = "features.json",
     top_n: int = 3,
 ) -> Dict[str, str]:
-    """Return a mapping of ``tip_id`` to a short SHAP-based explanation."""
+    """Return a mapping of `tip_id` to a short SHAP-based explanation."""
     with open(predictions_path, "r", encoding="utf-8") as f:
         rows = [json.loads(line) for line in f if line.strip()]
 
@@ -93,11 +77,7 @@
 
     parser = argparse.ArgumentParser(description="Generate SHAP explanations")
     parser.add_argument("--predictions", required=True, help="Path to tips JSONL")
-<<<<<<< HEAD
     parser.add_argument("--model", default="tipping-monster-xgb-model.bst.gz.b64")
-=======
-    parser.add_argument("--model", default="tipping-monster-xgb-model.bst.gz")
->>>>>>> e01b1385
     parser.add_argument("--features", default="features.json")
     parser.add_argument("--out", help="Output JSON file")
     args = parser.parse_args()
